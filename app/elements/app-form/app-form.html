--- conflicted
+++ resolved
@@ -322,7 +322,6 @@
                 var payload;
 
                 if (this.workflow) {
-<<<<<<< HEAD
                     payload = { deploy: this.form.deploy,
                                 name: this.form.name,
                                 template_id: this.templateid,
@@ -330,35 +329,16 @@
                                 workflow: this.workflow,
                                 inputs: YAML.parse(this.form.stackinputs)
                             }
-=======
-                    payload = {inputs: this.form,
-                               workflow: this.workflow};
->>>>>>> ead30be9
                 } else {
                     payload = this.form;
                 }
-
-                // payload = this.form;
-                //     if (this.workflow) {
-                //         var w = this.workflow;
-                //         payload['workflow'] = w;
-                //         payload['inputs'] = { w: this.form }
-                // }
 
                 this.$.formAjax.headers["Content-Type"] = 'application/json';
                 this.$.formAjax.headers["Csrf-Token"] = CSRF_TOKEN;
                 this.$.formAjax.body = payload;
                 this.$.formAjax.generateRequest();
 
-<<<<<<< HEAD
-                console.log('payload: ',payload);
-
-                //test progress bar
-                this.hideprogress = false;
-
-=======
                 this.set('sendingData', true);
->>>>>>> ead30be9
             },
             _resetForm: function(e) {
                 // Reset script
