--- conflicted
+++ resolved
@@ -13,164 +13,6 @@
         <style is="custom-style" include="lists"></style>
         <style is="custom-style" include="single-page"></style>
         <style include="shared-styles">
-<<<<<<< HEAD
-            :host {
-                display: block;
-            }
-
-            paper-material {
-                display: block;
-                padding: 24px;
-            }
-
-            paper-material.no-pad {
-                padding: 0;
-            }
-
-            paper-menu-button paper-button {
-                display: block;
-            }
-
-            .flex-horizontal-with-ratios {
-                @apply(--layout-horizontal);
-                align-content: stretch;
-            }
-
-            .flexchild {
-                @apply(--layout-flex);
-            }
-
-            a {
-                color: black;
-                text-decoration: none;
-            }
-
-            .paper-header [paper-drawer-toggle] {
-                margin-left: 10px;
-            }
-
-            .paper-header {
-                @apply(--layout-horizontal);
-            }
-
-            .paper-header {
-                height: 60px;
-                font-size: 24px;
-                line-height: 60px;
-                padding: 0 10px;
-                color: white;
-                transition: height 0.2s;
-                transition: font-size 0.2s;
-            }
-
-            .paper-header.tall {
-                height: 320px;
-                font-size: 16px;
-            }
-
-            .paper-header h2 {
-                margin-left: 20px;
-                @apply(--layout-flex);
-                text-transform: capitalize;
-            }
-
-            .paper-header .toggleViewButton {
-                --paper-icon-button-ink-color: transparent;
-            }
-
-            .paper-header .cartButton {
-                margin-right: 10px;
-            }
-
-            paper-icon-button {
-                transition: all 200ms;
-            }
-
-            paper-icon-button.active-sort {
-                transform: rotate(180deg);
-            }
-
-            paper-icon-button.active-sort::content iron-icon {
-                color: #D48900 !important;
-            }
-
-            app-bar .menu-icon {
-                margin-right: 15px;
-            }
-
-            [size=xs] > * {
-                display: none;
-            }
-
-            [size=xs] app-sidebar {
-                min-width: 100%;
-                height: auto;
-            }
-
-            paper-icon-bottom.bottom {
-                padding-right: 8px;
-            }
-
-            .subhead {
-                box-sizing: border-box;
-                position: absolute;
-                width: 100%;
-                left: 0;
-                height: 57px;
-                bottom: -57px;
-                right: 0;
-                z-index: 9;
-                color: rgba(0, 0, 0, 0.87);
-                font-size: 15px;
-                line-height: 24px;
-            }
-
-            .content {
-                margin-top: 57px;
-                padding-bottom: 80px
-            }
-
-            paper-header-panel::content #dropShadow {
-                top: 56px;
-            }
-
-            paper-toolbar::content #bottomBar .right-actions {
-                transition: var(--paper-toolbar-transition, margin-right 0.18s ease-in);
-            }
-
-            paper-toolbar:not(.tall)::content #bottomBar .right-actions {
-                margin-right: 70px;
-            }
-
-            .section {
-                padding-top: 16px;
-            }
-
-            .red {
-                color: var(--red-color);
-                background-color: transparent;
-            }
-
-            .required {
-                font-size: 0.9em;
-            }
-
-            .resource-head {
-                font-weight: 500;
-                padding: 8px 16px;
-                opacity: 0.87;
-                border-bottom: 1px solid #ddd;
-                margin-bottom: 0;
-            }
-
-            .title .up {
-                text-transform: uppercase;
-            }
-
-            .width100 {
-                width: 100%;
-            }
-=======
         :host {
             display: block;
         }
@@ -313,9 +155,7 @@
         .width100 {
             width: 100%;
         }
->>>>>>> a696dc67
         </style>
-
 
         <div id="content">
             <paper-material class="single-head layout horizontal" style$="background-color: [[section.color]]">
