<link rel="import" href="../../bower_components/polymer/polymer.html">
<link rel="import" href="../../bower_components/iron-pages/iron-pages.html">
<link rel="import" href="../../bower_components/iron-routes/iron-routes.html">
<link rel="import" href="../../bower_components/iron-media-query/iron-media-query.html">
<link rel="import" href="../../bower_components/paper-header-panel/paper-header-panel.html">
<link rel="import" href="../../bower_components/paper-toast/paper-toast.html">

<link rel="import" href="../../styles/app-theme.html">
<link rel="import" href="../../styles/shared-styles.html">

<link rel="import" href="../app-styles/app-styles.html">
<link rel="import" href="../app-socket/app-socket.html">
<link rel="import" href="../app-icons/app-icons.html">

<link rel="import" href="../../bower_components/paper-material/paper-material.html">
<link rel="import" href="../../bower_components/paper-tooltip/paper-tooltip.html">

<link rel="import" href="../pages/page-dashboard.html">
<link rel="import" href="../pages/page-items.html">

<dom-module id="app-main">
    <template>
        <style>
            paper-toast {
                z-index: 5;
            }

            paper-header-panel {
                background-color: #eee;
            }

            iron-pages {
                padding: 24px 24px 0 24px;
                margin-left: 210px;
                overflow: hidden;
                transition: margin-left 350ms ease-in-out;
            }

            iron-pages[smallscreen],
            iron-pages.center {
                margin-left: 0;
            }

            iron-pages[smallscreen]::content #content {
                padding: 0;
            }
        </style>
        <app-socket model="{{model}}" onboarding="{{onboarding}}" ></app-socket>
        <iron-media-query query="(max-width: 860px)" query-matches="{{smallscreen}}"></iron-media-query>
        <iron-routes for="app-main" selected="[[section]]">
            <!-- dashboard -->
            <iron-route path="/" title="dashboard" current="dashboard"></iron-route>
            <iron-route path="/add-cloud" title="add cloud" href="../clouds/cloud-add.html" current="dashboard"></iron-route>
            <iron-route path="/incidents" title="incidents" href="../pages/page-items.html" current="incidents"></iron-route>

            <!-- machines -->
            <iron-route path="/machines" title="machines" current="machines" href="../pages/page-items.html"></iron-route>
            <iron-route path="/machines/:uuid" title="machine" current="machines" href="../machines/machine-page.html"></iron-route>
            <iron-route path="/create-machine" title="create machine" current="machines" href="../machines/machine-create.html"></iron-route>

            <!-- images -->
            <iron-route path="/images" title="images" current="images" href="../pages/page-items.html"></iron-route>
            <iron-route path="/images/:id" title="image" current="images" href="../images/image-page.html"></iron-route>

            <!-- keys -->
            <iron-route path="/keys" title="keys" current="keys" href="../pages/page-items.html"></iron-route>
            <iron-route path="/keys/:id" title="keys" current="keys" href="../keys/key-page.html"></iron-route>
            <iron-route path="/add-key" title="add key" current="keys" href="../keys/key-add.html"></iron-route>

            <!-- networks -->
            <iron-route path="/networks" title="networks" current="networks" href="../pages/page-items.html"></iron-route>
            <iron-route path="/networks/:name" title="network" current="networks" href="../networks/network-page.html"></iron-route>
            <iron-route path="/add-network" title="add network" current="networks" href="../networks/network-add.html"></iron-route>

            <!-- templates -->
            <iron-route path="/templates" title="templates" current="templates" href="../pages/page-items.html"></iron-route>
            <iron-route path="/templates/:id" title="template" current="templates" href="../templates/template-page.html"></iron-route>
            <iron-route path="/add-template" title="add template" current="templates" href="../templates/template-add.html"></iron-route>

            <!-- stacks -->
            <iron-route path="/create-stack/:id" title="create stack" current="stacks" href="../stacks/stack-create.html"></iron-route>
            <iron-route path="/stacks" title="stacks" current="stacks" href="../pages/page-items.html"></iron-route>
            <iron-route path="/stacks/:id" title="stack" current="stacks" href="../stacks/stack-page.html"></iron-route>

            <!-- teams -->
            <iron-route path="/teams" title="teams" current="teams" href="../pages/page-items.html"></iron-route>
            <iron-route path="/teams/:id" title="team" current="teams" href="../teams/team-page.html"></iron-route>
            <iron-route path="/members/:id" title="member" current="teams" href="../teams/member-page.html"></iron-route>
            <!-- <iron-route path="/teams/:id" title="script" href="../teams/team-page.html"></iron-route>
            <iron-route path="/add-team" title="add script" href="../teams/team-add.html"></iron-route> -->

            <!-- scripts -->
            <iron-route path="/scripts" title="scripts" current="scripts" href="../pages/page-items.html"></iron-route>
            <iron-route path="/scripts/:id" title="script" current="scripts" href="../scripts/script-page.html"></iron-route>
            <iron-route path="/add-script" title="add script" current="scripts" href="../scripts/script-add.html"></iron-route>

            <!-- other -->
            <iron-route path="/my-account" title="account" current="account" href="../pages/page-account.html"></iron-route>
            <iron-route path="*"></iron-route>
        </iron-routes>

        <paper-header-panel mode="standard" class="fit">
            <app-sidebar id="sidebar" model="[[model]]" tag="[[tag]]" sections="[[sections]]" current="{{current}}" drawer smallscreen$="{{smallscreen}}"></app-sidebar>
            <app-header model="[[model]]" title="{{title}}" class="paper-header" style$="[[style]]"></app-header>

            <iron-pages id="app-main" main smallscreen$={{smallscreen}}>
                <!-- dashboard -->
                <page-dashboard model="[[model]]" sections="[[sections]]" section="[[sections.dashboard]]" onboarding="[[onboarding]]"></page-dashboard>
                <cloud-add model="[[model]]" keys="[[model.keysArray]]" sections="[[sections]]" section="[[sections.clouds]]"></cloud-add>
                <page-items class="incidents" model="[[model]]" items="[[model.incidents]]" sections="[[sections]]" section="[[sections.incidents]]"></page-items>
                <!-- machines -->
                <page-items class="machines" model="[[model]]" items="[[model.machinesArray]]" sections="[[sections]]" section="[[sections.machines]]"></page-items>
                <machine-page params="[[params]]" model="[[model]]" sections="[[sections]]" section="[[sections.machines]]"></machine-page>
                <machine-create model="[[model]]" sections="[[sections]]" section="[[sections.machines]]"></machine-create>
                <!-- images -->
                <page-items class="images" model="[[model]]" items="[[model.imagesArray]]" sections="[[sections]]" section="[[sections.images]]"></page-items>
                <image-page model="[[model]]" params="[[params]]" sections="[[sections]]" section="[[sections.images]]"></image-page>
                <!-- keys -->
                <page-items class="keys" model="[[model]]" sections="[[sections]]" section="[[sections.keys]]" items="[[model.keysArray]]"></page-items>
                <key-page model="[[model]]" params="[[params]]" sections="[[sections]]" section="[[sections.keys]]"></key-page>
                <key-add model="[[model]]" sections="[[sections]]" section="[[sections.keys]]"></key-add>
                <!-- networks -->
                <page-items class="networks" model="[[model]]" sections="[[sections]]" section="[[sections.networks]]" items="[[model.networksArray]]"></page-items>
                <network-page model="[[model]]" params="[[params]]" sections="[[sections]]" section="[[sections.networks]]"></network-page>
                <network-add model="[[model]]" clouds="[[model.cloudsArray]]" sections="[[sections]]" section="[[sections.networks]]"></network-add>
                <!-- templates -->
                <page-items class="templates" model="[[model]]" sections="[[sections]]" section="[[sections.templates]]" items="[[model.templatesArray]]"></page-items>
                <template-page model="[[model]]" params="[[params]]" sections="[[sections]]" section="[[sections.templates]]"></template-page>
                <template-add model="[[model]]" sections="[[sections]]" section="[[sections.templates]]"></template-add>
                <!-- stacks -->
                <stack-create model="[[model]]" sections="[[sections]]" section="[[sections.stacks]]" params="[[params]]" restamp="true"></stack-create>
                <page-items class="stacks" model="[[model]]" sections="[[sections]]" section="[[sections.stacks]]" items="[[model.stacksArray]]"></page-items>
                <stack-page model="[[model]]" params="[[params]]" sections="[[sections]]" section="[[sections.stacks]]" restamp="true"></stack-page>
                <!-- teams -->
                <page-items class="teams" model="[[model]]" sections="[[sections]]" section="[[sections.teams]]" items="[[model.teamsArray]]"></page-items>
                <team-page model="[[model]]" params="[[params]]" sections="[[sections]]" section="[[sections.teams]]" restamp="true"></team-page>
                <member-page model="[[model]]" params="[[params]]" sections="[[sections]]" section="[[sections.teams]]" restamp="true"></member-page>
                <!-- scripts - leave scipts last due to editors highlighting problem -->
                <page-items model="[[model]]" sections="[[sections]]" section="[[sections.scripts]]" items="[[model.scriptsArray]]"></page-items>
                <script-page model="[[model]]" params="[[params]]" sections="[[sections]]" section="[[sections.scripts]]"></script-page>
                <script-add model="[[model]]" sections="[[sections]]" section="[[sections.scripts]]"></script-add>

                <page-account user="[[model.user]]"></page-account>

                <page-not-found></page-not-found>
            </iron-pages>
        </paper-header-panel>
    </template>
</dom-module>

<script type="text/javascript" src="../../bower_components/swiftSet/swiftSet.js"></script>

<script>
    var app = Polymer({
        is: 'app-main',

        properties: {
            model: {
                type: Object
            },
            sections: {
                type: Object
            },
            sectionsArray: {
                type: Array,
                notify: true
            },
            onboarding: {
                type: Object
            },
            title: {
                type: String,
                value: "",
                notify: true
            },
            current: {
                type: String,
                value: "",
                observer: '_currentChanged',
                notify: true
            },
            style: {
                computed: "_style(current, sections)",
                value: "background-color: #424242;",
                notify: true
            },
            tag: String
        },
        listeners: {
            'iron-activate': 'updateDocTitle',
            'iron-activate': 'updateCurrent',
            'iron-navigate': 'scrollToTop',
            'toggle-sidebar': 'toggleSidebar',
            'page-meta': 'updateTitle',
            'toast': 'showToast',
            'subscribeLogEvents': 'subscribeLogEvents',
        },
        _toast: null,
        _currentChanged: function() {
            console.log('current: ', this.current);
        },
        ready: function() {
            this.model = {
                email: EMAIL,
                cloudsArray: [],
                machinesArray: [],
                imagesArray: [],
                keysArray: [],
<<<<<<< HEAD
                // networksArray: [],
                networksArray: [{
                    domain_type: 0,
                    id: "59887",
                    is_default: true,
                    name: "default_public_network",
                    subnets: [{
                        announce_cidr: false,
                        cidr_str: "198.100.164.72/29",
                        id: 236649,
                        ip_type: 0,
                        ip_version: 4,
                        is_primary: true,
                        name: "198.100.164.72/29",
                        routing_prefix: "198.100.164.72",
                        uri: "https://api.nephoscale.com/network/cidr/236649/"
                    }, {
                        announce_cidr: false,
                        cidr_str: "198.100.164.72/28",
                        id: 254479,
                        ip_type: 0,
                        ip_version: 4,
                        is_primary: false,
                        name: "198.100.164.72/28",
                        routing_prefix: "198.100.161.224",
                        uri: "https://api.nephoscale.com/network/cidr/254479/"
                    }, {
                        announce_cidr: false,
                        cidr_str: "69.50.244.0/28",
                        id: 727453,
                        ip_type: 0,
                        ip_version: 4,
                        is_primary: false,
                        name: "69.50.244.0/28",
                        routing_prefix: "69.50.244.0",
                        uri: "https://api.nephoscale.com/network/cidr/727453/"
                    }, {
                        announce_cidr: false,
                        cidr_str: "69.50.244.192/28",
                        id: 738519,
                        ip_type: 0,
                        ip_version: 4,
                        is_primary: false,
                        name: "69.50.244.192/28",
                        routing_prefix: "69.50.244.192",
                        uri: "https://api.nephoscale.com/network/cidr/738519/"
                    }, {
                        announce_cidr: true,
                        cidr_str: "69.50.244.208/28",
                        id: 738521,
                        ip_type: 0,
                        ip_version: 4,
                        is_primary: false,
                        name: "69.50.244.208/28",
                        routing_prefix: "69.50.244.208",
                        uri: "https://api.nephoscale.com/network/cidr/738521/"
                    }],
                    cloud: {
                        id: "418XPpTRLsNEpJeJ62jnGs8z7VJu",
                        title: "Nephoscale",
                        provider: "nephoscale",
                        enabled: true
                    }
                }, {
                    domain_type: 1,
                    id: "59889",
                    is_default: true,
                    name: "default_private_network",
                    subnets: [],
                    cloud: {
                        id: "418XPpTRLsNEpJeJ62jnGs8z7VJu",
                        title: "Nephoscale",
                        provider: "nephoscale",
                        enabled: true
                    }
                }, {
                    dhcp_options_id: "dopt-3e35ea5b",
                    id: "vpc-c20824a7",
                    instance_tenancy: "default",
                    is_default: false,
                    name: "vpc-c20824a7",
                    state: "available",
                    subnets: [{
                        name: "172.30.0.0/16"
                    }],
                    cloud: {
                        id: "d98cBYrPqjpAcybzriwznme1a9d",
                        title: "EC2 Ireland",
                        provider: "ec2_eu_west",
                        enabled: true
                    }
                }, {
                    id: "ad3da031-634c-4606-a790-524b0dfb5783",
                    name: "public",
                    public: true,
                    router_external: true,
                    subnets: [{
                        announce_cidr: false,
                        cidr_str: "198.100.164.72/29",
                        id: 236649,
                        ip_type: 0,
                        ip_version: 4,
                        is_primary: true,
                        name: "198.100.164.72/29",
                        routing_prefix: "198.100.164.72",
                        uri: "https://api.nephoscale.com/network/cidr/236649/"
                    }, {
                        announce_cidr: false,
                        cidr_str: "198.100.164.72/28",
                        id: 254479,
                        ip_type: 0,
                        ip_version: 4,
                        is_primary: false,
                        name: "198.100.164.72/28",
                        routing_prefix: "198.100.161.224",
                        uri: "https://api.nephoscale.com/network/cidr/254479/"
                    }, {
                        announce_cidr: false,
                        cidr_str: "69.50.244.0/28",
                        id: 727453,
                        ip_type: 0,
                        ip_version: 4,
                        is_primary: false,
                        name: "69.50.244.0/28",
                        routing_prefix: "69.50.244.0",
                        uri: "https://api.nephoscale.com/network/cidr/727453/"
                    }, {
                        announce_cidr: false,
                        cidr_str: "69.50.244.192/28",
                        id: 738519,
                        ip_type: 0,
                        ip_version: 4,
                        is_primary: false,
                        name: "69.50.244.192/28",
                        routing_prefix: "69.50.244.192",
                        uri: "https://api.nephoscale.com/network/cidr/738519/"
                    }, {
                        announce_cidr: true,
                        cidr_str: "69.50.244.208/28",
                        id: 738521,
                        ip_type: 0,
                        ip_version: 4,
                        is_primary: false,
                        name: "69.50.244.208/28",
                        routing_prefix: "69.50.244.208",
                        uri: "https://api.nephoscale.com/network/cidr/738521/"
                    }],
                    status: "ACTIVE",
                    extra: {
                        admin_state_up: true,
                        mtu: 0,
                        "provider:network_type": "vxlan",
                        "provider:physical_network": null,
                        "provider:segmentation_id": 72,
                        shared: false,
                        tenant_id: "45ebca827956466eb48499c4331825b8"
                    },
                    subnets: [{
                        id: "9db08cdc-97d5-43cc-b842-9abb910015cd",
                        name: "public_subnet",
                        cidr: "69.50.244.208/28",
                        dns_nameservers: [],
                        allocation_pools: [{
                            end: "69.50.244.222",
                            start: "69.50.244.217"
                        }],
                        enable_dhcp: false,
                        gateway_ip: "69.50.244.209",
                        ip_version: 4
                    }],
                    cloud: {
                        id: "Lyx7GdQXyLi7RqKb3vehY4Y3y2c",
                        title: "Openstack",
                        provider: "openstack",
                        enabled: true
                    }
                }, {
                    id: "020a9a4d-fbf3-4a5c-862e-3dec9bc48341",
                    name: "test",
                    public: false,
                    router_external: false,
                    subnets: [],
                    status: "ACTIVE",
                    extra: {
                        admin_state_up: true,
                        mtu: 0,
                        "provider:network_type": "vxlan",
                        "provider:physical_network": null,
                        "provider:segmentation_id": 72,
                        shared: false,
                        tenant_id: "45ebca827956466eb48499c4331825b8"
                    },
                    subnets: [{
                        id: "9db08cdc-97d5-43cc-b842-9abb910015cd",
                        name: "public_subnet",
                        cidr: "69.50.244.208/28",
                        dns_nameservers: [],
                        allocation_pools: [{
                            end: "69.50.244.222",
                            start: "69.50.244.217"
                        }],
                        enable_dhcp: false,
                        gateway_ip: "69.50.244.209",
                        ip_version: 4
                    }],
                    cloud: {
                        id: "Lyx7GdQXyLi7RqKb3vehY4Y3y2c",
                        title: "Openstack",
                        provider: "openstack",
                        enabled: true
                    }
                }, {
                    id: "20322be8-66e6-4669-af4c-2caefa0391bc",
                    name: "papaki",
                    public: false,
                    router_external: false,
                    subnets: [],
                    status: "ACTIVE",
                    extra: {
                        admin_state_up: true,
                        mtu: 0,
                        "provider:network_type": "vxlan",
                        "provider:physical_network": null,
                        "provider:segmentation_id": 72,
                        shared: false,
                        tenant_id: "45ebca827956466eb48499c4331825b8"
                    },
                    subnets: [{
                        id: "9db08cdc-97d5-43cc-b842-9abb910015cd",
                        name: "public_subnet",
                        cidr: "69.50.244.208/28",
                        dns_nameservers: [],
                        allocation_pools: [{
                            end: "69.50.244.222",
                            start: "69.50.244.217"
                        }],
                        enable_dhcp: false,
                        gateway_ip: "69.50.244.209",
                        ip_version: 4
                    }],
                    cloud: {
                        id: "Lyx7GdQXyLi7RqKb3vehY4Y3y2c",
                        title: "Openstack",
                        provider: "openstack",
                        enabled: true
                    }
                }],
=======
                networksArray: [],                
>>>>>>> f1a6c86c
                scriptsArray: [],
                stacksArray: [],
                templatesArray: [],
                teamsArray: [],
                teams: [],
                pending: {
                    clouds: true,
                    monitoring: true
                }
            };

            for(i = 1; i<= this.model.teamsArray.length; i++){
              this.model.teams = this.model.teamsArray[i].teams[i].id;
            };

            this.sectionsArray = [{
                id: 'dashboard',
                color: '#424242',
            }, {
                id: 'incidents',
                color: '#d96557',
            }, {
                id: 'machines',
                color: '#8c76d1',
                icon: 'hardware:computer',
                count: '0',
                add: '/create-machine'
            }, {
                id: 'images',
                color: '#0099cc',
                icon: 'image:photo',
                count: '0'
            }, {
                id: 'keys',
                color: '#009688',
                icon: 'communication:vpn-key',
                count: '0',
                add: '/add-key'
            }, {
                id: 'networks',
                color: '#795548',
                icon: 'hardware:device-hub',
                count: '0',
                add: '/add-network'
            }, {
                id: 'scripts',
                color: '#D48900',
                icon: 'image:movie-creation',
                count: '0',
                add: '/add-script'
            }, {
                id: 'templates',
                color: '#0097A7',
                icon: 'av:art-track',
                count: '0',
                add: '/add-template'
            }, {
                id: 'teams',
                color: '#607D8B',
                icon: 'social:people',
                count: '0'
            }, {
                id: 'stacks',
                color: '#0277BD',
                icon: 'maps:layers',
                count: '0'
            }, {
                id: 'account',
                color: '#2F2F3E',
                icon: 'accont-circle',
                count: null
            }];

            this.sections = _generateMap(this.sectionsArray);
        },

        toggleSidebar: function() {
            this.$.sidebar.toggleClass('close');
            this.querySelector("#app-main").toggleClass('center');
        },
        subscribeLogEvents: function(searchFilter) {
            console.log('subscribeLogEvents', searchFilter.detail);
            var socket = this.querySelector('app-socket');
            socket.send('sub', 'logs');
            socket.send('msg', 'logs', 'ready');
            socket.send('msg', 'logs', 'get_logs', searchFilter.detail);
        },

        attributeChanged: function(attrName, oldVal, newVal) {
            console.warn('attrChanged', attrName, oldVal, newVal);
        },

        updateCurrent: function(e) {
            // trigger must be an iron-route, so current does not change in forms when selecting dropdown values
            var el = e.detail.item;
            //console.log("el",e.detail);
            if (el.nodeName == 'IRON-ROUTE' && el.title && el.getAttribute("current")) {
                this.current = el.getAttribute("current");
                this.title = el.title;
                console.log("el", e.detail);
                if (el.nodeName == 'IRON-ROUTE') {
                    this.current = el.getAttribute("current");
                    this.title = el.title;
                }


            }
        },

        _style: function(current, sections) {
            if (current) {
                return "background-color: " + sections[current].color;
            }
        },

        updateTitle: function(_, detail) {
            if (detail.title && detail.title.length) {
                document.title = detail.title + " - mist.io";
            } else {
                document.title = "mist.io";
            }
        },

        updateDocTitle: function(e, details) {
            if (details.item.title && details.item.title.length) {
                document.title = details.item.title + " - mist.io";
            } else {
                document.title = "mist.io";
            }
        },

        showToast: function(e, detail) {
            if (!this._toast) {
                this._toast = document.createElement('paper-toast');
                Polymer.dom(this.$.router).appendChild(this._toast);
            }
            this._toast.text = detail.text;
            this.async(this._toast.show.bind(this._toast), 1);
        },

        trackPageview: function(e, detail) {
            return;
            this.debounce('pageview', function() {
                var loc = window.location.pathname + window.location.search;
                ga('send', 'pageview', {
                    location: loc,
                    title: document.title
                });
                ga('set', 'page', loc);
            }, 2000);
        },

        scrollToTop: function() {
            // TODO: scroll to top on iron-navigate
            // https://groups.google.com/forum/#!topic/polymer-dev/tDetYDnxG48
            // https://github.com/Polymer/docs/blob/master/js/app.js#L141:L147
            // scrollIntoViewIfNeeded
            // document.querySelector('#mainContainer').scrollTop();
        }
    });
</script><|MERGE_RESOLUTION|>--- conflicted
+++ resolved
@@ -206,257 +206,7 @@
                 machinesArray: [],
                 imagesArray: [],
                 keysArray: [],
-<<<<<<< HEAD
-                // networksArray: [],
-                networksArray: [{
-                    domain_type: 0,
-                    id: "59887",
-                    is_default: true,
-                    name: "default_public_network",
-                    subnets: [{
-                        announce_cidr: false,
-                        cidr_str: "198.100.164.72/29",
-                        id: 236649,
-                        ip_type: 0,
-                        ip_version: 4,
-                        is_primary: true,
-                        name: "198.100.164.72/29",
-                        routing_prefix: "198.100.164.72",
-                        uri: "https://api.nephoscale.com/network/cidr/236649/"
-                    }, {
-                        announce_cidr: false,
-                        cidr_str: "198.100.164.72/28",
-                        id: 254479,
-                        ip_type: 0,
-                        ip_version: 4,
-                        is_primary: false,
-                        name: "198.100.164.72/28",
-                        routing_prefix: "198.100.161.224",
-                        uri: "https://api.nephoscale.com/network/cidr/254479/"
-                    }, {
-                        announce_cidr: false,
-                        cidr_str: "69.50.244.0/28",
-                        id: 727453,
-                        ip_type: 0,
-                        ip_version: 4,
-                        is_primary: false,
-                        name: "69.50.244.0/28",
-                        routing_prefix: "69.50.244.0",
-                        uri: "https://api.nephoscale.com/network/cidr/727453/"
-                    }, {
-                        announce_cidr: false,
-                        cidr_str: "69.50.244.192/28",
-                        id: 738519,
-                        ip_type: 0,
-                        ip_version: 4,
-                        is_primary: false,
-                        name: "69.50.244.192/28",
-                        routing_prefix: "69.50.244.192",
-                        uri: "https://api.nephoscale.com/network/cidr/738519/"
-                    }, {
-                        announce_cidr: true,
-                        cidr_str: "69.50.244.208/28",
-                        id: 738521,
-                        ip_type: 0,
-                        ip_version: 4,
-                        is_primary: false,
-                        name: "69.50.244.208/28",
-                        routing_prefix: "69.50.244.208",
-                        uri: "https://api.nephoscale.com/network/cidr/738521/"
-                    }],
-                    cloud: {
-                        id: "418XPpTRLsNEpJeJ62jnGs8z7VJu",
-                        title: "Nephoscale",
-                        provider: "nephoscale",
-                        enabled: true
-                    }
-                }, {
-                    domain_type: 1,
-                    id: "59889",
-                    is_default: true,
-                    name: "default_private_network",
-                    subnets: [],
-                    cloud: {
-                        id: "418XPpTRLsNEpJeJ62jnGs8z7VJu",
-                        title: "Nephoscale",
-                        provider: "nephoscale",
-                        enabled: true
-                    }
-                }, {
-                    dhcp_options_id: "dopt-3e35ea5b",
-                    id: "vpc-c20824a7",
-                    instance_tenancy: "default",
-                    is_default: false,
-                    name: "vpc-c20824a7",
-                    state: "available",
-                    subnets: [{
-                        name: "172.30.0.0/16"
-                    }],
-                    cloud: {
-                        id: "d98cBYrPqjpAcybzriwznme1a9d",
-                        title: "EC2 Ireland",
-                        provider: "ec2_eu_west",
-                        enabled: true
-                    }
-                }, {
-                    id: "ad3da031-634c-4606-a790-524b0dfb5783",
-                    name: "public",
-                    public: true,
-                    router_external: true,
-                    subnets: [{
-                        announce_cidr: false,
-                        cidr_str: "198.100.164.72/29",
-                        id: 236649,
-                        ip_type: 0,
-                        ip_version: 4,
-                        is_primary: true,
-                        name: "198.100.164.72/29",
-                        routing_prefix: "198.100.164.72",
-                        uri: "https://api.nephoscale.com/network/cidr/236649/"
-                    }, {
-                        announce_cidr: false,
-                        cidr_str: "198.100.164.72/28",
-                        id: 254479,
-                        ip_type: 0,
-                        ip_version: 4,
-                        is_primary: false,
-                        name: "198.100.164.72/28",
-                        routing_prefix: "198.100.161.224",
-                        uri: "https://api.nephoscale.com/network/cidr/254479/"
-                    }, {
-                        announce_cidr: false,
-                        cidr_str: "69.50.244.0/28",
-                        id: 727453,
-                        ip_type: 0,
-                        ip_version: 4,
-                        is_primary: false,
-                        name: "69.50.244.0/28",
-                        routing_prefix: "69.50.244.0",
-                        uri: "https://api.nephoscale.com/network/cidr/727453/"
-                    }, {
-                        announce_cidr: false,
-                        cidr_str: "69.50.244.192/28",
-                        id: 738519,
-                        ip_type: 0,
-                        ip_version: 4,
-                        is_primary: false,
-                        name: "69.50.244.192/28",
-                        routing_prefix: "69.50.244.192",
-                        uri: "https://api.nephoscale.com/network/cidr/738519/"
-                    }, {
-                        announce_cidr: true,
-                        cidr_str: "69.50.244.208/28",
-                        id: 738521,
-                        ip_type: 0,
-                        ip_version: 4,
-                        is_primary: false,
-                        name: "69.50.244.208/28",
-                        routing_prefix: "69.50.244.208",
-                        uri: "https://api.nephoscale.com/network/cidr/738521/"
-                    }],
-                    status: "ACTIVE",
-                    extra: {
-                        admin_state_up: true,
-                        mtu: 0,
-                        "provider:network_type": "vxlan",
-                        "provider:physical_network": null,
-                        "provider:segmentation_id": 72,
-                        shared: false,
-                        tenant_id: "45ebca827956466eb48499c4331825b8"
-                    },
-                    subnets: [{
-                        id: "9db08cdc-97d5-43cc-b842-9abb910015cd",
-                        name: "public_subnet",
-                        cidr: "69.50.244.208/28",
-                        dns_nameservers: [],
-                        allocation_pools: [{
-                            end: "69.50.244.222",
-                            start: "69.50.244.217"
-                        }],
-                        enable_dhcp: false,
-                        gateway_ip: "69.50.244.209",
-                        ip_version: 4
-                    }],
-                    cloud: {
-                        id: "Lyx7GdQXyLi7RqKb3vehY4Y3y2c",
-                        title: "Openstack",
-                        provider: "openstack",
-                        enabled: true
-                    }
-                }, {
-                    id: "020a9a4d-fbf3-4a5c-862e-3dec9bc48341",
-                    name: "test",
-                    public: false,
-                    router_external: false,
-                    subnets: [],
-                    status: "ACTIVE",
-                    extra: {
-                        admin_state_up: true,
-                        mtu: 0,
-                        "provider:network_type": "vxlan",
-                        "provider:physical_network": null,
-                        "provider:segmentation_id": 72,
-                        shared: false,
-                        tenant_id: "45ebca827956466eb48499c4331825b8"
-                    },
-                    subnets: [{
-                        id: "9db08cdc-97d5-43cc-b842-9abb910015cd",
-                        name: "public_subnet",
-                        cidr: "69.50.244.208/28",
-                        dns_nameservers: [],
-                        allocation_pools: [{
-                            end: "69.50.244.222",
-                            start: "69.50.244.217"
-                        }],
-                        enable_dhcp: false,
-                        gateway_ip: "69.50.244.209",
-                        ip_version: 4
-                    }],
-                    cloud: {
-                        id: "Lyx7GdQXyLi7RqKb3vehY4Y3y2c",
-                        title: "Openstack",
-                        provider: "openstack",
-                        enabled: true
-                    }
-                }, {
-                    id: "20322be8-66e6-4669-af4c-2caefa0391bc",
-                    name: "papaki",
-                    public: false,
-                    router_external: false,
-                    subnets: [],
-                    status: "ACTIVE",
-                    extra: {
-                        admin_state_up: true,
-                        mtu: 0,
-                        "provider:network_type": "vxlan",
-                        "provider:physical_network": null,
-                        "provider:segmentation_id": 72,
-                        shared: false,
-                        tenant_id: "45ebca827956466eb48499c4331825b8"
-                    },
-                    subnets: [{
-                        id: "9db08cdc-97d5-43cc-b842-9abb910015cd",
-                        name: "public_subnet",
-                        cidr: "69.50.244.208/28",
-                        dns_nameservers: [],
-                        allocation_pools: [{
-                            end: "69.50.244.222",
-                            start: "69.50.244.217"
-                        }],
-                        enable_dhcp: false,
-                        gateway_ip: "69.50.244.209",
-                        ip_version: 4
-                    }],
-                    cloud: {
-                        id: "Lyx7GdQXyLi7RqKb3vehY4Y3y2c",
-                        title: "Openstack",
-                        provider: "openstack",
-                        enabled: true
-                    }
-                }],
-=======
-                networksArray: [],                
->>>>>>> f1a6c86c
+                networksArray: [],
                 scriptsArray: [],
                 stacksArray: [],
                 templatesArray: [],
