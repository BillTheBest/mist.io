<script src="../../bower_components/moment/moment.js"></script>

<link rel="import" href="../app-image-icons/app-image-icons.html">

<dom-module id="list-item">
    <template>
        <style is="custom-style" include="tags-and-labels"></style>
        <style>
        :host {
            @apply(--layout-horizontal);
            padding: 0px 24px;
            width: 100%;
            min-height: 64px;
        }

        :host(:not([narrow-viewport])) a {
            @apply(--layout-horizontal);
            padding: 6px 0px 6px 0;
        }

        :host([narrow-viewport]) a {
            @apply(--layout-vertical);
            padding: 0;
        }

        #check {
            padding-right: 24px;
        }

        /* name id provider state tags */
        .field.name {
            width: 250px;
            font-weight: 500;
            text-overflow: ellipsis;
        }

        .field {
            width: 150px;
            font-weight: 400;
            /*overflow: scroll;*/
            margin-right: 24px;
            padding: 14px 0;
            text-overflow: ellipsis;
            white-space: nowrap;
            overflow: hidden;
        }
        .field.state,
        /*.field.create_date,*/
        .field.cloud,
        .field.size,
        .field.image,
        .field.id {
            width: 100px;
        }
        .field.cost {
            width: 70px;
        }

        .field.tags {
            width: auto;
            padding: 20px 0 0;
            white-space: inherit;
        }

        .field.machines,
        .field.default,
        .field.id {
            width: 100px;
        }

        .id {
            /*color: #757575;*/
        }

        :host([narrow-viewport]) .name,
        :host([narrow-viewport]) .cloud,
        :host([narrow-viewport]) .state,
        :host([narrow-viewport]) .tags {
            width: auto;
        }

        :host([narrow-viewport]) .field3,
        :host([medium-viewport]) .field4 {
            display: none;
        }
        </style>
<<<<<<< HEAD
        <iron-media-query query="(max-width: 640px)" query-matches="{{narrowViewport}}"></iron-media-query>
        <iron-media-query query="(min-width: 641px) and (max-width: 1300px)" query-matches="{{mediumViewport}}"></iron-media-query>
        <content></content>        
=======
        <content></content>
>>>>>>> 0ff68c42
        <template is="dom-repeat" items="{{fields}}" as="field">
          <a href="[[uri]]" is="pushstate-anchor" ondragstart="return false" ondrop="return false">
            <div class$="[[field]] field field[[index]] {{itemField(item, field)}}">{{itemField(item, field)}}</div>
          </a>
        </template>
        <div class="field tags" hidden$="[[!item.tags.length]]">
            <template is="dom-if" if="[[item.tags.length]]">
                <template is="dom-repeat" items="{{_itemTagsArray(item.tags)}}">
                    <span class="tag">
                        <template is="dom-if" if="[[item.key]]">[[item.key]]</template><template is="dom-if" if="[[item.value]]">=[[item.value]]</template>
                    </span>
                </template>
            </template>
        </div>
    </template>
</dom-module>
<script>

var TIME_MAP = {
    SECOND: 1000,
    MINUTE: 60 * 1000,
    HOUR: 60 * 60 * 1000,
    DAY: 24 * 60 * 60 * 1000,
    WEEK: 7 * 24 * 60 * 60 * 1000,
    MONTH: 30 * 24 * 60 * 60 * 1000,
    YEAR: 12 * 30 * 24 * 60 * 60 * 1000,
};

Date.prototype.getTimeFromNow = function () {
    var now = new Date();
    var diff = now - this;
    var ret = '';

    if (diff < 10 * TIME_MAP.SECOND)
        ret = 'Now';

    else if (diff < TIME_MAP.MINUTE)
        ret = parseInt(diff / TIME_MAP.SECOND) + ' sec';

    else if (diff < TIME_MAP.HOUR)
        ret = parseInt(diff / TIME_MAP.MINUTE) + ' min';

    else if (diff < TIME_MAP.DAY)
        ret = parseInt(diff / TIME_MAP.HOUR) + ' hour';

    else if (diff < 2 * TIME_MAP.DAY)
        ret = 'Yesterday';

    else if (diff < TIME_MAP.YEAR)
        ret = this.getMonthName(true) +  ' ' + this.getDate();

    if (ret.indexOf('sec') > -1 ||
        ret.indexOf('min') > -1 ||
        ret.indexOf('hour') > -1) {

        // Add 's' for plural
        if (ret.split(' ')[0] != '1')
            ret = ret + 's';

        ret = ret + ' ago';
    }

    return ret;
}
Polymer({
    is: 'list-item',
    properties: {
        // tags: {
        //   type: Array
        // },
        actions: {
            type: Array,
        },
        fields: {
            type: Array,
        },
        selected: {
            type: Boolean
        },
        allselected: {
            type: Boolean,
            notify: true
        },
        item: {
            type: Object
        },
        section: {
            type: Object
        },
        uri: {
            type: String
        },
        narrowViewport: {
            type: Boolean,
            reflectToAttribute: true
        }
    },

    itemField: function(item, field) {

        if (field == 'cost') {
            if (item.extra.cost_per_month) {
                return '$'+Math.round(item.extra.cost_per_month);
            }
            else {
                return '';
            }
        }

        var ret = item[field];

        if (field == 'subnets')
            return ret ? ret.length : '';

        // return cloud title
        if (field == 'cloud')
            return ret.title;

        if (field == 'template'){
            if ( document.querySelector('mist-app').model.templates[ret] )
                return document.querySelector('mist-app').model.templates[ret].name;
            else {
                return 'missing template';
            }
        }

        // some providers dont provide this info
        if (field == 'create_date' && !ret && item.extra) {
            if (!item.extra[field]){
                return '';
            }
            else if (item.extra[field] && item.extra['create_date_timestamp']) {
                return moment(item.extra['create_date_timestamp']*1000).fromNow();
            }
            else {
                return '';
            }
        }

        // field could be in the 'extra' section, but should not be an object
        if (!ret && item.extra && item.extra[field] && typeof(item.extra[field]) != 'object')
            ret = item.extra[field];


        // image info stored inside:
        // extra.image_id on ec2,
        // item.extra.image.name or item.extra.image.slug in digital ocean,
        // item.imageId in openstack
        // TODO: complete the above list
        if (field == 'image' && !ret && item.extra && (item.extra[field+'_id'] || item.imageId || item.extra.image)){
            return item.extra[field+'_id'] || item.imageId || item.extra.image.slug || item.extra.image.name || 'not found';
        }

        // size info could be in all sorts of places
        //  - Azure: extra.instance_size
        //  - EC2: extra.instance_type
        //  - Softlayer: extra.maxCpu / extra.maxMemory
        //  - Linode: cloud.sizes[extra.PLANID]
        //  - Nephoscale: extra.service_type
        //  - DigitalOcean:  item.extra.size.vcpus / item.extra.size.memory
        // TODO: complete the above list
        // TODO: harmonize these on the backend

        if (field == 'size') {
            if (item.extra && item.extra.size)
                return item.extra.size.vcpus + 'vcpu, ' + item.extra.size.memory + 'M ram';;
            if (item.extra && item.extra.instance_type)
                return item.extra.instance_type;
            if (item.extra && item.extra.instance_size)
                return item.extra.instance_size;
            if (item.extra && item.extra.maxCpu && item.extra.maxMemory)
                return item.extra.maxCpu + 'cpu, ' + item.extra.maxMemory + 'M ram';
            if (item.extra && item.extra.PLANID) {
                var cloud = document.querySelector('mist-app').model.clouds[item.cloud.id];
                return (cloud && cloud.sizes) ? cloud.sizes[item.extra.PLANID] : item.extra.PLANID;
            }
            if (item.extra && item.extra.service_type)
                return item.extra.service_type;
        }

        if (field == 'cloud_id') {
            return document.querySelector('mist-app').model.clouds[ret].title;
        }
        if (field == 'machine_id') {
            return document.querySelector('mist-app').model.clouds[item.cloud_id].machines[item.machine_id].name;
        }

        if (field == 'default') {
            return document.querySelector('mist-app').model.keys[item.id].isDefault ? 'Default' : '';
        }

        if (field == 'machines') {
            return document.querySelector('mist-app').model.keys[item.id].machines.length;
        }

        if (field == 'stack state') {
            var status = document.querySelector('mist-app').model.stacks[item.id].status;
            if (status && status != 'ok'){
                return status
            }
        }

        if (field == 'members') {

            var num = document.querySelector('mist-app').model.teams[item.id].members.length;
            return num ;

            // if (num == 0)
            //     return "No members yet";
            // if (num == 1)
            //     return "1 member: "+document.querySelector('mist-app').model.teams[item.id].members[0].email;
            // if (num > 1)
            //     return num+" members: "+document.querySelector('mist-app').model.teams[item.id].members[0].email+', '+document.querySelector('mist-app').model.teams[item.id].members[1].email+', ...';
        }


        return ret;
    },

    _itemTagsArray: function(tagsobject) {
        var tagsArray = [];
        if (tagsobject.length > 0) {
            for (i = 0; i < tagsobject.length; i++) {
                tagsArray.unshift(tagsobject[i]);
            }
        }
        return tagsArray;
    },

    _firstItem: function (index) {
        return !index;
    }
});
</script><|MERGE_RESOLUTION|>--- conflicted
+++ resolved
@@ -84,13 +84,9 @@
             display: none;
         }
         </style>
-<<<<<<< HEAD
         <iron-media-query query="(max-width: 640px)" query-matches="{{narrowViewport}}"></iron-media-query>
         <iron-media-query query="(min-width: 641px) and (max-width: 1300px)" query-matches="{{mediumViewport}}"></iron-media-query>
-        <content></content>        
-=======
         <content></content>
->>>>>>> 0ff68c42
         <template is="dom-repeat" items="{{fields}}" as="field">
           <a href="[[uri]]" is="pushstate-anchor" ondragstart="return false" ondrop="return false">
             <div class$="[[field]] field field[[index]] {{itemField(item, field)}}">{{itemField(item, field)}}</div>
