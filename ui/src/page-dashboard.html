--- conflicted
+++ resolved
@@ -258,58 +258,19 @@
                                 <h1 class="cloud-title">[[item.title]]</h1>
                             </cloud-chip>
                         </template>
-    </div>
-    <div class="ovhid">
-        <cloud-info></cloud-info>
-    </div>
-    </div>
-    <div class="columns">
-        <div id="leftcolumn" class="left">
-            <template is="dom-if" if="[[hasIncidents]]">
+                    </div>
+                    <div class="ovhid">
+                        <cloud-info></cloud-info>
+                    </div>
+                </div>
+                <div class="columns">
+                    <div id="leftcolumn" class="left">
+                        <template is="dom-if" if="[[hasIncidents]]">
                             <div class="incidents">
                                 <app-incidents model="[[model]]" sections="[[sections]]">
                                 </app-incidents>
                             </div>
                         </template>
-<<<<<<< HEAD
-            <div class="sections layout horizontal wrap">
-                <a href="/machines" class="main-section flex" is="pushstate-anchor">
-                    <section-tile name="machines" color="[[sections.machines.color]]" icon="[[sections.machines.icon]]" count="[[model.machinesArray.length]]">
-                    </section-tile>
-                </a>
-                <a href="/images" class="main-section flex" is="pushstate-anchor">
-                    <section-tile name="images" color="[[sections.images.color]]" icon="[[sections.images.icon]]" count="[[model.imagesArray.length]]"></section-tile>
-                </a>
-                <a href="/keys" class="main-section flex" is="pushstate-anchor">
-                    <section-tile name="keys" color="[[sections.keys.color]]" icon="[[sections.keys.icon]]" count="[[model.keysArray.length]]"></section-tile>
-                </a>
-                <a href="/networks" class="main-section flex" is="pushstate-anchor">
-                    <section-tile name="networks" color="[[sections.networks.color]]" icon="[[sections.networks.icon]]" count="[[model.networksArray.length]]"></section-tile>
-                </a>
-                <a href="/scripts" class="main-section flex" is=" pushstate-anchor">
-                    <section-tile name="scripts" color="[[sections.scripts.color]]" icon="[[sections.scripts.icon]]" count="[[model.scriptsArray.length]]"></section-tile>
-                </a>
-                <a href="/templates" class="main-section flex" is="pushstate-anchor">
-                    <section-tile name="templates" color="[[sections.templates.color]]" icon="[[sections.templates.icon]]" count="[[model.templatesArray.length]]"></section-tile>
-                </a>
-                <a href="/stacks" class="main-section flex" is="pushstate-anchor">
-                    <section-tile name="stacks" color="[[sections.stacks.color]]" icon="[[sections.stacks.icon]]" count="[[model.stacksArray.length]]"></section-tile>
-                </a>
-                <a href="/teams" class="main-section flex" is="pushstate-anchor">
-                    <section-tile name="teams" color="[[sections.teams.color]]" icon="[[sections.teams.icon]]" count="{{model.teamsArray.length}}"></section-tile>
-                </a>
-            </div>
-            <paper-material class="graphs">
-                <polyana-dashboard dashboard="[[dashboard]]" datasources="[[datasources]]"></polyana-dashboard>
-            </paper-material>
-        </div>
-        <div class="left">
-            <div class="costs">
-                <app-costs model="[[model]]" sections="[[sections]]">
-                </app-costs>
-                <app-costs-per-tag model="[[model]]" sections="[[sections]]">
-                </app-costs-per-tag>
-=======
                         <div class="sections layout horizontal wrap">
                             <a href="/machines" class="main-section flex" is="pushstate-anchor">
                                 <section-tile name="machines" color="[[sections.machines.color]]" icon="[[sections.machines.icon]]" count="[[model.machinesArray.length]]">
@@ -364,27 +325,8 @@
             </div>
             <div class="is-loading" hidden$="[[!onboarding.isLoadingClouds]]">
                 <paper-spinner active></paper-spinner>
->>>>>>> 4016ebcd
             </div>
-            <paper-material id="rightcolumn" class="logs">
-                <log-list></log-list>
-            </paper-material>
         </div>
-    </div>
-    </template>
-    <template is="dom-if" if="[[!showDashboard]]">
-                <onb-element model="[[model]]"></onb-element>
-            </template>
-    <div class="absolute-bottom-right">
-        <a href="/clouds/+add">
-            <paper-fab id="addBtn" icon="cloud"></paper-fab>
-        </a>
-    </div>
-
-    <div class="is-loading" hidden$="[[!onboarding.isLoadingClouds]]">
-        <paper-spinner active></paper-spinner>
-    </div>
-    </div>
     </template>
 </dom-module>
 <script>
@@ -428,108 +370,6 @@
             matrix: {
                 type: Array
             }
-<<<<<<< HEAD
-        },
-        observers: [
-            'cloudLayoutMatrix(model.clouds.*, sidebarIsOpen)'
-        ],
-        listeners: {
-            'close-cloud-info': '_closeCloudChips'
-        },
-
-        ready: function() {
-
-        },
-        attached: function() {
-            // initialise chips position matrix
-            var that = this;
-            this.async(function() {
-                that.cloudLayoutMatrix(that.model.clouds, that.sidebarIsOpen);
-            }, 50);
-
-            // reset page title since this is the default page
-            this.fire('page-meta', {
-                title: null
-            });
-            this.datasources = [{
-                "id": 1,
-                "orgId": 1,
-                "name": "mistphite",
-                "type": "mist.monitor",
-                "access": "proxy",
-                "uri": "/graphite/",
-                "password": "",
-                "user": "",
-                "database": "",
-                "basicAuth": false,
-                "basicAuthUser": "",
-                "basicAuthPassword": "",
-                "withCredentials": false,
-                "isDefault": false,
-                "jsonData": null
-            }];
-            this.dashboard = {
-                "id": 1,
-                "refresh": "0",
-                "rows": [{
-                    "panels": [{
-                        "aliasColors": {},
-                        "datasource": "mistphite",
-                        "id": 4,
-                        "span": 12,
-                        "stack": false,
-                        "targets": [{
-                            "refId": "A",
-                            "target": 'load.shortterm'
-                        }, ],
-                        "machineArray": [],
-                        "timeFrom": null,
-                        "timeShift": null,
-                        "title": "Load_on_all_monitored_machines",
-                        "type": "graph",
-                        "x-axis": true,
-                        "y-axis": true
-                    }],
-                }],
-                "time": {
-                    "from": "now-10m",
-                    "to": "now"
-                },
-                "timepicker": {
-                    "now": true,
-                    "refresh_intervals": [],
-                    "time_options": [
-                        "5m",
-                        "15m",
-                        "1h",
-                        "6h",
-                        "12h",
-                        "24h",
-                        "2d",
-                        "7d",
-                        "30d"
-                    ]
-                },
-                "timezone": "browser"
-            };
-            var machinearray = [];
-            this.model.monitoring.machines.forEach(function(entry) {
-                machinearray.push(entry);
-            });
-            this.dashboard.rows[0].panels[0].machineArray = machinearray;
-            // var that = this;
-            // setInterval(function(){ // FIXME: find a better way to fix broken chart width when coming from another page
-            //     if (that.querySelector('dashboard-panel'))
-            //         that.querySelector('dashboard-panel').resize();
-            // }, 5000, this);
-            /*this.async(function() {
-                this.importHref(this.resolveUrl('/elements/logs/log-list.html'),
-                                null,
-                                null,
-                                true)},
-                500);*/
-        },
-=======
         },
         observers: [
             'cloudLayoutMatrix(model.clouds.*, sidebarIsOpen)'
@@ -631,7 +471,6 @@
                                 true)},
                 500);*/
         },
->>>>>>> 4016ebcd
         isOnline: function(cloud) {
             return cloud.state == 'online' && 'online';
         },
@@ -672,148 +511,6 @@
         _computeProviderLogo: function(className) {
             return '../assets/providers/provider-' + className.split('_')[0] + '.png';
         },
-<<<<<<< HEAD
-    ready: function() {
-    },
-
-    isOnline: function(cloud) {
-        return cloud.state == 'online' && 'online';
-    },
-    isOffline: function(cloud) {
-        return cloud.state == 'offline' && 'offline';
-    },
-    _computeHasIncidents: function(incidents){
-        // incidents must be unresolved to count
-         if (incidents.base){
-             return incidents.base.filter(function(inc){
-                    return !inc.finished_at || inc.finished_at == 0;
-                }).length > 0 ? true : false;
-         }
-         else {
-             return false;
-         }
-     },
-    _computeshowDashboard: function(cloudslength, isLoadingClouds) {
-        var show;
-        if (cloudslength > 0 && isLoadingClouds == false) {
-            show =  true;
-        }
-        else {
-            show = false;
-            // TODO: does not work. hides no matter
-            // this.hideSidebar();
-        }
-        return show;
-    },
-    hideSidebar: function(){
-        // if we are on boarding, close sidebar for focus
-        window.setTimeout(function(){
-            var sidebar = document.querySelector('app-sidebar'),
-                content = document.querySelector('iron-pages');
-            sidebar.classList.add('close');
-            content.classList.add('center');
-        }, 2400);
-        this.set('sidebarIsOpen', false);
-    },
-    _computeProviderLogo: function(className) {
-        return '../assets/providers/provider-' + className.split('_')[0] + '.png';
-    },
-    _computeReplaceTargets: function(monitoring) {
-        var ret = {'bucky.': ''},
-            mIds = Object.keys(this.get('model.monitoring.monitored_machines') || {});
-        for (var i=0; i<mIds.length; i++) {
-            var mref = this.model.monitoring.monitored_machines[mIds[i]],
-                m;
-            if (this.model.clouds && this.model.clouds[mref.cloud_id] && this.model.clouds[mref.cloud_id].machines && this.model.clouds[mref.cloud_id].machines[mref.machine_id])
-                m = mref && this.model.clouds[mref.cloud_id].machines[mref.machine_id];
-            ret[mIds[i]] = m ? m.name : 'unknown';
-        }
-        return ret;
-    },
-      _showCloudInfoDialog: function(e) {
-          var cloudId = e.currentTarget.getAttribute('id');
-          var dialog = this.querySelector('cloud-info');
-          var parent = this.querySelector('#cloudslist');
-          var target = e.currentTarget;
-          var lastInd = this.indexOfLast(parseInt(target.attributes.index.value))
-
-          // find the cloud chip node with index=lastInd
-          var last = [].find.call(parent.children, function(c, index) {
-              if (c.attributes.index) {
-                  return c.attributes.index.value == lastInd;
-              }
-              return false;
-          });
-          //insert cloud-info before last node
-          Polymer.dom(parent).insertBefore(dialog, last);
-
-          if (this.openedCloud && this.openedCloud == cloudId) {
-              dialog.removeAttribute('opened');
-              this._closeCloudChips();
-          } else {
-              var cloudChips = this.querySelectorAll('cloud-chip'),
-                  cloud = this.model.cloudsArray.find(function(cloud) {
-                      return cloud.id == cloudId;
-                  });
-              [].forEach.call(cloudChips, function(el, index) {
-                  if (el == e.currentTarget) {
-                      el.setAttribute('opened', true)
-                  } else {
-                      el.removeAttribute('opened');
-                  }
-              });
-              this.set('openedCloud', cloudId);
-              dialog.cloud = cloud;
-              dialog.setAttribute('opened', true);
-          }
-      },
-      _closeCloudChips: function() {
-          var cloudChips = this.querySelectorAll('cloud-chip');
-          [].forEach.call(cloudChips, function(el, index) {
-              el.removeAttribute('opened');
-          });
-          this.set('openedCloud', '');
-      },
-      showSidebar: function() {
-          //show sidebar for navigation
-          window.setTimeout(function() {
-              var sidebar = document.querySelector('app-sidebar'),
-                  content = document.querySelector('iron-pages');
-              sidebar.classList.remove('close');
-              content.classList.remove('center');
-          }, 200);
-          this.set('sidebarIsOpen', true);
-      },
-      cloudLayoutMatrix: function(clouds, sidebarOpen) {
-          //construct a reference matrix of the chips offsetTops
-          var chips = document.querySelectorAll('cloud-chip');
-          var matrix = [];
-          if (chips) {
-              [].forEach.call(chips, function(c) {
-                  matrix.push(c.offsetTop);
-              });
-              this.set('matrix', matrix);
-          }
-      },
-      indexOfLast: function(index) {
-          //calculate the index of the first chip of the next row
-          var ref = this.matrix[index];
-          var targetIndex;
-          var nextInd = this.matrix.find(function(n, index) {
-              targetIndex = index;
-              return n > ref;
-          }, this);
-          // or if the first chip of the next row does not exist, set index to the last chip
-          if (!nextInd) {
-              targetIndex = this.matrix.length
-          }
-          return targetIndex;
-      },
-      _toggleUI: function() {
-          window.location.href = '/toggle-ui/legacy';
-      },
-  });
-=======
         _computeReplaceTargets: function(monitoring) {
             var ret = {
                     'bucky.': ''
@@ -911,5 +608,4 @@
             window.location.href = '/toggle-ui/legacy';
         },
     });
->>>>>>> 4016ebcd
 </script>