<link rel="import" href="../bower_components/polyana-dashboard/polyana-dashboard.html">
<link rel="import" href="../bower_components/iron-flex-layout/iron-flex-layout.html">
<link rel="import" href="../bower_components/paper-button/paper-button.html">
<link rel="import" href="../bower_components/paper-menu/paper-menu.html">
<link rel="import" href="../bower_components/paper-input/paper-input.html">
<link rel="import" href="../bower_components/paper-spinner/paper-spinner.html">
<link rel="import" href="../bower_components/paper-fab/paper-fab.html">
<link rel="import" href="../bower_components/pushstate-anchor/pushstate-anchor.html">

<link rel="import" href="section-tile/section-tile.html">
<link rel="import" href="app-incidents/app-incidents.html">
<link rel="import" href="app-costs/app-costs.html">
<link rel="import" href="app-costs/app-costs-per-tag.html">

<link rel="import" href="../bower_components/paper-card/paper-card.html">
<link rel="import" href="../bower_components/paper-icon-button/paper-icon-button.html">
<link rel="import" href="../bower_components/iron-icons/iron-icons.html">
<!-- needed for the forms' inputs -->
<link rel="import" href="../bower_components/paper-item/paper-item.html">
<link rel="import" href="../bower_components/paper-menu-button/paper-menu-button.html">
<link rel="import" href="../bower_components/paper-input/paper-textarea.html">
<link rel="import" href="../bower_components/paper-input/paper-input-behavior.html">
<link rel="import" href="../bower_components/paper-input/paper-input-addon-behavior.html">
<link rel="import" href="../bower_components/paper-dropdown-menu/paper-dropdown-menu.html">
<!--link rel="import" href="../bower_components/iron-form/iron-form.html"-->

<link rel="import" href="logs/log-list.html">
<link rel="import" href="onb-element/onb-element.html">
<link rel="import" href="clouds/cloud-info.html">
<link rel="import" href="clouds/cloud-chip.html">

<link rel="import" href="account/plan-overusage.html">

<dom-module id="page-dashboard">
    <template>
        <style is="custom-style" include="headings"></style>
        <style is="custom-style" >
        :host {
            /*--layout-margin: 0.5em;*/
            --layout-margin: 16px;
            background-color: #eee;
            position: relative;
            z-index: 1;
        }
        #content {
            background-color: #eee;
            display: block;
        }
        paper-material {
            overflow: auto !important;
        }
        /* layout helper classes */
        #content {
            -webkit-overflow-scrolling: touch;
            padding: 0 36px 80px 36px;
            padding: 0 0 80px;
        }

        .flexchild {
            @apply(--layout-flex);
        }

        .flex2child {
            @apply(--layout-flex-2);
        }
        .search.active {
            left: 15px;
        }
        .clouds {
            min-height: 48px;
            transition: all 200ms ease-in;
        }
        .clouds cloud-chip {
            cursor: pointer;
            z-index: 9;
        }
        .clouds cloud-chip.online .icon {
            background-color: var(--green-color) !important;
        }

        .clouds cloud-chip.offline .icon {
            background-color: var(--red-color) !important;
        }

        paper-button.blue {
            line-height: 30px;
            font-weight: 500;
        }

        .sections {
            align-items: flex-start;
            /*margin-bottom: 1em;*/
            margin-bottom: 32px;
            width: 100%;
        }
        .costs,
        .incidents {
           /*margin-bottom: 1em;*/
            display: block;
            width: 100%;
        }
        .incidents {
            padding-bottom: 32px;
        }
        .costs {
            margin-bottom: 32px;
        }
        a.main-section {
            min-width: 150px;
            flex-basis: 25%;
        }
        .columns {
            @apply(--layout-horizontal);
            flex: 1 100%;
        }
        .left,
        .right,
        .top {
            margin: var(--layout-margin);

        }
        .left, .right {
            @apply(--layout-vertical);
            min-width: 400px;
            align-items: flex-start;
            flex-direction: column;
            flex: 1 50%;
        }
        .logs {
            width: 100%;
            flex: 1 100%;
        }
        log-list,
        .graphs {
            margin-bottom: 1em;
            width: 100%;
            overflow: hidden;
        }
        log-list {
            display: block;
        }

        @media (max-width: 489px) {
            a.main-section {
                width: calc(100% - 1em);
            }
        }

        @media (max-width: 639px) {
            a.main-section:first-child {
                min-width: calc(100% - 1em);
            }
        }

        @media (max-width: 1400px) {
            .columns {
                @apply(--layout-vertical);
            }
        }
        @media (min-width: 1900px) {
            paper-toolbar::content #topBar {
                max-width: auto;
            }
            .flex-horizontal-wide {
                @apply(--layout-horizontal);
                flex-wrap: wrap;
            }
            .onb-true.flex-horizontal-wide {
                @apply(--layout-none);
                display: block;
            }
            .flexchild-wide-top {
                flex: 1 100%;
            }
        }
        log-list ::content h3 {
            text-transform: uppercase;
            font-size: 16px;
            font-weight: 400;
            line-height: 36px;
            margin: 0 24px 0 0;
        }
        polyana-dashboard ::content h3 {
            text-transform: uppercase;
            font-size: 16px;
            font-weight: 500;
            line-height: 36px;
        }
        polyana-dashboard {
            display: block;
            height: auto;
            overflow: hidden;
        }
        #content.onb-true {
            background: url('/assets/onboarding/mount.svg') center bottom transparent no-repeat;
            padding-bottom: 0;
            min-height: 100vh;
            margin-right: -24px;
            margin-left: -24px;
            padding-left: 24px;
            padding-right: 24px;
        }
        .ovhid {
            overflow: hidden;
        }
        .onb.ovhid {
            height: calc(100vh + 184px);
            box-sizing: border-box;
            position: relative;
        }
        .wide {
            padding: 0.7em 1.5em;
        }
        .notice {
            background-color: #ffff8d;
            padding: 2px 16px;
            margin: 0 16px;
            z-index: 9;
            position: relative;
        }
        onb-element {
            position: relative;
            z-index: auto;
        }
        .is-loading {
            top: 0;
            left: 0;
            position: fixed;
            right: 0;
            bottom: 0;
            display: block;
            height: 100vh;
            width: 100vw;
            background-color: #eee;
            z-index: 99;
        }
        .is-loading paper-spinner {
            width: 80px;
            height: 80px;
            margin: 10% auto;
            display: block;
        }
        </style>
        <div id="content" class$="flex-horizontal-wide onb-[[!showDashboard]]" main>
            <div class="notice">
                <p><strong>Note:</strong> Hello! We are providing an early preview of the new Mist.io UI. A part of the functionality is under heavy development and, as a result, not yet fully functional. We would appreciate your feedback! Send suggestions to <a href="mailto:info@mist.io">info@mist.io</a>.
                <a href="javascript:void(0)" on-tap="_toggleUI" class="flex">Return to old UI</a>
                </p>
            </div>
            <plan-overusage is-over-using="[[model.isOverUsing]]"></plan-overusage>
            <template is="dom-if" if="[[showDashboard]]">
                <div class="clouds top flexchild-wide-top">
                    <div id="cloudslist" class="flex">
                        <template is="dom-repeat" items="[[model.cloudsArray]]">
                            <cloud-chip label="{{item.title}}" class$="link [[isOnline(item)]] [[isOffline(item)]]" index$=[[index]] on-tap="_showCloudInfoDialog" id$="[[item.id]]">
                                <div class="icon"></div>
                                <!-- src="[[_computeProviderLogo(item.provider)]]" -->
                                <h1 class="cloud-title">[[item.title]]</h1>
                            </cloud-chip>
                        </template>
    </div>
    <div class="ovhid">
        <cloud-info></cloud-info>
    </div>
    </div>
    <div class="columns">
        <div id="leftcolumn" class="left">
            <template is="dom-if" if="[[hasIncidents]]">
                            <div class="incidents">
                                <app-incidents model="[[model]]" sections="[[sections]]">
                                </app-incidents>
                            </div>
                        </template>
            <div class="sections layout horizontal wrap">
                <a href="/machines" class="main-section flex" is="pushstate-anchor">
                    <section-tile name="machines" color="[[sections.machines.color]]" icon="[[sections.machines.icon]]" count="[[model.machinesArray.length]]">
                    </section-tile>
                </a>
                <a href="/images" class="main-section flex" is="pushstate-anchor">
                    <section-tile name="images" color="[[sections.images.color]]" icon="[[sections.images.icon]]" count="[[model.imagesArray.length]]"></section-tile>
                </a>
                <a href="/keys" class="main-section flex" is="pushstate-anchor">
                    <section-tile name="keys" color="[[sections.keys.color]]" icon="[[sections.keys.icon]]" count="[[model.keysArray.length]]"></section-tile>
                </a>
                <a href="/networks" class="main-section flex" is="pushstate-anchor">
                    <section-tile name="networks" color="[[sections.networks.color]]" icon="[[sections.networks.icon]]" count="[[model.networksArray.length]]"></section-tile>
                </a>
                <a href="/scripts" class="main-section flex" is=" pushstate-anchor">
                    <section-tile name="scripts" color="[[sections.scripts.color]]" icon="[[sections.scripts.icon]]" count="[[model.scriptsArray.length]]"></section-tile>
                </a>
                <a href="/templates" class="main-section flex" is="pushstate-anchor">
                    <section-tile name="templates" color="[[sections.templates.color]]" icon="[[sections.templates.icon]]" count="[[model.templatesArray.length]]"></section-tile>
                </a>
                <a href="/stacks" class="main-section flex" is="pushstate-anchor">
                    <section-tile name="stacks" color="[[sections.stacks.color]]" icon="[[sections.stacks.icon]]" count="[[model.stacksArray.length]]"></section-tile>
                </a>
                <a href="/teams" class="main-section flex" is="pushstate-anchor">
                    <section-tile name="teams" color="[[sections.teams.color]]" icon="[[sections.teams.icon]]" count="{{model.teamsArray.length}}"></section-tile>
                </a>
            </div>
            <paper-material class="graphs">
                <polyana-dashboard dashboard="[[dashboard]]" datasources="[[datasources]]"></polyana-dashboard>
            </paper-material>
        </div>
        <div class="left">
            <div class="costs">
                <app-costs model="[[model]]" sections="[[sections]]">
                </app-costs>
                <app-costs-per-tag model="[[model]]" sections="[[sections]]">
                </app-costs-per-tag>
            </div>
            <paper-material id="rightcolumn" class="logs">
                <log-list></log-list>
            </paper-material>
        </div>
    </div>
    </template>
    <template is="dom-if" if="[[!showDashboard]]">
                <onb-element model="[[model]]"></onb-element>
            </template>
    <div class="absolute-bottom-right">
        <a href="/clouds/+add">
            <paper-fab id="addBtn" icon="cloud"></paper-fab>
        </a>
    </div>

    <div class="is-loading" hidden$="[[!onboarding.isLoadingClouds]]">
        <paper-spinner active></paper-spinner>
    </div>
    </div>
    </template>
</dom-module>
<script>
    Polymer({
        is: 'page-dashboard',
        enableCustomStyleProperties: true,
        properties: {
            sections: {
                type: Object
            },
            model: {
                type: Object
            },
            q: {
                type: String,
                notify: true
            },
            dashboard: {
                type: Object
            },
            replaceTargets: {
                type: Object,
                computed: '_computeReplaceTargets(model.monitoring)'
            },
            openedCloud: String,
            showDashboard: {
                type: Boolean,
                // value: true,
                computed: '_computeshowDashboard(model.cloudsArray.length, onboarding.isLoadingClouds)',
                notify: true
            },
            hasIncidents: {
                type: Boolean,
                computed: '_computeHasIncidents(model.incidentsArray.*)',
                value: false
            },
            sidebarIsOpen: {
                type: Boolean,
                value: true
            },
            matrix: {
                type: Array
            }
        },
        observers: [
            'cloudLayoutMatrix(model.clouds.*, sidebarIsOpen)'
        ],
        listeners: {
            'close-cloud-info': '_closeCloudChips'
        },

        ready: function() {

        },
        attached: function() {
            // initialise chips position matrix
            var that = this;
            this.async(function() {
                that.cloudLayoutMatrix(that.model.clouds, that.sidebarIsOpen);
            }, 50);

            // reset page title since this is the default page
            this.fire('page-meta', {
                title: null
            });
            this.datasources = [{
                "id": 1,
                "orgId": 1,
                "name": "mistphite",
                "type": "mist.monitor",
                "access": "proxy",
                "uri": "/graphite/",
                "password": "",
                "user": "",
                "database": "",
                "basicAuth": false,
                "basicAuthUser": "",
                "basicAuthPassword": "",
                "withCredentials": false,
                "isDefault": false,
                "jsonData": null
            }];
            this.dashboard = {
                "id": 1,
                "refresh": "0",
                "rows": [{
                    "panels": [{
                        "aliasColors": {},
                        "datasource": "mistphite",
                        "id": 4,
                        "span": 12,
                        "stack": false,
                        "targets": [{
                            "refId": "A",
                            "target": 'load.shortterm'
                        }, ],
                        "machineArray": [],
                        "timeFrom": null,
                        "timeShift": null,
                        "title": "Load_on_all_monitored_machines",
                        "type": "graph",
                        "x-axis": true,
                        "y-axis": true
                    }],
                }],
                "time": {
                    "from": "now-10m",
                    "to": "now"
                },
                "timepicker": {
                    "now": true,
                    "refresh_intervals": [],
                    "time_options": [
                        "5m",
                        "15m",
                        "1h",
                        "6h",
                        "12h",
                        "24h",
                        "2d",
                        "7d",
                        "30d"
                    ]
                },
                "timezone": "browser"
            };
            var machinearray = [];
            this.model.monitoring.machines.forEach(function(entry) {
                machinearray.push(entry);
            });
            this.dashboard.rows[0].panels[0].machineArray = machinearray;
            // var that = this;
            // setInterval(function(){ // FIXME: find a better way to fix broken chart width when coming from another page
            //     if (that.querySelector('dashboard-panel'))
            //         that.querySelector('dashboard-panel').resize();
            // }, 5000, this);
            /*this.async(function() {
                this.importHref(this.resolveUrl('/elements/logs/log-list.html'),
                                null,
                                null,
                                true)},
                500);*/
        },
        isOnline: function(cloud) {
            return cloud.state == 'online' && 'online';
        },
        isOffline: function(cloud) {
            return cloud.state == 'offline' && 'offline';
        },
        _computeHasIncidents: function(incidents) {
            // incidents must be unresolved to count
            if (incidents.base) {
                return incidents.base.filter(function(inc) {
                    return !inc.finished_at || inc.finished_at == 0;
                }).length > 0 ? true : false;
            } else {
                return false;
            }
        },
        _computeshowDashboard: function(cloudslength, isLoadingClouds) {
            var show;
            if (cloudslength > 0 && isLoadingClouds == false) {
                show = true;
            } else {
                show = false;
                // TODO: does not work. hides no matter
                // this.hideSidebar();
            }
            return show;
        },
        hideSidebar: function() {
            // if we are on boarding, close sidebar for focus
            window.setTimeout(function() {
                var sidebar = document.querySelector('app-sidebar'),
                    content = document.querySelector('iron-pages');
                sidebar.classList.add('close');
                content.classList.add('center');
            }, 2400);
            this.set('sidebarIsOpen', false);
        },
        _computeProviderLogo: function(className) {
            return '../assets/providers/provider-' + className.split('_')[0] + '.png';
        },
    ready: function() {
    },

<<<<<<< HEAD
=======
        }, 5000, this);
    },
>>>>>>> 3875ca43
    isOnline: function(cloud) {
        return cloud.state == 'online' && 'online';
    },
    isOffline: function(cloud) {
        return cloud.state == 'offline' && 'offline';
    },
    _computeHasIncidents: function(incidents){
        // incidents must be unresolved to count
         if (incidents.base){
             return incidents.base.filter(function(inc){
                    return !inc.finished_at || inc.finished_at == 0;
                }).length > 0 ? true : false;
         }
         else {
             return false;
         }
     },
    _computeshowDashboard: function(cloudslength, isLoadingClouds) {
        var show;
        if (cloudslength > 0 && isLoadingClouds == false) {
            show =  true;
        }
        else {
            show = false;
            // TODO: does not work. hides no matter
            // this.hideSidebar();
        }
        return show;
    },
    hideSidebar: function(){
        // if we are on boarding, close sidebar for focus
        window.setTimeout(function(){
            var sidebar = document.querySelector('app-sidebar'),
                content = document.querySelector('iron-pages');
            sidebar.classList.add('close');
            content.classList.add('center');
        }, 2400);
        this.set('sidebarIsOpen', false);
    },
    _computeProviderLogo: function(className) {
        return '../assets/providers/provider-' + className.split('_')[0] + '.png';
    },
    _computeReplaceTargets: function(monitoring) {
        var ret = {'bucky.': ''},
            mIds = Object.keys(this.get('model.monitoring.monitored_machines') || {});
        for (var i=0; i<mIds.length; i++) {
            var mref = this.model.monitoring.monitored_machines[mIds[i]],
                m;
            if (this.model.clouds && this.model.clouds[mref.cloud_id] && this.model.clouds[mref.cloud_id].machines && this.model.clouds[mref.cloud_id].machines[mref.machine_id])
                m = mref && this.model.clouds[mref.cloud_id].machines[mref.machine_id];
            ret[mIds[i]] = m ? m.name : 'unknown';
        }
        return ret;
    },
      _showCloudInfoDialog: function(e) {
          var cloudId = e.currentTarget.getAttribute('id');
          var dialog = this.querySelector('cloud-info');
          var parent = this.querySelector('#cloudslist');
          var target = e.currentTarget;
          var lastInd = this.indexOfLast(parseInt(target.attributes.index.value))

          // find the cloud chip node with index=lastInd
          var last = [].find.call(parent.children, function(c, index) {
              if (c.attributes.index) {
                  return c.attributes.index.value == lastInd;
              }
              return false;
          });
          //insert cloud-info before last node
          Polymer.dom(parent).insertBefore(dialog, last);

          if (this.openedCloud && this.openedCloud == cloudId) {
              dialog.removeAttribute('opened');
              this._closeCloudChips();
          } else {
              var cloudChips = this.querySelectorAll('cloud-chip'),
                  cloud = this.model.cloudsArray.find(function(cloud) {
                      return cloud.id == cloudId;
                  });
              [].forEach.call(cloudChips, function(el, index) {
                  if (el == e.currentTarget) {
                      el.setAttribute('opened', true)
                  } else {
                      el.removeAttribute('opened');
                  }
              });
              this.set('openedCloud', cloudId);
              dialog.cloud = cloud;
              dialog.setAttribute('opened', true);
          }
      },
      _closeCloudChips: function() {
          var cloudChips = this.querySelectorAll('cloud-chip');
          [].forEach.call(cloudChips, function(el, index) {
              el.removeAttribute('opened');
          });
          this.set('openedCloud', '');
      },
      showSidebar: function() {
          //show sidebar for navigation
          window.setTimeout(function() {
              var sidebar = document.querySelector('app-sidebar'),
                  content = document.querySelector('iron-pages');
              sidebar.classList.remove('close');
              content.classList.remove('center');
          }, 200);
          this.set('sidebarIsOpen', true);
      },
      cloudLayoutMatrix: function(clouds, sidebarOpen) {
          //construct a reference matrix of the chips offsetTops
          var chips = document.querySelectorAll('cloud-chip');
          var matrix = [];
          if (chips) {
              [].forEach.call(chips, function(c) {
                  matrix.push(c.offsetTop);
              });
              this.set('matrix', matrix);
          }
      },
      indexOfLast: function(index) {
          //calculate the index of the first chip of the next row
          var ref = this.matrix[index];
          var targetIndex;
          var nextInd = this.matrix.find(function(n, index) {
              targetIndex = index;
              return n > ref;
          }, this);
          // or if the first chip of the next row does not exist, set index to the last chip
          if (!nextInd) {
              targetIndex = this.matrix.length
          }
          return targetIndex;
      },
      _toggleUI: function() {
          window.location.href = '/toggle-ui/legacy';
      },
  });
</script><|MERGE_RESOLUTION|>--- conflicted
+++ resolved
@@ -514,11 +514,6 @@
     ready: function() {
     },
 
-<<<<<<< HEAD
-=======
-        }, 5000, this);
-    },
->>>>>>> 3875ca43
     isOnline: function(cloud) {
         return cloud.state == 'online' && 'online';
     },
