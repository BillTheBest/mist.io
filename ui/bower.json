{
  "name": "mist.io",
  "authors": [
    "Mist.io Inc"
  ],
  "private": true,
  "dependencies": {
    "app-layout": "polymerelements/app-layout#^0.9.0",
    "app-route": "polymerelements/app-route#^0.9.1",
    "iron-flex-layout": "polymerelements/iron-flex-layout#^1.0.0",
    "iron-icon": "polymerelements/iron-icon#^1.0.12",
    "iron-iconset-svg": "polymerelements/iron-iconset-svg#^1.0.0",
    "iron-localstorage": "polymerelements/iron-localstorage#^1.0.0",
    "iron-media-query": "polymerelements/iron-media-query#^1.0.0",
    "iron-pages": "polymerelements/iron-pages#^1.0.0",
    "iron-selector": "polymerelements/iron-selector#^1.0.0",
    "paper-icon-button": "PolymerElements/paper-icon-button#~1.1.1",
    "polymer": "polymer/polymer#^1.6.0",
    "paper-elements": "^1.0.7",
    "iron-ajax": "^1.4.0",
    "iron-list": "d-mo/iron-list#^1.3.3",
    "sc-timeago": "*",
    "pushstate-anchor": "^0.4.0",
    "color": "^3.0.4",
    "sockjs-client": "^1.1.1",
    "md5": "~0.3.0",
    "swiftSet": "jabney/swiftSet#^0.9.15",
    "polyana-dashboard": "mistio/polyana-dashboard#^0.1.5",
    "paper-datatable": "^0.9.8",
    "vaadin-grid": "^1.1.1",
    "vaadin-combo-box": "^1.1.1",
    "vaadin-icons": "^1.0.2",
    "yaml.js": "jeremyfa/yaml.js#^0.2.8",
    "iron-validator-behavior": "^1.0.1",
    "xterm.js": "^1.1.3",
    "anchorme": "anchorme.js#^0.6.0",
    "Sortable": "^1.4.2",
    "iron-label": "^1.0.2",
    "polymer-sortablejs": "^0.1.3",
<<<<<<< HEAD
    "juicy-ace-editor": "^1.2.0"
=======
    "c3": "^0.4.11",
    "iron-component-page": "^1.1.7"
>>>>>>> e55d2c3e
  },
  "devDependencies": {
    "web-component-tester": "^4.0.0"
  },
  "resolutions": {
    "polymer": "^1.6.0",
    "paper-styles": "^1.1.4",
    "paper-item": "^1.1.4",
    "iron-list": "^1.3.3",
    "paper-icon-button": "~1.1.1",
    "timerange-picker": "*",
    "c3-chart": "*"
  }
}<|MERGE_RESOLUTION|>--- conflicted
+++ resolved
@@ -37,12 +37,9 @@
     "Sortable": "^1.4.2",
     "iron-label": "^1.0.2",
     "polymer-sortablejs": "^0.1.3",
-<<<<<<< HEAD
-    "juicy-ace-editor": "^1.2.0"
-=======
+    "juicy-ace-editor": "^1.2.0",
     "c3": "^0.4.11",
     "iron-component-page": "^1.1.7"
->>>>>>> e55d2c3e
   },
   "devDependencies": {
     "web-component-tester": "^4.0.0"
