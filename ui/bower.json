--- conflicted
+++ resolved
@@ -39,11 +39,8 @@
     "polymer-sortablejs": "^0.1.3",
     "c3": "^0.4.11",
     "iron-component-page": "^1.1.7",
-<<<<<<< HEAD
-    "iron-collapse": "PolymerElements/iron-collapse#^1.2.1"
-=======
+    "iron-collapse": "PolymerElements/iron-collapse#^1.2.1",
     "webcomponentsjs": "^0.7.23"
->>>>>>> b406f7f4
   },
   "devDependencies": {
     "web-component-tester": "^4.0.0"
