--- conflicted
+++ resolved
@@ -200,202 +200,6 @@
     trigger_session_update(user, ['keys'])
 
 
-<<<<<<< HEAD
-def set_default_key(user, key_id):
-    """Sets a new default key
-    :param user:
-    :param key_id:
-    :return:
-    """
-
-    log.info("Setting key with id '%s' as default.", key_id)
-
-    default_key = Keypair.objects(owner=user, default=True).first()
-    if default_key:
-        default_key.default = False
-        default_key.save()
-
-    key = Keypair.objects.get(owner=user, id=key_id)
-    key.default = True
-    key.save()
-
-    log.info("Successfully set key with id '%s' as default.", key_id)
-    trigger_session_update(user, ['keys'])
-
-
-def edit_key(user, new_name, key_id):
-    """Edit name of an existing key.
-    Means rename key.
-    :param user:
-    :param new_name: the new key's name
-    :param key_id: the key's id
-    :return:
-    """
-    if not new_name:
-        raise KeyParameterMissingError("new name")
-
-    key = Keypair.objects.get(owner=user, id=key_id)
-
-    log.info("Renaming key '%s' to '%s'.", key.name, new_name)
-
-    if key.name == new_name:
-        log.warning("Same name provided. No reason to edit this key")
-        return
-
-    key.name = new_name
-    key.save()
-    log.info("Renamed key '%s' to '%s'.", key.name, new_name)
-    trigger_session_update(user, ['keys'])
-
-
-def associate_key(user, key_id, cloud_id, machine_id,
-                  host='', username=None, port=22):
-    """Associates a key with a machine.
-
-    If host is set it will also attempt to actually deploy it to the
-    machine. To do that it requires another key (existing_key) that can
-    connect to the machine.
-    :param user:
-    :param key_id:
-    :param cloud_id:
-    :param machine_id:
-    :param host:
-    :param username:
-    :param port:
-    :return:
-    """
-
-    log.info("Associating key %s to host %s", key_id, host)
-    if not host:
-        log.info("Host not given so will only create association without "
-                 "actually deploying the key to the server.")
-
-    key = Keypair.objects.get(owner=user, id=key_id)
-    cloud = Cloud.objects.get(owner=user, id=cloud_id)
-    associated = False
-    if Machine.objects(cloud=cloud, key_associations__keypair__exact=key,
-                       machine_id=machine_id):
-        log.warning("Key '%s' already associated with machine '%s' "
-                    "in cloud '%s'", key_id, cloud_id, machine_id)
-        associated = True
-
-    # check if key already associated
-    # if not already associated, create the association
-    # this is only needed if association doesn't exist and host is not provided
-    # associations will otherwise be created by shell.autoconfigure upon
-    # succesful connection
-    if isinstance(port, basestring):
-        if port.isdigit():
-            port = int(port)
-        else:
-            port = 22
-    elif isinstance(port, int):
-        port = port
-    else:
-        port = 22
-
-    if not host:
-        if not associated:
-            try:
-                machine = Machine.objects.get(cloud=cloud,
-                                              machine_id=machine_id)
-            except me.DoesNotExist:
-                machine = Machine(cloud=cloud, machine_id=machine_id)
-            key_assoc = KeyAssociation(keypair=key, last_used=0,
-                                       ssh_user=username, sudo=False,
-                                       port=port)
-            machine.key_associations.append(key_assoc)
-            machine.save()
-            trigger_session_update(user, ['keys'])
-        return
-
-    # if host is specified, try to actually deploy
-    log.info("Deploying key to machine.")
-    filename = '~/.ssh/authorized_keys'
-    grep_output = '`grep \'%s\' %s`' % (key.public, filename)
-    new_line_check_cmd = (
-        'if [ "$(tail -c1 %(file)s; echo x)" != "\\nx" ];'
-        ' then echo "" >> %(file)s; fi' % {'file': filename}
-    )
-    append_cmd = ('if [ -z "%s" ]; then echo "%s" >> %s; fi'
-                  % (grep_output, key.public, filename))
-    command = new_line_check_cmd + " ; " + append_cmd
-    log.debug("command = %s", command)
-
-    try:
-        # deploy key
-        ssh_command(user, cloud_id, machine_id, host,
-                    command, username=username, port=port)
-    except MachineUnauthorizedError:
-        # couldn't deploy key
-        try:
-            # maybe key was already deployed?
-            ssh_command(user, cloud_id, machine_id, host, 'uptime',
-                        key_id=key_id, username=username, port=port)
-            log.info("Key was already deployed, local association created.")
-        except MachineUnauthorizedError:
-            # oh screw this
-            raise MachineUnauthorizedError(
-                "Couldn't connect to deploy new SSH key."
-            )
-    else:
-        # deployment probably succeeded
-        # attempt to connect with new key
-        # if it fails to connect it'll raise exception
-        # there is no need to manually set the association in keypair.machines
-        # that is automatically handled by Shell, if it is configured by
-        # shell.autoconfigure (which ssh_command does)
-        ssh_command(user, cloud_id, machine_id, host, 'uptime',
-                    key_id=key_id, username=username, port=port)
-        log.info("Key associated and deployed successfully.")
-
-
-def disassociate_key(user, key_id, cloud_id, machine_id, host=None):
-    """Disassociates a key from a machine.
-    If host is set it will also attempt to actually remove it from
-    the machine.
-
-    :param user:
-    :param key_id:
-    :param cloud_id:
-    :param machine_id:
-    :param host:
-    :return:
-    """
-
-    log.info("Disassociating key, undeploy = %s" % host)
-    key = Keypair.objects.get(owner=user, id=key_id)
-    cloud = Cloud.objects.get(owner=user, id=cloud_id)
-    machine = Machine.objects.get(cloud=cloud,
-                                  key_associations__keypair__exact=key,
-                                  machine_id=machine_id)
-    # key not associated
-    if not machine:
-        raise BadRequestError("Key '%s' is not associated with "
-                              "machine '%s'" % (key_id, machine_id))
-
-    if host:
-        log.info("Trying to actually remove key from authorized_keys.")
-        command = 'grep -v "' + key.public + \
-                  '" ~/.ssh/authorized_keys ' + \
-                  '> ~/.ssh/authorized_keys.tmp ; ' + \
-                  'mv ~/.ssh/authorized_keys.tmp ~/.ssh/authorized_keys ' + \
-                  '&& chmod go-w ~/.ssh/authorized_keys'
-        try:
-            ssh_command(user, cloud_id, machine_id, host, command)
-        except:
-            pass
-    # removing key association
-    for assoc in machine.key_associations:
-        if assoc.keypair == key:
-            break
-    machine.key_associations.remove(assoc)
-    machine.save()
-    trigger_session_update(user, ['keys'])
-
-
-=======
->>>>>>> 2cba88d0
 def connect_provider(cloud):
     """Establishes cloud connection using the credentials specified.
 
@@ -584,20 +388,11 @@
     else:
         raise BadRequestError("Provider unknown.")
 
-<<<<<<< HEAD
-    if conn.type == Provider.AZURE:
-        # we have the username
-        associate_key(user, key_id, cloud_id, node.id,
-                      username=node.extra.get('username'), port=ssh_port)
-    elif key_id:
-        associate_key(user, key_id, cloud_id, node.id, port=ssh_port)
-=======
     if key is not None:
         machine = Machine(cloud=cloud, machine_id=node.id).save()
         username = node.extra.get('username', 'root')
         machine.ctl.associate_key(key, username=username,
                                   port=ssh_port, no_connect=True)
->>>>>>> 2cba88d0
     # Call post_deploy_steps for every provider
     if conn.type == Provider.AZURE:
         # for Azure, connect with the generated password, deploy the ssh key
