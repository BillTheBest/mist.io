--- conflicted
+++ resolved
@@ -679,11 +679,7 @@
 @core_wrapper
 def create_machine(user, backend_id, key_id, machine_name, location_id,
                    image_id, size_id, script, image_extra, disk, image_name,
-<<<<<<< HEAD
-                   size_name, location_name, ips, ssh_port=22):
-=======
-                   size_name, location_name, monitoring, ssh_port=22):
->>>>>>> b1b68a19
+                   size_name, location_name, ips, monitoring, ssh_port=22):
 
     """Creates a new virtual machine on the specified backend.
 
@@ -760,13 +756,8 @@
                                    machine_name, image, size, location)
     elif conn.type is Provider.NEPHOSCALE:
         node = _create_machine_nephoscale(conn, key_id, private_key, public_key,
-<<<<<<< HEAD
-                                         script, machine_name, image, size,
-                                         location, ips)
-=======
                                           machine_name, image, size,
-                                          location)
->>>>>>> b1b68a19
+                                          location, ips)
     elif conn.type is Provider.GCE:
         sizes = conn.list_sizes(location=location_name)
         for size in sizes:
@@ -972,13 +963,8 @@
     return node
 
 
-<<<<<<< HEAD
-def _create_machine_nephoscale(conn, key_name, private_key, public_key, script,
+def _create_machine_nephoscale(conn, key_name, private_key, public_key,
                               machine_name, image, size, location, ips):
-=======
-def _create_machine_nephoscale(conn, key_name, private_key, public_key,
-                              machine_name, image, size, location):
->>>>>>> b1b68a19
     """Create a machine in Nephoscale.
 
     Here there is no checking done, all parameters are expected to be
