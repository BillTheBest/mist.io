--- conflicted
+++ resolved
@@ -136,24 +136,13 @@
     log.info("Cloud with id '%s' added succesfully with Api-Version: 2.", cloud_id)
     trigger_session_update(user, ['clouds'])
 
-<<<<<<< HEAD
-    # FIXME: Is this still needed? If so it should be migrated to
-    # clouds.controllers.LibvirtController
-    #
-    # if provider == 'libvirt' and cloud.apisecret:
-    # # associate libvirt hypervisor witht the ssh key, if on qemu+ssh
-    #     key_id = params.get('machine_key')
-    #     node_id = cloud.apiurl  # id of the hypervisor is the hostname provided
-    #     username = cloud.apikey
-    #     associate_key(user, key_id, cloud_id, node_id, username=username)
-=======
+    # FIXME: This should be migrated to clouds.controllers.LibvirtController
     if provider == 'libvirt' and cloud.apisecret:
     # associate libvirt hypervisor witht the ssh key, if on qemu+ssh
         key_id = params.get('machine_key')
         node_id = cloud.apiurl  # id of the hypervisor is the hostname provided
         username = cloud.apikey
         associate_key(user, key_id, cloud_id, node_id, username=username, port=cloud.ssh_port)
->>>>>>> 5078bde9
 
     return {'cloud_id': cloud.id}
 
