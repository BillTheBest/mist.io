<!DOCTYPE html>
<html xmlns:tal="http://xml.zope.org/namespaces/tal">

<head>
    <meta charset="utf-8">
    <meta content='True' name='HandheldFriendly' />
    <meta name="viewport" content="width=device-width, initial-scale=1, maximum-scale=1.0, user-scalable=0" />
    <title>${project} - cloud management in your pocket</title>
    <link rel="icon" href="resources/favicon.ico" />
    <link rel="stylesheet" media="all" href=""/>

    <link rel="stylesheet" type='text/css' href="resources/main.css"
          tal:condition="not:css_build"/>

<<<<<<< HEAD
    <link rel="stylesheet" href="resources/mist-1430910462.css"
=======
    <link rel="stylesheet" href="resources/mist-1437401640.css"
>>>>>>> 07aa8e1d
          tal:condition="css_build" />

    <script tal:content="string: var IS_CORE=${is_core}" />
    <script tal:content="string: var URL_PREFIX=${core_uri}" />
    <script tal:content="string: var AUTH=${auth}" />
    <script tal:content="string: var JS_BUILD=${js_build}" />
    <script tal:content="string: var SUPPORTED_PROVIDERS=${supported_providers}" />
    <script tal:content="string: var LOGLEVEL=${js_log_level}" />
    <script tal:content="string: var EMAIL=${email}" />
    <script tal:content="string: var CSRF_TOKEN=${csrf_token}" />
    <script tal:content="string: var BETA_FEATURES=${beta_features}" />

    <script src="resources/js/lib/require/require.js"></script>

    <script>
        if (JS_BUILD) {
            require.config({
                baseUrl: 'resources/js/',
                paths: {
                    //the optimized mist.js source file.
<<<<<<< HEAD
                    "app": "../build/mist-1430910462"
=======
                    "app": "../build/mist-1437401640"
>>>>>>> 07aa8e1d
                }
            });
            require(["app"]);
        }else{
            require.config({
                // not optimized js, usefull for bedugging
                baseUrl: 'resources/js/'
            });
            require(["app"]);
        }
    </script>

    <script tal:condition="google_analytics_id" tal:define="ANALYTICS_ID string:${google_analytics_id}">
      (function(i,s,o,g,r,a,m){i['GoogleAnalyticsObject']=r;i[r]=i[r]||function(){
      (i[r].q=i[r].q||[]).push(arguments)},i[r].l=1*new Date();a=s.createElement(o),
      m=s.getElementsByTagName(o)[0];a.async=1;a.src=g;m.parentNode.insertBefore(a,m)
      })(window,document,'script','//www.google-analytics.com/analytics.js','ga');

      ga('create', '${ANALYTICS_ID}', 'mist.io');
      ga('require', 'linkid', 'linkid.js');
      ga('require', 'displayfeatures');
      ga('send', 'pageview');

    </script>
    <link rel="stylesheet" href="resources/jquery.mobile.icons.min.css" />
</head>

<body style="background-color: #c2c3c4; overflow:hidden">

    <!-- Loading screen -->
    <div id="splash">
        <div class="mist-logo">
            <div class="mist-progress-wrapper">
                <div class="mist-progress"></div>
            </div>
        </div>
    </div>

    <!-- Shell calibration element -->
    <div id="font-test"></div>

    <!-- Notification widget -->
    <div id="notification-popup" class="ui-loader ui-corner-all ui-body-b ui-loader-verbose ui-loader-textonly">
        <span class="ui-icon-loading"></span>
        <h1>Failed to get monitoring data</h1>
    </div>

    <!-- Ember Views -->
    <script type="text/x-handlebars" data-template-name="application">
        {{outlet}}
    </script>
    <script type="text/x-handlebars" data-template-name="index">
        {{view "home"}}
    </script>
    <script type="text/x-handlebars" data-template-name="machines">
        {{view "machineList"}}
    </script>
    <script type="text/x-handlebars" data-template-name="images">
        {{view "imageList"}}
    </script>
    <script type="text/x-handlebars" data-template-name="networks">
        {{view "networkList"}}
    </script>
    <script type="text/x-handlebars" data-template-name="keys">
        {{view "keyList"}}
    </script>
    <script type="text/x-handlebars" data-template-name="scripts">
        {{view "scriptList"}}
    </script>
</body>

</html><|MERGE_RESOLUTION|>--- conflicted
+++ resolved
@@ -12,11 +12,7 @@
     <link rel="stylesheet" type='text/css' href="resources/main.css"
           tal:condition="not:css_build"/>
 
-<<<<<<< HEAD
-    <link rel="stylesheet" href="resources/mist-1430910462.css"
-=======
     <link rel="stylesheet" href="resources/mist-1437401640.css"
->>>>>>> 07aa8e1d
           tal:condition="css_build" />
 
     <script tal:content="string: var IS_CORE=${is_core}" />
@@ -37,11 +33,7 @@
                 baseUrl: 'resources/js/',
                 paths: {
                     //the optimized mist.js source file.
-<<<<<<< HEAD
-                    "app": "../build/mist-1430910462"
-=======
                     "app": "../build/mist-1437401640"
->>>>>>> 07aa8e1d
                 }
             });
             require(["app"]);
