"""mist.io.views

Here we define the HTTP API of the app. The view functions here are
responsible for taking parameters from the web requests, passing them on to
functions defined in methods and properly formatting the output. This is the
only source file where we import things from pyramid. View functions should
only check that all required params are provided. Any further checking should
be performed inside the corresponding method functions.

"""

import re
import requests
import json

from pyramid.response import Response

# try:
from mist.core.helpers import view_config
from mist.core.auth.methods import user_from_request
from mist.core.keypair.models import Keypair
from mist.core.cloud.models import Cloud, Machine, KeyAssociation
from mist.core import config
import mist.core.methods
# except ImportError:
#     from mist.io import config
#     from mist.io.helpers import user_from_request
#     from pyramid.view import view_config

from mist.io import methods

import mist.io.exceptions as exceptions
from mist.io.exceptions import *
import pyramid.httpexceptions

from mist.io.helpers import get_auth_header, params_from_request
from mist.io.helpers import trigger_session_update, transform_key_machine_associations

from mist.core.auth.methods import auth_context_from_request

import logging
logging.basicConfig(level=config.PY_LOG_LEVEL,
                    format=config.PY_LOG_FORMAT,
                    datefmt=config.PY_LOG_FORMAT_DATE)
log = logging.getLogger(__name__)

OK = Response("OK", 200)


@view_config(context=Exception)
def exception_handler_mist(exc, request):
    """Here we catch exceptions and transform them to proper http responses

    This is a special pyramid view that gets triggered whenever an exception
    is raised from any other view. It catches all exceptions exc where
    isinstance(exc, context) is True.

    """

    # non-mist exceptions. that shouldn't happen! never!
    if not isinstance(exc, exceptions.MistError):
        trace = traceback.format_exc()
        log.critical("Uncaught non-mist exception? WTF!\n%s", trace)
        return Response("Internal Server Error", 500)

    # mist exceptions are ok.
    log.info("MistError: %r", exc)

    # translate it to HTTP response based on http_code attribute
    return Response(str(exc), exc.http_code)


@view_config(context='pyramid.httpexceptions.HTTPNotFound',
             renderer='templates/404.pt')
def not_found(self, request):

    return pyramid.httpexceptions.HTTPFound(request.host_url+"/#"+request.path)


@view_config(route_name='home', request_method='GET',
             renderer='templates/home.pt')
def home(request):
    """Home page view"""
    user = user_from_request(request)
    return {
        'project': 'mist.io',
        'email': json.dumps(user.email),
        'first_name': json.dumps(""),
        'last_name': json.dumps(""),
        'supported_providers': json.dumps(config.SUPPORTED_PROVIDERS_V_2),
        'core_uri': json.dumps(config.CORE_URI),
        'auth': json.dumps(bool(user.mist_api_token)),
        'js_build': json.dumps(config.JS_BUILD),
        'css_build': config.CSS_BUILD,
        'js_log_level': json.dumps(config.JS_LOG_LEVEL),
        'google_analytics_id': config.GOOGLE_ANALYTICS_ID,
        'is_core': json.dumps(False),
        'csrf_token': json.dumps(""),
        'beta_features': json.dumps(False),
        'last_build': config.LAST_BUILD
    }


@view_config(route_name="check_auth", request_method='POST', renderer="json")
def check_auth(request):
    """Check on the mist.core service if authenticated"""

    params = params_from_request(request)
    email = params.get('email', '').lower()
    password = params.get('password', '')

    payload = {'email': email, 'password': password}
    try:
        ret = requests.post(config.CORE_URI + '/auth', params=payload,
                            verify=config.SSL_VERIFY)
    except requests.exceptions.SSLError as exc:
        log.error("%r", exc)
        raise SSLError()
    if ret.status_code == 200:
        ret_dict = json.loads(ret.content)
        user = user_from_request(request)
        user.email = email
        user.mist_api_token = ret_dict.pop('token', '')
        user.save()
        log.info("successfully check_authed")
        return ret_dict
    else:
        log.error("Couldn't check_auth to mist.io: %r", ret)
        raise UnauthorizedError()


@view_config(route_name='account', request_method='POST', renderer='json')
def update_user_settings(request):
    """try free plan, by communicating to the mist.core service"""

    params = params_from_request(request)
    action = params.get('action', '').lower()
    plan = params.get('plan', '')
    name = params.get('name', '')
    company_name = params.get('company_name', '')
    country = params.get('country', '')
    number_of_servers = params.get('number_of_servers', '')
    number_of_people = params.get('number_of_people', '')

    user = user_from_request(request)

    payload = {'action': action,
               'plan': plan,
               'name': name,
               'company_name': company_name,
               'country': country,
               'number_of_servers': number_of_servers,
               'number_of_people': number_of_people}

    try:
        ret = requests.post(config.CORE_URI + '/account',
                            params=payload,
                            headers={'Authorization': get_auth_header(user)},
                            verify=config.SSL_VERIFY)
    except requests.exceptions.SSLError as exc:
        log.error("%r", exc)
        raise SSLError()
    if ret.status_code == 200:
        ret = json.loads(ret.content)
        return ret
    else:
        raise UnauthorizedError()


@view_config(route_name='clouds', request_method='GET', renderer='json')
def list_clouds(request):
    """Gets the available clouds.

    .. note:: Currently, this is only used by the cloud controller in js.

    """
    auth_context = mist.core.auth.methods.auth_context_from_request(request)
    if not auth_context.has_perm('cloud', 'read'):
        raise UnauthorizedError()
    print "#"*100
    print mist.core.methods.filter_list_clouds(auth_context)
    return mist.core.methods.filter_list_clouds(auth_context)


@view_config(route_name='clouds', request_method='POST', renderer='json')
def add_cloud(request):
    """Adds a new cloud."""
    auth_context = mist.core.auth.methods.auth_context_from_request(request)
    if not auth_context.has_perm('cloud', 'add'):
        raise UnauthorizedError()
    user = auth_context.owner
    params = params_from_request(request)
    # remove spaces from start/end of string fields that are often included
    # when pasting keys, preventing thus succesfull connection with the
    # cloud
    for key in params.keys():
        if type(params[key]) in [unicode, str]:
            params[key] = params[key].rstrip().lstrip()

    api_version = request.headers.get('Api-Version', 1)
    title = params.get('title', '')
    provider = params.get('provider', '')

    if not provider:
        raise RequiredParameterMissingError('provider')


    monitoring = None
    if int(api_version) == 2:
        ret = methods.add_cloud_v_2(user, title, provider, params)
        cloud_id = ret['cloud_id']
        monitoring = ret.get('monitoring')
    else:
        apikey = params.get('apikey', '')
        apisecret = params.get('apisecret', '')
        apiurl = params.get('apiurl') or ''  # fixes weird issue w/ none value
        tenant_name = params.get('tenant_name', '')
        # following params are for baremetal
        machine_hostname = params.get('machine_ip', '')
        machine_key = params.get('machine_key', '')
        machine_user = params.get('machine_user', '')
        remove_on_error = params.get('remove_on_error', True)
        try:
            docker_port = int(params.get('docker_port', 4243))
        except:
            docker_port = 4243
        try:
            ssh_port = int(params.get('machine_port', 22))
        except:
            ssh_port = 22
        region = params.get('region', '')
        compute_endpoint = params.get('compute_endpoint', '')
        # TODO: check if all necessary information was provided in the request

        cloud_id = methods.add_cloud(
            user, title, provider, apikey, apisecret, apiurl,
            tenant_name=tenant_name,
            machine_hostname=machine_hostname, machine_key=machine_key,
            machine_user=machine_user, region=region,
            compute_endpoint=compute_endpoint, port=ssh_port,
            docker_port=docker_port,
            remove_on_error=remove_on_error,
        )

    cloud = Cloud.objects.get(owner=user, id=cloud_id)

    cloud_tags = auth_context.get_tags("cloud","read")
    mist.core.methods.set_cloud_tags(user, cloud_tags, cloud_id)

    c_count = Cloud.objects(owner=user).count()
    ret = {
        'index': c_count - 1,
        'id': cloud_id,
        'apikey': cloud.apikey,
        'apiurl': cloud.apiurl,
        'tenant_name': cloud.tenant_name,
        'title': cloud.title,
        'provider': cloud.provider,
        'poll_interval': cloud.poll_interval,
        'region': cloud.region,
        'status': 'off',
        'enabled': cloud.enabled,
    }
    if monitoring:
        ret['monitoring'] = monitoring
    return ret


@view_config(route_name='cloud_action', request_method='DELETE')
def delete_cloud(request):
    """Deletes a cloud.

    .. note:: It assumes the user may re-add it later so it does not remove
              any key associations.

    """
<<<<<<< HEAD
    auth_context = mist.core.auth.methods.auth_context_from_request(request)
    user = auth_context.owner
    cloud_id = request.matchdict['cloud']
    cloud_tags = mist.core.methods.get_cloud_tags(user, cloud_id)
    if not auth_context.has_perm('cloud', 'remove', cloud_id, cloud_tags):
        raise UnauthorizedError()
    methods.delete_cloud(user, cloud_id)
=======
    auth_context = auth_context_from_request(request)
    cloud_id = request.matchdict['cloud']
    methods.delete_cloud(auth_context.owner, cloud_id)
>>>>>>> 01f93408
    return OK


@view_config(route_name='cloud_action', request_method='PUT')
def rename_cloud(request):
    """Renames a cloud."""

    auth_context = auth_context_from_request(request)
    cloud_id = request.matchdict['cloud']
    params = params_from_request(request)
    new_name = params.get('new_name', '')
    if not new_name:
        raise RequiredParameterMissingError('new_name')
    auth_context = mist.core.auth.methods.auth_context_from_request(request)
    user = auth_context.owner
    cloud_tags = mist.core.methods.get_cloud_tags(user, cloud_id)
    if not auth_context.has_perm('cloud', 'edit', cloud_id, cloud_tags):
        raise UnauthorizedError()


<<<<<<< HEAD
    methods.rename_cloud(user, cloud_id, new_name)
=======
    methods.rename_cloud(auth_context.owner, cloud_id, new_name)
>>>>>>> 01f93408
    return OK


@view_config(route_name='cloud_action', request_method='POST')
def toggle_cloud(request):
    auth_context = auth_context_from_request(request)
    cloud_id = request.matchdict['cloud']
    params = params_from_request(request)
    new_state = params.get('new_state', '')
    if not new_state:
        raise RequiredParameterMissingError('new_state')

    if new_state != "1" and new_state != "0":
        raise BadRequestError('Invalid cloud state')

<<<<<<< HEAD
    auth_context = mist.core.auth.methods.auth_context_from_request(request)
    user = auth_context.owner
    cloud_tags = mist.core.methods.get_cloud_tags(user, cloud_id)
    if not auth_context.has_perm('cloud', 'edit', cloud_id, cloud_tags):
        raise UnauthorizedError()

    cloud = Cloud.objects.get(owner=user, id=cloud_id)
=======
    cloud = Cloud.objects.get(owner=auth_context.owner, id=cloud_id)
>>>>>>> 01f93408
    cloud.enabled=bool(int(new_state))
    cloud.save()
    trigger_session_update(auth_context.owner, ['clouds'])
    return OK


@view_config(route_name='keys', request_method='GET', renderer='json')
def list_keys(request):
    """List keys.

    List all key pairs that are configured on this server. Only the public
    keys are returned.

    """
    user = user_from_request(request)
    return methods.list_keys(user)


@view_config(route_name='keys', request_method='PUT', renderer='json')
def add_key(request):
    params = params_from_request(request)
    key_id = params.get('id', '')
    private_key = params.get('priv', '')

    auth_context = mist.core.auth.methods.auth_context_from_request(request)
    user = auth_context.owner
    key_tags = mist.core.methods.get_key_tags(user, key_id)
    if not auth_context.has_perm('key', 'add'):
        raise UnauthorizedError()

    key_id = methods.add_key(user, key_id, private_key)

    keypair = Keypair.objects.get(owner=user, name=key_id)

    # since its a new key machines fields should be an empty list

    clouds = Cloud.objects(owner=user)
    machines = Machine.objects(cloud__in=clouds,
                               key_associations__keypair__exact=keypair)

    assoc_machines = transform_key_machine_associations(machines, keypair)

    return {'id': key_id,
            'machines': assoc_machines,
            'isDefault': keypair.default}


@view_config(route_name='key_action', request_method='DELETE', renderer='json')
def delete_key(request):
    """Delete key.

    When a keypair gets deleted, it takes its asociations with it so just need
    to remove from the server too.

    If the default key gets deleted, it sets the next one as default, provided
    that at least another key exists. It returns the list of all keys after
    the deletion, excluding the private keys (check also list_keys).

    """

    key_id = request.matchdict.get('key')
    if not key_id:
        raise KeypairParameterMissingError()

    user = user_from_request(request)
    methods.delete_key(user, key_id)
    return list_keys(request)


@view_config(route_name='keys', request_method='DELETE', renderer='json')
def delete_keys(request):
    """
    Delete multiple keys.
    Provide a list of key ids to be deleted. The method will try to delete
    all of them and then return a json that describes for each key id
    whether or not it was deleted or not_found if the key id could not
    be located. If no key id was found then a 404(Not Found) response will
    be returned.
    ---
    key_ids:
      required: true
      type: array
      items:
        type: string
        name: key_id
    """
    user = user_from_request(request)
    params = params_from_request(request)
    key_ids = params.get('key_ids', [])
    if type(key_ids) != list or len(key_ids) == 0:
        raise RequiredParameterMissingError('No key ids provided')
    # remove duplicate ids if there are any
    key_ids = sorted(key_ids)
    i = 1
    while i < len(key_ids):
        if key_ids[i] == key_ids[i - 1]:
            key_ids = key_ids[:i] + key_ids[i + 1:]
        else:
            i += 1
    report = {}
    for key_id in key_ids:
        try:
            methods.delete_key(user, key_id)
        except KeypairNotFoundError:
            report[key_id] = 'not_found'
        else:
            report[key_id] = 'deleted'
    # if no script id was valid raise exception
    if len(filter(lambda key_id: report[key_id] == 'not_found',
                  report)) == len(key_ids):
        raise NotFoundError('No valid script id provided')
    return report


@view_config(route_name='key_action', request_method='PUT', renderer='json')
def edit_key(request):

    old_id = request.matchdict['key']
    params = params_from_request(request)
    new_id = params.get('new_id')
    if not new_id:
        raise RequiredParameterMissingError("new_id")

    user = user_from_request(request)
    methods.edit_key(user, new_id, old_id)
    return {'new_id': new_id}


@view_config(route_name='key_action', request_method='POST')
def set_default_key(request):
    key_id = request.matchdict['key']
    user = user_from_request(request)

    methods.set_default_key(user, key_id)
    return OK


@view_config(route_name='key_private', request_method='GET', renderer='json')
def get_private_key(request):
    """Gets private key from keypair name.

    It is used in single key view when the user clicks the display private key
    button.

    """

    user = user_from_request(request)
    key_id = request.matchdict['key']
    if not key_id:
        raise RequiredParameterMissingError("key_id")
    return Keypair.objects.get(owner=user, id=key_id).private


@view_config(route_name='key_public', request_method='GET', renderer='json')
def get_public_key(request):
    user = user_from_request(request)
    key_id = request.matchdict['key']
    if not key_id:
        raise RequiredParameterMissingError("key_id")
    return Keypair.objects.get(owner=user, id=key_id).public


@view_config(route_name='keys', request_method='POST', renderer='json')
def generate_keypair(request):
    keypair = Keypair()
    keypair.generate()
    return {'priv': keypair.private, 'public': keypair.public}


@view_config(route_name='key_association', request_method='PUT',
             renderer='json')
def associate_key(request):
    key_id = request.matchdict['key']
    cloud_id = request.matchdict['cloud']
    machine_id = request.matchdict['machine']
    params = params_from_request(request)
    ssh_user = params.get('user', None)
    try:
        ssh_port = int(request.json_body.get('port', 22))
    except:
        ssh_port = 22
    try:
        host = request.json_body.get('host')
    except:
        host = None
    if not host:
        raise RequiredParameterMissingError('host')
    user = user_from_request(request)
    methods.associate_key(user, key_id, cloud_id, machine_id, host,
                          username=ssh_user, port=ssh_port)
    return user.keypairs[key_id].machines
# TODO

@view_config(route_name='key_association', request_method='DELETE',
             renderer='json')
def disassociate_key(request):
    key_id = request.matchdict['key']
    cloud_id = request.matchdict['cloud']
    machine_id = request.matchdict['machine']
    try:
        host = request.json_body.get('host')
    except:
        host = None
    user = user_from_request(request)
    methods.disassociate_key(user, key_id, cloud_id, machine_id, host)
    return user.keypairs[key_id].machines
# TODO

@view_config(route_name='machines', request_method='GET', renderer='json')
def list_machines(request):
    """Gets machines and their metadata from a cloud."""

    user = user_from_request(request)
    cloud_id = request.matchdict['cloud']
    return methods.list_machines(user, cloud_id)


@view_config(route_name='machines', request_method='POST', renderer='json')
def create_machine(request):
    """Creates a new virtual machine on the specified cloud."""

    cloud_id = request.matchdict['cloud']

    try:
        key_id = request.json_body.get('key')
        machine_name = request.json_body['name']
        location_id = request.json_body.get('location', None)
        if request.json_body.get('provider') == 'libvirt':
            image_id = request.json_body.get('image')
            disk_size = int(request.json_body.get('libvirt_disk_size', 4))
            disk_path = request.json_body.get('libvirt_disk_path', '')
        else:
            image_id = request.json_body['image']
            disk_size = disk_path = None
        size_id = request.json_body['size']
        # deploy_script received as unicode, but ScriptDeployment wants str
        script = str(request.json_body.get('script', ''))
        # these are required only for Linode/GCE, passing them anyway
        image_extra = request.json_body.get('image_extra', None)
        disk = request.json_body.get('disk', None)
        image_name = request.json_body.get('image_name', None)
        size_name = request.json_body.get('size_name', None)
        location_name = request.json_body.get('location_name', None)
        ips = request.json_body.get('ips', None)
        monitoring = request.json_body.get('monitoring', False)
        networks = request.json_body.get('networks', [])
        docker_env = request.json_body.get('docker_env', [])
        docker_command = request.json_body.get('docker_command', None)
        script_id = request.json_body.get('script_id', '')
        script_params = params_from_request(request).get('script_params', '')
        post_script_id = request.json_body.get('post_script_id', '')
        post_script_params = params_from_request(request).get('post_script_params', '')
        async = request.json_body.get('async', False)
        quantity = request.json_body.get('quantity', 1)
        persist = request.json_body.get('persist', False)
        docker_port_bindings = request.json_body.get('docker_port_bindings',
                                                     {})
        docker_exposed_ports = request.json_body.get('docker_exposed_ports',
                                                     {})
        azure_port_bindings = request.json_body.get('azure_port_bindings', '')
        # hostname: if provided it will be attempted to assign a DNS name
        hostname = request.json_body.get('hostname', '')
        plugins = request.json_body.get('plugins')
        cloud_init = request.json_body.get('cloud_init', '')
        associate_floating_ip = request.json_body.get('associate_floating_ip', False)
        associate_floating_ip_subnet = request.json_body.get('attach_floating_ip_subnet', None)
        project_id = request.json_body.get('project', None)
    except Exception as e:
        raise RequiredParameterMissingError(e)

    user = user_from_request(request)
    import uuid
    job_id = uuid.uuid4().hex
    from mist.io import tasks
    args = (cloud_id, key_id, machine_name,
            location_id, image_id, size_id, script,
            image_extra, disk, image_name, size_name,
            location_name, ips, monitoring, networks,
            docker_env, docker_command)
    kwargs = {'script_id': script_id, 'script_params': script_params,
              'job_id': job_id, 'docker_port_bindings': docker_port_bindings,
              'docker_exposed_ports': docker_exposed_ports,
              'azure_port_bindings': azure_port_bindings,
              'hostname': hostname, 'plugins': plugins,
              'post_script_id': post_script_id,
              'post_script_params': post_script_params, 'disk_size': disk_size,
              'disk_path': disk_path,
              'cloud_init': cloud_init,
              'associate_floating_ip': associate_floating_ip,
              'associate_floating_ip_subnet': associate_floating_ip_subnet,
              'project_id': project_id}
    if not async:
        ret = methods.create_machine(user, *args, **kwargs)
    else:
        args = (user.email, ) + args
        kwargs.update({'quantity': quantity, 'persist': persist})
        tasks.create_machine_async.apply_async(args, kwargs, countdown=2)
        ret = {'job_id': job_id}

    return ret


@view_config(route_name='machine', request_method='POST', renderer="json")
def machine_actions(request):
    # TODO: We shouldn't return list_machines, just 200. Save the API!
    cloud_id = request.matchdict['cloud']
    machine_id = request.matchdict['machine']
    user = user_from_request(request)
    params = params_from_request(request)
    action = params.get('action', '')
    plan_id = params.get('plan_id', '')
    # plan_id is the id of the plan to resize
    name = params.get('name', '')

    if action in ('start', 'stop', 'reboot', 'destroy', 'resize', 'rename',
                  'undefine', 'suspend', 'resume'):
        if action == 'start':
            methods.start_machine(user, cloud_id, machine_id)
        elif action == 'stop':
            methods.stop_machine(user, cloud_id, machine_id)
        elif action == 'reboot':
            methods.reboot_machine(user, cloud_id, machine_id)
        elif action == 'destroy':
            methods.destroy_machine(user, cloud_id, machine_id)
        elif action == 'resize':
            methods.resize_machine(user, cloud_id, machine_id, plan_id)
        elif action == 'rename':
            methods.rename_machine(user, cloud_id, machine_id, name)
        elif action == 'undefine':
            methods.undefine_machine(user, cloud_id, machine_id)
        elif action == 'resume':
            methods.resume_machine(user, cloud_id, machine_id)
        elif action == 'suspend':
            methods.suspend_machine(user, cloud_id, machine_id)

        # return OK
        return methods.list_machines(user, cloud_id)
    raise BadRequestError()


@view_config(route_name='machine_rdp', request_method='GET', renderer="json")
def machine_rdp(request):
    "Generate and return an rdp file for windows machines"

    cloud_id = request.matchdict['cloud']
    machine_id = request.matchdict['machine']
    user = user_from_request(request)
    rdp_port = request.params.get('rdp_port', 3389)
    host = request.params.get('host')

    if not host:
        raise BadRequestError('no hostname specified')
    try:
        1 < int(rdp_port) < 65535
    except:
        rdp_port = 3389

    rdp_content = 'full address:s:%s:%s\nprompt for credentials:i:1' % \
                  (host, rdp_port)
    return Response(content_type='application/octet-stream',
                    content_disposition='attachment; filename="%s.rdp"' % host,
                    charset='utf8',
                    pragma='no-cache',
                    body=rdp_content)


@view_config(route_name='machine_tags', request_method='POST',
             renderer='json')
def set_machine_tags(request):
    """Sets metadata for a machine, given the cloud and machine id."""
    cloud_id = request.matchdict['cloud']
    machine_id = request.matchdict['machine']
    try:
        tags = request.json_body['tags']
    except:
        raise BadRequestError('tags should be list of tags')
    if type(tags) != list:
        raise BadRequestError('tags should be list of tags')

    user = user_from_request(request)
    methods.set_machine_tags(user, cloud_id, machine_id, tags)
    return OK


@view_config(route_name='machine_tag', request_method='DELETE',
             renderer='json')
def delete_machine_tag(request):
    """Deletes tag for a machine, given the machine id and the tag to be
    deleted.

    """
    cloud_id = request.matchdict['cloud']
    machine_id = request.matchdict['machine']
    tag = request.matchdict['tag']
    user = user_from_request(request)
    methods.delete_machine_tag(user, cloud_id, machine_id, tag)
    return OK


@view_config(route_name='images', request_method='POST', renderer='json')
def list_specific_images(request):
    # FIXME: 1) i shouldn't exist, 2) i shouldn't be a post
    return list_images(request)


@view_config(route_name='images', request_method='GET', renderer='json')
def list_images(request):
    """List images from each cloud.
    Furthermore if a search_term is provided, we loop through each
    cloud and search for that term in the ids and the names of
    the community images"""

    cloud_id = request.matchdict['cloud']
    try:
        term = request.json_body.get('search_term', '').lower()
    except:
        term = None
    user = user_from_request(request)
    return methods.list_images(user, cloud_id, term)


@view_config(route_name='image', request_method='POST', renderer='json')
def star_image(request):
    """Toggle image as starred."""

    cloud_id = request.matchdict['cloud']
    image_id = request.matchdict['image']
    user = user_from_request(request)
    return methods.star_image(user, cloud_id, image_id)


@view_config(route_name='sizes', request_method='GET', renderer='json')
def list_sizes(request):
    """List sizes (aka flavors) from each cloud."""
    cloud_id = request.matchdict['cloud']
    user = user_from_request(request)
    return methods.list_sizes(user, cloud_id)


@view_config(route_name='locations', request_method='GET', renderer='json')
def list_locations(request):
    """List locations from each cloud."""
    cloud_id = request.matchdict['cloud']
    user = user_from_request(request)
    return methods.list_locations(user, cloud_id)


@view_config(route_name='networks', request_method='GET', renderer='json')
def list_networks(request):
    """List networks from each cloud."""
    cloud_id = request.matchdict['cloud']
    user = user_from_request(request)
    return methods.list_networks(user, cloud_id)


@view_config(route_name='networks', request_method='POST', renderer='json')
def create_network(request):
    """
    Creates a new network. Currently working only with OPENSTACK cloud
    """
    cloud_id = request.matchdict['cloud']

    try:
        network = request.json_body.get('network')
    except Exception as e:
        raise RequiredParameterMissingError(e)

    subnet = request.json_body.get('subnet', None)
    router = request.json_body.get('router', None)
    user = user_from_request(request)
    return methods.create_network(user, cloud_id, network, subnet, router)


@view_config(route_name='network', request_method='DELETE')
def delete_network(request):
    """
    Deletes a network. Currently working only with OPENSTACK cloud
    """
    cloud_id = request.matchdict['cloud']
    network_id = request.matchdict['network']

    user = user_from_request(request)
    methods.delete_network(user, cloud_id, network_id)

    return OK


@view_config(route_name='network', request_method='POST')
def associate_ip(request):

    cloud_id = request.matchdict['cloud']
    network_id = request.matchdict['network']
    params = params_from_request(request)
    ip = params.get('ip')
    machine = params.get('machine')
    assign = params.get('assign', True)
    user = user_from_request(request)

    ret = methods.associate_ip(user, cloud_id, network_id, ip, machine,
                               assign)
    if ret:
        return OK
    else:
        return Response("Bad Request", 400)


@view_config(route_name='probe', request_method='POST', renderer='json')
def probe(request):
    """Probes a machine using ping and ssh to collect metrics.

    .. note:: Used for getting uptime and a list of deployed keys.

    """
    machine_id = request.matchdict['machine']
    cloud_id = request.matchdict['cloud']
    params = params_from_request(request)
    host = params.get('host', None)
    key_id = params.get('key', None)
    ssh_user = params.get('ssh_user', '')
    # FIXME: simply don't pass a key parameter
    if key_id == 'undefined':
        key_id = ''
    user = user_from_request(request)
    ret = methods.probe(user, cloud_id, machine_id, host, key_id, ssh_user)
    return ret


@view_config(route_name='monitoring', request_method='GET', renderer='json')
def check_monitoring(request):
    """Ask the mist.io service if monitoring is enabled for this machine.

    """
    user = user_from_request(request)
    ret = methods.check_monitoring(user)
    return ret


@view_config(route_name='update_monitoring', request_method='POST',
             renderer='json')
def update_monitoring(request):
    """Enable/disable monitoring for this machine using the hosted mist.io
    service.

    """
    user = user_from_request(request)
    cloud_id = request.matchdict['cloud']
    machine_id = request.matchdict['machine']
    params = params_from_request(request)
    if not user.mist_api_token:
        log.info("trying to authenticate to service first")
        email = params.get('email')
        password = params.get('password')
        if not email or not password:
            raise UnauthorizedError("You need to authenticate to mist.io.")
        payload = {'email': email, 'password': password}
        try:
            ret = requests.post(config.CORE_URI + '/auth', params=payload,
                                verify=config.SSL_VERIFY)
        except requests.exceptions.SSLError as exc:
            log.error("%r", exc)
            raise SSLError()
        if ret.status_code == 200:
            ret_dict = json.loads(ret.content)
            user.email = email
            user.mist_api_token = ret_dict.pop('token', '')
            user.save()
            log.info("succesfully check_authed")
        elif ret.status_code in [400, 401]:
            user.email = ""
            user.mist_api_token = ""
            user.save()
            raise UnauthorizedError("You need to authenticate to mist.io.")
        else:
            raise UnauthorizedError("You need to authenticate to mist.io.")

    action = params.get('action') or 'enable'
    name = params.get('name', '')
    public_ips = params.get('public_ips', [])
    dns_name = params.get('dns_name', '')
    no_ssh = bool(params.get('no_ssh', False))
    dry = bool(params.get('dry', False))

    if action == 'enable':
        ret_dict = methods.enable_monitoring(
            user, cloud_id, machine_id, name, dns_name, public_ips,
            no_ssh=no_ssh, dry=dry
        )
    elif action == 'disable':
        methods.disable_monitoring(user, cloud_id, machine_id, no_ssh=no_ssh)
        ret_dict = {}
    else:
        raise BadRequestError()

    return ret_dict


@view_config(route_name='stats', request_method='GET', renderer='json')
def get_stats(request):
    data = methods.get_stats(
        user_from_request(request),
        request.matchdict['cloud'],
        request.matchdict['machine'],
        request.params.get('start'),
        request.params.get('stop'),
        request.params.get('step'),
        request.params.get('metrics')
    )
    data['request_id'] = request.params.get('request_id')
    return data


@view_config(route_name='metrics', request_method='GET',
             renderer='json')
def find_metrics(request):
    user = user_from_request(request)
    cloud_id = request.matchdict['cloud']
    machine_id = request.matchdict['machine']
    return methods.find_metrics(user, cloud_id, machine_id)


@view_config(route_name='metrics', request_method='PUT', renderer='json')
def assoc_metric(request):
    user = user_from_request(request)
    cloud_id = request.matchdict['cloud']
    machine_id = request.matchdict['machine']
    params = params_from_request(request)
    metric_id = params.get('metric_id')
    if not metric_id:
        raise RequiredParameterMissingError('metric_id')
    methods.assoc_metric(user, cloud_id, machine_id, metric_id)
    return {}


@view_config(route_name='metrics', request_method='DELETE', renderer='json')
def disassoc_metric(request):
    user = user_from_request(request)
    cloud_id = request.matchdict['cloud']
    machine_id = request.matchdict['machine']
    params = params_from_request(request)
    metric_id = params.get('metric_id')
    if not metric_id:
        raise RequiredParameterMissingError('metric_id')
    methods.disassoc_metric(user, cloud_id, machine_id, metric_id)
    return {}


@view_config(route_name='metric', request_method='PUT', renderer='json')
def update_metric(request):
    user = user_from_request(request)
    metric_id = request.matchdict['metric']
    params = params_from_request(request)
    methods.update_metric(
        user,
        metric_id,
        name=params.get('name'),
        unit=params.get('unit'),
        cloud_id=params.get('cloud_id'),
        machine_id=params.get('machine_id'),
    )
    return {}


@view_config(route_name='deploy_plugin', request_method='POST',
             renderer='json')
def deploy_plugin(request):
    user = user_from_request(request)
    cloud_id = request.matchdict['cloud']
    machine_id = request.matchdict['machine']
    plugin_id = request.matchdict['plugin']
    params = params_from_request(request)
    plugin_type = params.get('plugin_type')
    host = params.get('host')
    if plugin_type == 'python':
        ret = methods.deploy_python_plugin(
            user, cloud_id, machine_id, plugin_id,
            value_type=params.get('value_type', 'gauge'),
            read_function=params.get('read_function'),
            host=host,
        )
        methods.update_metric(
            user,
            metric_id=ret['metric_id'],
            name=params.get('name'),
            unit=params.get('unit'),
            cloud_id=cloud_id,
            machine_id=machine_id,
        )
        return ret
    else:
        raise BadRequestError("Invalid plugin_type: '%s'" % plugin_type)


@view_config(route_name='deploy_plugin', request_method='DELETE',
             renderer='json')
def undeploy_plugin(request):
    user = user_from_request(request)
    cloud_id = request.matchdict['cloud']
    machine_id = request.matchdict['machine']
    plugin_id = request.matchdict['plugin']
    params = params_from_request(request)
    plugin_type = params.get('plugin_type')
    host = params.get('host')
    if plugin_type == 'python':
        ret = methods.undeploy_python_plugin(user, cloud_id,
                                             machine_id, plugin_id, host)
        return ret
    else:
        raise BadRequestError("Invalid plugin_type: '%s'" % plugin_type)


# @view_config(route_name='metric', request_method='DELETE', renderer='json')
# def remove_metric(request):
    # user = user_from_request(request)
    # metric_id = request.matchdict['metric']
    # url = "%s/metrics/%s" % (config.CORE_URI, metric_id)
    # headers={'Authorization': get_auth_header(user)}
    # try:
        # resp = requests.delete(url, headers=headers,
        #                        verify=config.SSL_VERIFY)
    # except requests.exceptions.SSLError as exc:
        # raise SSLError()
    # except Exception as exc:
        # log.error("Exception removing metric: %r", exc)
        # raise ServiceUnavailableError()
    # if not resp.ok:
        # log.error("Error removing metric %d:%s", resp.status_code, resp.text)
        # raise BadRequestError(resp.text)
    # return resp.json()


@view_config(route_name='rules', request_method='POST', renderer='json')
def update_rule(request):
    """Creates or updates a rule.

    """
    user = user_from_request(request)
    params = params_from_request(request)
    try:
        ret = requests.post(
            config.CORE_URI + request.path,
            params=params,
            headers={'Authorization': get_auth_header(user)},
            verify=config.SSL_VERIFY
        )
    except requests.exceptions.SSLError as exc:
        log.error("%r", exc)
        raise SSLError()
    if ret.status_code != 200:
        log.error("Error updating rule %d:%s", ret.status_code, ret.text)
        raise ServiceUnavailableError()
    trigger_session_update(user.email, ['monitoring'])
    return ret.json()


@view_config(route_name='rule', request_method='DELETE')
def delete_rule(request):
    """Deletes a rule.

    """
    user = user_from_request(request)
    try:
        ret = requests.delete(
            config.CORE_URI + request.path,
            headers={'Authorization': get_auth_header(user)},
            verify=config.SSL_VERIFY
        )
    except requests.exceptions.SSLError as exc:
        log.error("%r", exc)
        raise SSLError()
    if ret.status_code != 200:
        log.error("Error deleting rule %d:%s", ret.status_code, ret.text)
        raise ServiceUnavailableError()
    trigger_session_update(user.email, ['monitoring'])
    return OK


@view_config(route_name='providers', request_method='GET', renderer='json')
def list_supported_providers(request):
    """
    @param request: A simple GET request
    @return: Return all of our SUPPORTED PROVIDERS
    """

    api_version = request.headers.get('Api-Version', 1)
    if int(api_version) == 2:
        return {'supported_providers': config.SUPPORTED_PROVIDERS_V_2}
    else:
        return {'supported_providers': config.SUPPORTED_PROVIDERS}<|MERGE_RESOLUTION|>--- conflicted
+++ resolved
@@ -274,7 +274,6 @@
               any key associations.
 
     """
-<<<<<<< HEAD
     auth_context = mist.core.auth.methods.auth_context_from_request(request)
     user = auth_context.owner
     cloud_id = request.matchdict['cloud']
@@ -282,11 +281,6 @@
     if not auth_context.has_perm('cloud', 'remove', cloud_id, cloud_tags):
         raise UnauthorizedError()
     methods.delete_cloud(user, cloud_id)
-=======
-    auth_context = auth_context_from_request(request)
-    cloud_id = request.matchdict['cloud']
-    methods.delete_cloud(auth_context.owner, cloud_id)
->>>>>>> 01f93408
     return OK
 
 
@@ -307,11 +301,7 @@
         raise UnauthorizedError()
 
 
-<<<<<<< HEAD
     methods.rename_cloud(user, cloud_id, new_name)
-=======
-    methods.rename_cloud(auth_context.owner, cloud_id, new_name)
->>>>>>> 01f93408
     return OK
 
 
@@ -327,7 +317,6 @@
     if new_state != "1" and new_state != "0":
         raise BadRequestError('Invalid cloud state')
 
-<<<<<<< HEAD
     auth_context = mist.core.auth.methods.auth_context_from_request(request)
     user = auth_context.owner
     cloud_tags = mist.core.methods.get_cloud_tags(user, cloud_id)
@@ -335,9 +324,6 @@
         raise UnauthorizedError()
 
     cloud = Cloud.objects.get(owner=user, id=cloud_id)
-=======
-    cloud = Cloud.objects.get(owner=auth_context.owner, id=cloud_id)
->>>>>>> 01f93408
     cloud.enabled=bool(int(new_state))
     cloud.save()
     trigger_session_update(auth_context.owner, ['clouds'])
