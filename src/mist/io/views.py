--- conflicted
+++ resolved
@@ -454,11 +454,8 @@
         image_name = request.json_body.get('image_name', None)
         size_name = request.json_body.get('size_name', None)
         location_name = request.json_body.get('location_name', None)
-<<<<<<< HEAD
         ips = request.json_body.get('ips', None)
-=======
         monitoring = request.json_body.get('monitoring', False)
->>>>>>> b1b68a19
     except Exception as e:
         raise RequiredParameterMissingError(e)
 
@@ -466,11 +463,7 @@
     ret = methods.create_machine(user, backend_id, key_id, machine_name,
                                  location_id, image_id, size_id, script,
                                  image_extra, disk, image_name, size_name,
-<<<<<<< HEAD
-                                 location_name, ips)
-=======
-                                 location_name, monitoring)
->>>>>>> b1b68a19
+                                 location_name, ips, monitoring)
     return ret
 
 
