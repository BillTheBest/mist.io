--- conflicted
+++ resolved
@@ -527,21 +527,14 @@
     if not key_id:
         return Response('Key name not provided', 400)
 
-<<<<<<< HEAD
     with get_user(request) as user:
-        keypairs = user['keypairs']
+        keypairs = user.get('keypairs', {})
+
+        if not key_id in keypairs:
+            return Response('Keypair not found', 404)
 
         for key in keypairs:
             keypairs[key]['default'] = False
-=======
-    keypairs = request.registry.settings['keypairs']
-    
-    if not key_id in keypairs.keys():
-        return Response('Keypair not found', 404)
-
-    for key in keypairs.keys():
-        keypairs[key]['default'] = False
->>>>>>> 3c13560f
 
         keypairs[key_id]['default'] = True
 
@@ -555,27 +548,17 @@
     button.
 
     """    
-<<<<<<< HEAD
     with get_user(request, readonly=True) as user:
         keypairs = user['keypairs']
         key_id = request.matchdict['key']
         
-        if key_id in keypairs.keys():
+        if not key_id:
+            return Response('Key id not provided', 400)
+
+        if key_id in keypairs:
             return keypairs[key_id].get('private', '')
         else:
-            return Response('Keypair not found', 404)
-=======
-    try:
-        keypairs = request.environ['beaker.session']['keypairs']
-    except:
-        keypairs = request.registry.settings.get('keypairs', {})
-    
-    key_id = request.matchdict['key']
-
-    if key_id in keypairs.keys():
-        return keypairs[key_id]['private']
-    return Response('Keypair "%s" not found' % key_id, 404)
->>>>>>> 3c13560f
+            return Response('Keypair not found %s' % key_id, 404)
 
 
 def get_public_key(request):
