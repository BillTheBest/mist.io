"""Helper functions used in views and WSGI initialization"""

import os
import re
import sys
import time
import json
import random
import socket
import tempfile
import logging
import functools
from hashlib import sha1
from contextlib import contextmanager

import netaddr
from amqp import Message
from amqp.connection import Connection
from amqp.exceptions import NotFound as AmqpNotFound

from mist.io.model import User
from mist.io.exceptions import MistError

try:
    from mist.core import config
except ImportError:
    from mist.io import config

import logging
logging.basicConfig(level=config.PY_LOG_LEVEL,
                    format=config.PY_LOG_FORMAT,
                    datefmt=config.PY_LOG_FORMAT_DATE)
log = logging.getLogger(__name__)


@contextmanager
def get_temp_file(content):
    """Creates a temporary file on disk and saves 'content' in it.

    It is meant to be used like this:
    with get_temp_file(my_string) as filepath:
        do_stuff(filepath)

    Once the with block is exited, the file is always deleted, even if an
    exception has been rised.

    """
    (tmp_fd, tmp_path) = tempfile.mkstemp()
    f = os.fdopen(tmp_fd, 'w+b')
    f.write(content)
    f.close()
    try:
        yield tmp_path
    finally:
        try:
            os.remove(tmp_path)
        except:
            pass


def params_from_request(request):
    """Get the parameters dict from request.

    Searches if there is a json payload or http parameters and returns
    the dict.

    """
    try:
        params = request.json_body
    except:
        params = request.params
    return params


def user_from_request(request):
    return User()


def user_from_session_id(session_id):
    return User()


def user_from_email(email):
    return User()


def b58_encode(num):
    """Returns num in a base58-encoded string."""
    alphabet = '123456789abcdefghijkmnopqrstuvwxyzABCDEFGHJKLMNPQRSTUVWXYZ'
    base_count = len(alphabet)
    encode = ''
    if (num < 0):
        return ''
    while (num >= base_count):
        mod = num % base_count
        encode = alphabet[mod] + encode
        num = num / base_count
    if (num):
        encode = alphabet[num] + encode
    return encode


def get_auth_header(user):
    """The value created here is added as an "Authorization" header in HTTP
    requests towards the hosted mist core service.
    """
    return "mist_1 %s:%s" % (user.email, user.mist_api_token)


def parse_ping(stdout):
    """Parse ping's stdout and return dict of extracted metrics."""
    re_header = "^--- (.*) ping statistics ---$"
    re_packets = "^([\d]+) packets transmitted, ([\d]+)"
    re_rtt = ".*min/avg/max/[a-z]* = ([\d]+\.[\d]+)/([\d]+\.[\d]+)/([\d]+\.[\d]+)"
    lines = stdout.split("\n")
    for i in range(len(lines) - 2):
        line = lines[i]
        # match statistics header line
        match = re.match(re_header, line)
        if match is None:
            continue
        host = match.groups()[0]
        # match packets statistics line
        line = lines[i + 1]
        match = re.match(re_packets, line)
        if match is None:
            break
        packets_tx = int(match.groups()[0])
        packets_rx = int(match.groups()[1])
        packets_loss = float(packets_tx - packets_rx) / packets_tx
        # match rtt statistics line
        line = lines[i + 2]
        match = re.match(re_rtt, line)
        if match is None:
            break
        rtt_min = float(match.groups()[0])
        rtt_avg = float(match.groups()[1])
        rtt_max = float(match.groups()[2])
        return {
            # "host": host,
            "packets_tx": packets_tx,
            "packets_rx": packets_rx,
            "packets_loss": packets_loss,
            "rtt_min": rtt_min,
            "rtt_avg": rtt_avg,
            "rtt_max": rtt_max,
        }
    # parsing failed. good job..
    log.error("Ping parsing failed for stdout '%s'", stdout)
    return {}


def amqp_publish(exchange, routing_key, data,
                 ex_type='fanout', ex_declare=False):
    connection = Connection(host=config.RABBITMQ_URL)
    channel = connection.channel()
    if ex_declare:
        channel.exchange_declare(exchange=exchange, type=ex_type)
    msg = Message(json.dumps(data))
    channel.basic_publish(msg, exchange=exchange, routing_key=routing_key)
    channel.close()
    connection.close()


def amqp_subscribe(exchange, callback, queue='',
                   ex_type='fanout', routing_keys=None):
    def json_parse_dec(func):
        @functools.wraps(func)
        def wrapped(msg):
            try:
                msg.body = json.loads(msg.body)
            except:
                pass
            return func(msg)
        return wrapped

    connection = Connection(config.RABBITMQ_URL)
    channel = connection.channel()
    channel.exchange_declare(exchange=exchange, type=ex_type, auto_delete=true)
    resp = channel.queue_declare(queue, exclusive=True)
    if not routing_keys:
        channel.queue_bind(resp.queue, exchange)
    else:
        for routing_key in routing_keys:
            channel.queue_bind(resp.queue, exchange, routing_key=routing_key)
    channel.basic_consume(queue=queue,
                          callback=json_parse_dec(callback),
                          no_ack=True)
    try:
        while True:
            channel.wait()
    except BaseException as exc:
        # catch BaseException so that it catches KeyboardInterrupt
        channel.close()
        connection.close()
        amqp_log("SUBSCRIPTION ENDED: %s %s %r" % (exchange, queue, exc))


def _amqp_user_exchange(user):
    # The exchange/queue name consists of a non-empty sequence of these
    # characters: letters, digits, hyphen, underscore, period, or colon.
    if isinstance(user, basestring):
        email = user
    else:
        email = user.email
    tag = email.replace('@', ':') or 'noone'
    return "mist-user_%s" % tag


def amqp_publish_user(user, routing_key, data):
    try:
        amqp_publish(_amqp_user_exchange(user), routing_key, data)
    except AmqpNotFound:
        return False
    except Exception:
        return False
    return True


def amqp_subscribe_user(user, queue, callback):
    amqp_subscribe(_amqp_user_exchange(user), callback, queue)


def amqp_user_listening(user):
    connection = Connection(config.RABBITMQ_URL)
    channel = connection.channel()
    try:
        channel.exchange_declare(exchange=_amqp_user_exchange(user),
                                 type='fanout', passive=True)
    except AmqpNotFound:
        return False
    else:
        return True
    finally:
        channel.close()
        connection.close()


def trigger_session_update(email, sections=['backends', 'keys', 'monitoring']):
    amqp_publish_user(email, routing_key='update', data=sections)


def amqp_log(msg):
    msg = "[%s] %s" % (time.strftime("%Y-%m-%d %H:%M:%S %Z"), msg)
    try:
        amqp_publish('mist_debug', '', msg)
    except:
        pass


def amqp_log_listen():
    def echo(msg):
        # print msg.delivery_info.get('routing_key')
        print msg.body

    amqp_subscribe('mist_debug', echo)


class StdStreamCapture(object):
    def __init__(self, stdout=True, stderr=True, func=None, pass_through=True):
        """Starts to capture sys.stdout/sys.stderr"""
        self.func = func
        self.pass_through = pass_through
        self.buff = []
        self.streams = {}
        if stdout:
            self.streams['stdout'] = sys.stdout
        if stderr:
            self.streams['stderr'] = sys.stderr

        class Stream(object):
            def __init__(self, name):
                self.name = name

            def write(_self, text):
                self._write(_self.name, text)

        for name in self.streams:
            setattr(sys, name, Stream(name))

    def _write(self, name, text):
        self.buff.append((name, text))
        if self.pass_through:
            self.streams[name].write(text)
        if self.func is not None:
            self.func(name, text)

    def _get_capture(self, names=('stdout', 'stderr')):
        buff = ""
        for name, text in self.buff:
            if name in names:
                buff += text
        return buff

    def get_stdout(self):
        return self._get_capture(['stdout'])

    def get_stderr(self):
        return self._get_capture(['stderr'])

    def get_mux(self):
        return self._get_capture()

    def close(self):
        for name in self.streams:
            setattr(sys, name, self.streams[name])
        return self.get_mux()


<<<<<<< HEAD
=======
def sanitize_host(host):
    "Return the hostame or ip address out of a URL"

    for prefix in ['https://', 'http://']:
        host = host.replace(prefix, '')

    host = host.split('/')[0]
    host = host.split(':')[0]

    return host


>>>>>>> 07aa8e1d
def check_host(host, allow_localhost=config.ALLOW_CONNECT_LOCALHOST,
               allow_private=config.ALLOW_CONNECT_PRIVATE):
    """Check if a given host is a valid DNS name or IPv4 address"""

    try:
        ipaddr = socket.gethostbyname(host)
    except socket.gaierror:
        raise MistError("Not a valid IP address or resolvable DNS name: '%s'."
                        % host)

    if host != ipaddr:
        msg = "Host '%s' resolves to '%s' which" % (host, ipaddr)
    else:
        msg = "Host '%s'" % host


    if not netaddr.valid_ipv4(ipaddr):
        raise MistError(msg + " is not a valid IPv4 address.")

    forbidden_subnets = {
        '0.0.0.0/8': "used for broadcast messages to the current network",
        '100.64.0.0/10': ("used for communications between a service provider "
                          "and its subscribers when using a "
                          "Carrier-grade NAT"),
        '169.254.0.0/16': ("used for link-local addresses between two hosts "
                           "on a single link when no IP address is otherwise "
                           "specified"),
        '192.0.0.0/24': ("used for the IANA IPv4 Special Purpose Address "
                         "Registry"),
        '192.0.2.0/24': ("assigned as 'TEST-NET' for use solely in "
                         "documentation and example source code"),
        '192.88.99.0/24': "used by 6to4 anycast relays",
        '198.18.0.0/15': ("used for testing of inter-network communications "
                          "between two separate subnets"),
        '198.51.100.0/24': ("assigned as 'TEST-NET-2' for use solely in "
                            "documentation and example source code"),
        '203.0.113.0/24': ("assigned as 'TEST-NET-3' for use solely in "
                           "documentation and example source code"),
        '224.0.0.0/4': "reserved for multicast assignments",
        '240.0.0.0/4': "reserved for future use",
        '255.255.255.255/32': ("reserved for the 'limited broadcast' "
                               "destination address"),
    }
    if not allow_localhost:
        forbidden_subnets['127.0.0.0/8'] = ("used for loopback addresses "
                                            "to the local host")
    if not allow_private:
        for cidr in ('10.0.0.0/8', '172.16.0.0/12', '192.168.0.0/16'):
            forbidden_subnets[cidr] = ("used for local communications "
                                       "within a private network")
    cidr = netaddr.smallest_matching_cidr(ipaddr, forbidden_subnets.keys())
    if cidr:
        raise MistError("%s is not allowed. It belongs to '%s' "
                        "which is %s." % (msg, cidr,
                                          forbidden_subnets[str(cidr)]))<|MERGE_RESOLUTION|>--- conflicted
+++ resolved
@@ -307,8 +307,6 @@
         return self.get_mux()
 
 
-<<<<<<< HEAD
-=======
 def sanitize_host(host):
     "Return the hostame or ip address out of a URL"
 
@@ -321,7 +319,6 @@
     return host
 
 
->>>>>>> 07aa8e1d
 def check_host(host, allow_localhost=config.ALLOW_CONNECT_LOCALHOST,
                allow_private=config.ALLOW_CONNECT_PRIVATE):
     """Check if a given host is a valid DNS name or IPv4 address"""
