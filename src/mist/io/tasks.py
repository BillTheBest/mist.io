--- conflicted
+++ resolved
@@ -804,7 +804,6 @@
         index = len(errors) - 6
         if index < len(times):
             return times[index]
-<<<<<<< HEAD
         else: # If cloud still unresponsive disable it & notify user
             user.clouds_dict[cloud_id].enabled = False
             user.clouds_dict[cloud_id].save()
@@ -812,10 +811,7 @@
                         email_notify=True, cloud_id=cloud_id)
             log_event(user.email, 'incident', action='disable_cloud',
                       cloud_id=cloud_id, error="Cloud unresponsive")
-=======
-        else:
             return 20*60
->>>>>>> 8072fa32
 
 
 class ProbeSSH(UserTask):
