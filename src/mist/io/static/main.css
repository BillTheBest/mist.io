/* Custom unweb rules */

#logo-container {
    background: url(../static/logo.png) center bottom no-repeat;
    width: 100%;
    height: 131px;
    margin: 36px 0;
    position: fixed;
    top: 80px;
    left: 0;
    z-index: 0;
}

/* Home Page */

/* Add backend button top margin */
#one a#add-backend-button {
    margin: 0px !important;
}

#one .ui-content {
    overflow-y: hidden;
}

/* Machines Pane */

#machines .ui-content {
    padding-top: 6px;
}

#machines-list .node .ui-icon-arrow-r {
    right: 18px;
}

/* Select Button */

#machines #mist-select-machines-button {
    outline: none;
    position: relative;
    top: 1px;
    left: -3px;
}

#machines .ui-select {
    width: 60px;
}

#machines .ui-select .ui-icon {
    position: absolute;
    left: 20px;
}

/* Search field */
#machines .ui-listview-filter-inset {
    margin: -41px 124px 0 60px;
}

/* Create machine button */

#machines #mist-create-machine {
    width: 120px;

    float: right;
    top: -44px;
    right: -6px;
}


#machines #mist-create-machine .ui-icon {
    position: absolute;
    left: 17px;
    z-index: 1000;
}

#machines #mist-create-machine .ui-btn-inner {
    border: none !important;
}

/* Provider Icons */

.state-providers .ui-icon {
    background-color: #222;
    width: 18px;
    height: 18px;
    background-position: center;
}

.state-providers.state-wait .ui-icon {
    background-image: url(states/load-white.gif);
}

.state-providers.state-wait-ok .ui-icon {
    background-image: url(states/load-green.gif);
}

.state-providers.state-wait-error .ui-icon {
    background-image: url(states/load-yellow.gif);
}

.state-providers.state-wait-down .ui-icon {
    background-image: url(states/load-red.gif);
}

.state-providers.state-ok .ui-icon {
    background-image: url(states/state-green.png);
}

.state-providers.state-error .ui-icon {
    background-image: url(states/state-yellow.png);
}

.state-providers.state-down .ui-icon {
    background-image: url(states/state-red.png);
}


/* Provider status dialog */

#providers-status-list li {
    padding-left: 42px;
}
#providers-status-list .provider-state-icon {
    width: 16px;
    height: 16px;
    display: block;
    position: absolute;
    left: 16px;
    background-color: #234;
}

#providers-status-list .state-on .provider-state-icon{
    background-image: url(images/icons-18-white.png);
    background-position:  -253px 0;
    background-repeat: no-repeat;
    overflow: hidden;
    background-color: #22aa22;
}

#providers-status-list .state-off .provider-state-icon{
    background-image: url(icons/loader.gif);
    background-position: center !important;
    background-repeat: no-repeat;
    overflow: hidden;
    background-color: #aa2222;
}

#providers-status-list .state-wait .provider-state-icon{
    background-image: url(images/icons-18-white.png);
    background-position:  -73px 0;
    background-repeat: no-repeat;
    overflow: hidden;
    background-color: #234;
}

/* Lists */

.ui-li-count {
    font-size: 13px !important;
}

/* Machines List */

#machines-list {
    margin-top: 10px;
}

#machines-list .node {
    clear: left;
}

#machines-list .ui-checkbox {
    float:left;
    margin-bottom: 0px !important;
}

#machines-list .ui-checkbox input {
    display: none;
}

#machines-list .ui-btn-icon-left {
    background: none;
    background-image: none;
}

#machines-list .ui-checkbox label {
    border: none;
    background-color: transparent;
}

#machines-list .ui-icon-checkbox-on, #machines-list .ui-icon-checkbox-off  {
    z-index: 1000;    
}

#machines-list .ui-btn-text .ui-checkbox {
    width: 56px;
    margin-top: -8px;
}

#machines-list .ui-checkbox .ui-btn-inner {
    top: 3px;
    left: -11px;
    height: 40px;
    border-top: none;
}

#machines-list .ui-checkbox .ui-btn-text {
    display: none;
}

#machines-list li.node .ui-btn-text {
    padding-right: 0;
}

#machines-list .node a {
    color: #2F3E46;
}

#machines-list .description {
    position: absolute;
    right: 76px;
    top: 30px;
}

#machines-list .bubble-container {
    float: right;
    display: block;
    overflow: hidden;
    height: 20px;
    right: 48px;
    position: absolute;
    top: 26px;
}

#machines-list .state-icon.ui-icon-check {
    background-color: #33dd44;
}

/* Machines Icons and their colors. */

#machines-list .key-icon {
    background-image: url("icons/key.png");
    background-color: #333;
}

#machines-list .alert-icon {
    background-color: #f61;
}

#machines-list .ui-li-count {
    position: static;
}

#machines-list .node-icon {
    padding: 2px 9px;
    border: none;
}

/* Machines tags */

#machines-list .node .tag {
    border: 1px solid #bfbfbf;
    color: #555 !important;
    font-weight: normal !important;
    display: block;
    float: right;
    padding: 1px 7px;
    margin: 3px 3px 9px 0;
}

/* Machines states colors. */

#machines-list .state0 {
    color: #e50;
}

#machines .ui-select {
    width: 60px;
}

#machines .ui-input-search input.ui-input-text {
    padding: .45em 0;
}

#machines .ui-link {
    border-left: 1px solid #ddd;
    padding: 8px;
}

a#mist-select-machines-button {
    outline: none;
}

a#mist-select-machines-button span.ui-btn-text {
    color: #fff;
    z-index: 0;
}
/**/

.ui-li-heading {
    display: block;
    float: left;
    padding: 6px 0;
    margin-top: 11px;
    margin-bottom: 0px;
}

.caption-wrapper {
    display: block;
    position: absolute;
    left: 250px;

}

.caption-wrapper h3 {
    font-weight: normal;
    font-size: 16px;
}

#machines-list .alert-icon {
    display: block;
    padding: 0px;
    position: relative;
    top: 26px;
    left: -26px;
}

/* FOOTER */

.ui-footer {
    padding: 0 10px;
    position: fixed !important;
    left: 0px;
    bottom: 0px;
    z-index: 2000;
    width: 100%;
}

.ui-footer #actions {
    margin: 0.5em 0;
}

.ui-footer a {
    width: 24.65%;
}

/* Single View */

#single-view-header {
    overflow: auto;
    padding: 0 0 0 15px;
    background: #e6e6e7;
    background-image: -webkit-gradient(linear, left top, left bottom, from(#e8e9e9), to(#e0e1e1)); /* Saf4+, Chrome */
    background-image: -webkit-linear-gradient(#e8e9e9, #e0e1e1); /* Chrome 10+, Saf5.1+ */
    background-image:    -moz-linear-gradient(#e8e9e9, #e0e1e1); /* FF3.6 */
    background-image:     -ms-linear-gradient(#e8e9e9, #e0e1e1); /* IE10 */
    background-image:      -o-linear-gradient(#e8e9e9, #e0e1e1); /* Opera 11.10+ */
    background-image:         linear-gradient(#e8e9e9, #e0e1e1);
    border-bottom: #fff;
}

#single-view-name {
    float: left;
    margin: 30px 0 0 10px;
}

#single-view-status {
    font-weight: normal;
    float: left;
    margin: 30px 20px 0 10px;
    text-shadow: none;
}

#single-view-status.running {
    color: #13B754;
}

.single-view-icon-wrapper {
    float: right;
    padding: 16px 20px;

    background-position: center;
    background-repeat: no-repeat;
    border-left: 1px solid #ccc;
    position: relative;
    -moz-background-clip: padding; -webkit-background-clip: padding-box; background-clip: padding-box;

}

#single-view-provider-icon, #single-view-image-icon {
    display: block;
    width: 48px;
    height: 48px;
    background-position: center center;
    background-repeat: no-repeat;
}


/* indices do not help here, let's use types as defined in
 libcloud.compute.types.Provider (we will use numbers, match in the Python) */

/* EC2 */
#single-view-provider-icon.provider-1  {
    background-image: url(images/p1_sm.png);
}

/* RackSpace */
#single-view-provider-icon.provider-3 {
    background-image: url(images/p3_sm.png);
}

/* OpenStack */
#single-view-provider-icon.provider-31 {
    background-image: url(images/p31_sm.png);
}

.single-view-icon-wrapper.windows #single-view-image-icon {
    background-image: url(images/image-windows.png);
}

.single-view-icon-wrapper.oracle #single-view-image-icon {
    background-image: url(images/image-oracle.png);
}

.single-view-icon-wrapper.canonical #single-view-image-icon {
    background-image: url(images/image-canonical.png);
}

.single-view-icon-wrapper.ibm #single-view-image-icon {
    background-image: url(images/image-ibm.png);
}

.single-view-icon-wrapper.debian #single-view-image-icon {
    background-image: url(images/image-debian.png);
}

.single-view-icon-wrapper.gentoo #single-view-image-icon {
    background-image: url(images/image-gentoo.png);
}

.single-view-icon-wrapper.ubuntu #single-view-image-icon {
    background-image: url(images/image-ubuntu.png);
}

.single-view-icon-wrapper.suse #single-view-image-icon {
    background-image: url(images/image-suse.png);
}

.single-view-icon-wrapper.opensolaris #single-view-image-icon {
    background-image: url(images/image-opensolaris.png);
}

.single-view-icon-wrapper.fedora #single-view-image-icon {
    background-image: url(images/image-fedora.png);
}

.single-view-icon-wrapper.generic {
    display: none;
}

#inform-monitoring {
    padding: 10px;
    margin: 0 -8px 14px -8px;
    background: #C9E0F0;
    border: 1px dashed rgba(0, 0, 0, 0.2);
    -webkit-border-radius: 9px;
    -moz-border-radius: 9px;
    border-radius: 9px;
    -webkit-box-shadow: inset 0 1px 1px rgba(0, 0, 0, 0.09);
    -moz-box-shadow: inset 0 1px 1px rgba(0, 0, 0, 0.09);
    box-shadow: inset 0 1px 1px rgba(0, 0, 0, 0.09);
}

.machine-basic-stuff {
    display: block;
}

#machine-basic-table {
    border-collapse:collapse;
    width: 100%;
    margin-top: 10px;
}

#machine-basic-table tr {
    border: 1px solid #ccc;
}

#machine-basic-table td {
    font-size: 14px;
    padding: 10px 12px;
    background: #fff;
    margin: 0;
    border: none;
}

#machine-basic-table .key {
    font-weight: 300;
}

#machine-basic-table .value {
    font-weight: bold;
}

#machine-metadata ul {
    font-size: 14px;
    list-style: none;
    padding: 0px;
    border-top: 1px solid #ccc;
}

#machine-metadata ul ul {
    border-top: none;
    padding-left: 30px;
    background: #666;
}

#machine-metadata li {
    padding: 10px;
    background: #fff;
    border-bottom: 1px solid #ccc;
    border-left: 1px solid #ccc;
    border-right: 1px solid #ccc;
}

/* DIALOGS */

.ui-dialog .ui-content, 
{ 
    max-width: 500px; 
    margin: 0 auto 15px auto; 
}

/* Create Dialog */

.btn-full {
    width: 100%; 
    text-align: center;
    margin-top: 2em;
}

#new-machine-name {
    margin: 12px 0;
}
#dialog-add label, #dialog-add .select {
    display: block;
    margin-top: 12px;
}

.mist-li-selected {
    background-image: -webkit-gradient(linear, left top, left bottom, from(#AFD5FF), to(#98BBED)); /* Saf4+, Chrome */
    background-image: -webkit-linear-gradient(#AFD5FF, #98BBED); /* Chrome 10+, Saf5.1+ */
    background-image:    -moz-linear-gradient(#AFD5FF, #98BBED); /* FF3.6 */
    background-image:     -ms-linear-gradient(#AFD5FF, #98BBED); /* IE10 */
    background-image:      -o-linear-gradient(#AFD5FF, #98BBED); /* Opera 11.10+ */
    background-image:         linear-gradient(#AFD5FF, #98BBED);
}

.add-button {
    float: right;
}

/* Provider (backend) status dialog */

#edit-backend .content-header {
    overflow: auto;
    padding: 20px 6px;
    border-bottom: 1px solid #ddd;
    margin-bottom: 8px;
}

#edit-backend .status {
    display: block;
    float: right;
    font-size: 22px;
}

#edit-backend .name {
    display: block;
    float: left;
    font-size: 22px;
    font-weight: 600;
}

#edit-backend .ui-field-contain {
    overflow: visible;
    height: 50px;
    border-bottom: 1px solid #ddd;
    margin: 6px 0;
}

#edit-backend #backend-enable-label {
    margin-top: 12px;
    margin-left: 6px;
}

#edit-backend .ui-slider-switch {
    float: right;
    margin-right: 4px;
    margin-top: 0;
}

#edit-backend .ui-field-contain .ui-btn-block {
    float: right;
    margin-top: 3px;
}

#edit-backend .ui-field-contain .ui-btn-inner {
    padding: 8px 18px;
}

#edit-backend #backend-delete-confirm {
    display: none;
}

/* Add backend dialog */
#add-backend label {
    display: block;
    margin: 14px 0 4px 0;
}

/* Tags Dialog */

#dialog-tags label {
    margin: 10px 0;
}

#dialog-tags #tag-input {
    overflow: auto;
    width: 100%;
    clear: both;
    margin-top: 0px;

}

#dialog-tags #tags-list {
    list-style: none;
    padding-left: 0px;
    overflow: auto;
}

#dialog-tags #tags-list li {
    float: left;
    padding: 0 14px 0 6px;
    margin: 0 8px 8px 0;
    background: #ddd;
    -webkit-border-radius: 9px;
    -moz-border-radius: 9px;
    border-radius: 9px;
}

#add-tag-name {
    width: 70%;
    float: left;
}

a#tag-add {
    margin-top: 0px;
    width: 22%;
    float: right;
}

/* Conditional for < 720px */
@media only screen and (max-width: 720px) {

    #machines-list .description {
        position: absolute;
        right: 76px;
        top: 21px;
        width: 100px;
        line-height: 12px;
    }

    #machines-list .description .tag {
        margin-bottom: 6px;
    }

    .caption-wrapper {
        left: 200px;
    }

    /* Create machine button */

    #machines #mist-create-machine {
        width: 60px;
        right: -6px;
        padding: 9px 0;
    }

    #machines #mist-create-machine .ui-icon {
        left: 21px;
    }

    #machines #mist-create-machine .ui-btn-text {
        display: none;
    }

    /* Search field */
    #machines .ui-listview-filter-inset {
        margin-right: 64px;
    }
}

#machines-footer {
	display: none;
}

/* Conditional for < 480px */
@media only screen and (max-width: 480px) {

    .ui-li-heading {
        display: block;
        float: left;
        clear: right;
        padding: 0;
        margin: 4px 0 2px 0;
    }

    .caption-wrapper {
        display: block;
        position: static;
        padding: 0px;
        margin-top: 25px;
        margin-left: 50px;
    }

    .caption-wrapper h3 {
        font-size: 16px;
    }

    #machines-list .alert-icon {
        display: block;
        float: left;
        position: relative;
        left: 8px;
        top: 12px;
    }

    /* In mobile view the arrow disappears
    and the key/tags stick to the right. */

    #machines-list .node .ui-icon-arrow-r {
        display: none;
    }

    #machines-list .description {
        right: 48px;
    }

    #machines-list .bubble-container {
        right: 18px;
    }
    /* Single View */

    #single-view-name {
        font-size: 18px;
    }

    #single-view-status {
        font-size: 18px;
        margin-right: 3px;
    }

    .single-view-icon-wrapper {
        margin-left: 8px;
    }
}

[data-role="page"], [data-role="dialog"] {
<<<<<<< HEAD
	display: none;
=======
    display: none;
}

div#machines div.ui-header div {
	display: inline-block;
	position: absolute;
	top: 0;
	right: 6px;
>>>>>>> 2ffb0091
}

}<|MERGE_RESOLUTION|>--- conflicted
+++ resolved
@@ -765,10 +765,7 @@
 }
 
 [data-role="page"], [data-role="dialog"] {
-<<<<<<< HEAD
 	display: none;
-=======
-    display: none;
 }
 
 div#machines div.ui-header div {
@@ -776,7 +773,6 @@
 	position: absolute;
 	top: 0;
 	right: 6px;
->>>>>>> 2ffb0091
 }
 
 }