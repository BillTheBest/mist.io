--- conflicted
+++ resolved
@@ -1,5 +1,3 @@
-{{view Mist.TextField id="log-filter" valueBinding="view.filterString" placeholder="Filter logs..."}}
-
 <div class="log-list">
     <fieldset data-role="controlgroup" data-type="horizontal">
         <input name="event"
@@ -11,81 +9,21 @@
             {{action "updateFilterFlags" "all" on="change" target="view"}}>
         <label for="event-all">All</label>
 
-<<<<<<< HEAD
-            <input name="event"
-                id="event-all"
-                data-mini="true"
-                value="on"
-                checked="checked"
-                type="radio"
-                {{action "updateFilterFlags" "all" on="change" target=view}}>
-            <label for="event-all">All</label>
-
-            <input name="event"
-                id="event-jobs"
-                data-mini="true"
-                value="off"
-                type="radio"
-                {{action "updateFilterFlags" "job" on="change" target=view}}>
-            <label for="event-jobs">Jobs</label>
-
-            <input name="event"
-                id="event-requests"
-                data-mini="true"
-                value="off"
-                type="radio"
-                {{action "updateFilterFlags" "request" on="change" target=view}}>
-            <label for="event-requests">Requests</label>
-
-            <input name="event"
-                id="event-incidents"
-                data-mini="true"
-                value="off"
-                type="radio"
-                {{action "updateFilterFlags" "incident" on="change" target=view}}>
-            <label for="event-incidents">Incidents</label>
-
-            <input name="event"
-                id="event-sessions"
-                data-mini="true"
-                value="off"
-                type="radio"
-                {{action "updateFilterFlags" "session" on="change" target=view}}>
-            <label for="event-sessions">Sessions</label>
-
-            <input name="event"
-                id="event-shell"
-                data-mini="true"
-                value="off"
-                type="radio"
-                {{action "updateFilterFlags" "shell" on="change" target=view}}>
-            <label for="event-shell">Shell</label>
-
-            <input name="event"
-                id="event-error"
-                data-mini="true"
-                value="off"
-                type="radio"
-                {{action "updateFilterFlags" "error" on="change" target=view}}>
-            <label for="event-error">Errors</label>
-        </fieldset>
-        {{view Mist.TextField id="log-filter" value=view.filterString placeholder="Filter logs..."}}
-    </div>
-=======
         <input name="event"
-            id="event-error"
+            id="event-all"
             data-mini="true"
-            value="off"
+            value="on"
+            checked="checked"
             type="radio"
-            {{action "updateFilterFlags" "error" on="change" target="view"}}>
-        <label for="event-error">Errors</label>
+            {{action "updateFilterFlags" "all" on="change" target=view}}>
+        <label for="event-all">All</label>
 
         <input name="event"
             id="event-jobs"
             data-mini="true"
             value="off"
             type="radio"
-            {{action "updateFilterFlags" "job" on="change" target="view"}}>
+            {{action "updateFilterFlags" "job" on="change" target=view}}>
         <label for="event-jobs">Jobs</label>
 
         <input name="event"
@@ -93,7 +31,7 @@
             data-mini="true"
             value="off"
             type="radio"
-            {{action "updateFilterFlags" "request" on="change" target="view"}}>
+            {{action "updateFilterFlags" "request" on="change" target=view}}>
         <label for="event-requests">Requests</label>
 
         <input name="event"
@@ -101,7 +39,7 @@
             data-mini="true"
             value="off"
             type="radio"
-            {{action "updateFilterFlags" "incident" on="change" target="view"}}>
+            {{action "updateFilterFlags" "incident" on="change" target=view}}>
         <label for="event-incidents">Incidents</label>
 
         <input name="event"
@@ -109,7 +47,7 @@
             data-mini="true"
             value="off"
             type="radio"
-            {{action "updateFilterFlags" "session" on="change" target="view"}}>
+            {{action "updateFilterFlags" "session" on="change" target=view}}>
         <label for="event-sessions">Sessions</label>
 
         <input name="event"
@@ -117,32 +55,35 @@
             data-mini="true"
             value="off"
             type="radio"
-            {{action "updateFilterFlags" "shell" on="change" target="view"}}>
+            {{action "updateFilterFlags" "shell" on="change" target=view}}>
         <label for="event-shell">Shell</label>
+
+        <input name="event"
+            id="event-error"
+            data-mini="true"
+            value="off"
+            type="radio"
+            {{action "updateFilterFlags" "error" on="change" target=view}}>
+        <label for="event-error">Errors</label>
     </fieldset>
-
->>>>>>> 35c0b67c
+    {{view Mist.TextField id="log-filter" value=view.filterString placeholder="Filter logs..."}}
 
     {{#if view.searching}}
         <div class="ajax-loader"></div>
     {{/if}}
 
-<<<<<<< HEAD
-    <ul class="ui-listview ui-listview-inset ui-corner-all ui-shadow ui-mini"
-        data-role="listview"
-        data-enhanced="true"
-        data-inset="true">
+    <ul class="ui-listview">
         {{#each Mist.logsController as |log|}}
             {{view "logListItem" log=log}}
-=======
-    <ul class="ui-listview">
-        {{#each Mist.logsController}}
-            {{view "logListItem" logBinding="this"}}
->>>>>>> 35c0b67c
         {{/each}}
     </ul>
 
     {{#if view.fetchingHistory}}
         <div class="ajax-loader"></div>
     {{/if}}
+
+    {{#if view.noMoreLogs}}
+        <div class="no-logs"></div>
+    {{/if}}
+    <div class="mid-padding"></div>
 </div>