<div id="create-machine-panel"
     data-swipe-close="false"
     class="side-panel"
     data-role="panel"
     data-position="right"
     data-display="overlay"
     data-theme="c">

    <div data-role="header">
        <h1 class="ui-title">Create Machine</h1>
    </div>

    <div data-role="content" data-theme="a">

        <!-- Select Name -->

        <label for="create-machine-name">Name:</label>
        {{view Mist.TextField
               id="create-machine-name"
               data-theme="a"
               valueBinding="Mist.machineAddController.newMachineName"}}

        <!-- Select Provider -->

        <label>Provider:</label>
        <div id="create-machine-provider"
            data-role="collapsible"
            data-iconpos="right"
            data-collapsed-icon="arrow-d"
            data-expanded-icon="arrow-u"
            data-theme="a"
            class="mist-select">
            <h4>{{#if Mist.machineAddController.newMachineProvider.provider}}
                   <span class="provider-icon-small">
                        <span {{bind-attr class="Mist.machineAddController.newMachineProvider.className"}}>
                        </span>
                    </span>
                {{/if}}
                {{Mist.machineAddController.newMachineProvider.title}}
            </h4>
            <ul data-role="listview" data-theme="a">
                {{#each Mist.backendsController.content}}
                        {{#if this.canCreateMachine}}
                            <li data-icon="false">
                                <a {{action "selectProvider" this target="view"}}>
                                    <span class="provider-icon-small">
                                        <span {{bind-attr class="className"}}></span>
                                    </span>
                                    {{this.title}}
                                </a>
                            </li>
                        {{/if}}
                {{/each}}
            </ul>
        </div>

        <!-- Select Image -->

        <label>Image:</label>
        <div id="create-machine-image"
             data-role="collapsible"
             data-iconpos="right"
             data-collapsed-icon="arrow-d"
             data-expanded-icon="arrow-u"
             data-theme="a"
             class="mist-select">
            <h4>
                {{#if Mist.machineAddController.newMachineImage.id}}
                    <span class="image-icon-small">
                        <span {{bind-attr class="Mist.machineAddController.newMachineImage.className"}}>
                        </span>
                    </span>
                {{/if}}
                {{Mist.machineAddController.newMachineImage.name}}
            </h4>
            <ul data-role="listview" data-theme="a">
                {{#each Mist.machineAddController.newMachineProvider.images.content}}
                    {{#unless Mist.machineAddController.newMachineProvider.images.hasStarred}}
                        <li data-icon="false">
                            <span class="image-icon-small">
                                <span {{bind-attr class="this.className"}}></span>
                            </span>
                            <a {{action "selectImage" this target="view"}}>{{this.name}}</a>
                        </li>
                    {{else}} {{#if this.star}}
                        <li data-icon="false">
                            <a {{action "selectImage" this target="view"}}>
                                <span class="image-icon-small">
                                    <span {{bind-attr class="this.className"}}></span>
                                </span>
                                {{this.name}}
                            </a>
                        </li>
                    {{/if}} {{/unless}}
                {{/each}}
            </ul>
        </div>

        <!-- Select Size -->
        <div id="size">
        <label>Size:</label>
        <div id="create-machine-size"
             data-role="collapsible"
             data-iconpos="right"
             data-collapsed-icon="arrow-d"
             data-expanded-icon="arrow-u"
             data-theme="a"
             class="mist-select">
            <h4>{{Mist.machineAddController.newMachineSize.name}}</h4>
            <ul data-role="listview" data-theme="a">
                {{#each Mist.machineAddController.newMachineProvider.sizes.content}}
                <li data-icon="false">
                    <a {{action "selectSize" this target="view"}}>{{this.name}}
                        <span class="size-decription">
                         - disk:{{this.disk}}, ram:{{this.ram}}
                        </span>
                    </a>
                </li>
                {{/each}}
            </ul>
        </div>
        </div>

        <!-- Select Location -->

        <div id="location">
            <label>Location:</label>
            <div id="create-machine-location"
                 data-role="collapsible"
                 data-iconpos="right"
                 data-collapsed-icon="arrow-d"
                 data-expanded-icon="arrow-u"
                 data-theme="a"
                 class="mist-select">
                <h4>{{Mist.machineAddController.newMachineLocation.name}}</h4>
                <ul data-role="listview" data-theme="a">
                    {{#each Mist.machineAddController.newMachineProvider.locations.content}}
                    <li data-icon="false">
                        <a {{action "selectLocation" this target="view"}}>{{this.name}}</a>
                    </li>
                    {{/each}}
                </ul>
            </div>
        </div>


        <!-- Select Key -->

        <div id="key">
        <label>Key:</label>
        <div id="create-machine-key"
             data-role="collapsible"
             data-iconpos="right"
             data-collapsed-icon="arrow-d"
             data-expanded-icon="arrow-u"
             data-theme="a"
             class="mist-select">
            <h4>{{Mist.machineAddController.newMachineKey.id}}</h4>
            <ul data-role="listview" data-theme="a">
                {{#each Mist.keysController.content}}
                    <li data-icon="false">
                        <a {{action "selectKey" this target="view"}}>{{this.id}}</a>
                    </li>
                {{/each}}
                <li data-icon="false" data-theme="d">
                    <a {{action "createKeyClicked" target="view"}}>Add Key</a>
                </li>
            </ul>
        </div>
        </div>

        <!-- Docker Specific -->

        <div class="docker-env">

            <!-- Environment Vars -->
            <label for="create-machine-env">Environment Variables:</label>
            {{view Mist.TextArea
                   id="create-machine-env"
                   data-theme="a"
                   valueBinding="Mist.machineAddController.newMachineDockerEnvironment"}}
        </div>
        <div class="docker-command">
            <!-- Command -->
            <label id="create-machine-command-label" for="create-machine-command">Command:</label>
            {{view Mist.TextArea
                   id="create-machine-command"
                   data-theme="a"
                   valueBinding="Mist.machineAddController.newMachineDockerCommand"}}

        </div>
        <!-- Select Networks -->

        <div id="create-machine-network">
            <label>Networks:</label>
            <div data-role="collapsible"
                    data-iconpos="right"
                    data-collapsed-icon="arrow-d"
                    data-expanded-icon="arrow-u"
                    data-theme="a"
                    class="mist-select">
                <h4>Networks</h4>
                <fieldset data-role="controlgroup" data-theme="a">
                    {{#each Mist.machineAddController.newMachineProvider.networks.content}}
                        <input {{bind-attr id="this.id" name="this.id" checked="this.selected"}}
                            type="checkbox" {{action "toggleNetworkSelection" this on="change" target="view"}}>
                        <label {{bind-attr for="this.id"}} data-corners="false">
                            {{this.name}}
                        </label>
                    {{/each}}
                </fieldset>
            </div>
        </div>

        <!-- Select Script -->
        <div id="script">
            {{#if Mist.isCore}}
            {{#if Mist.scriptsController.length}}
                <select class="toggle-field ui-mini" data-theme="a" data-role="slider"
                {{action "switchToggled" on="change" target="view"}}>
                    <option value="basic">basic</option>
                    <option value="advanced">advanced</option>
                </select>
            {{/if}}
            {{/if}}
            <label for="create-machine-script">Script:</label>

            <div class="script-option basic">
                {{view Mist.TextArea
                       id="create-machine-script"
                       data-theme="a"
                       valueBinding="Mist.machineAddController.newMachineScript"}}
            </div>
            <div class="script-option advanced">
                <div id="create-machine-script-select"
                     data-role="collapsible"
                     data-iconpos="right"
                     data-collapsed-icon="arrow-d"
                     data-expanded-icon="arrow-u"
                     data-theme="a"
                     class="mist-select">
                    <h4>{{#if Mist.machineAddController.newMachineScript.name}}
                        {{Mist.machineAddController.newMachineScript.name}}
                        {{else}} Select {{/if}}
                    </h4>
                    <ul data-role="listview" data-theme="a">
                        {{#each Mist.scriptsController}}
                            <li data-icon="false">
                                <a {{action "selectScript" this target="view"}}>{{this.name}}</a>
                            </li>
                        {{/each}}
                    </ul>
                </div>
                {{view Mist.TextArea
                       id="create-machine-script-params"
                       data-theme="a"
                       placeholder="optional parameters"
                       valueBinding="Mist.machineAddController.newMachineScriptParams"}}
            </div>
        </div>

        <div id="ports">
            <!-- Expose Ports -->
            <label>Ports:</label>
            {{view Mist.TextArea
                   id="create-machine-ports"
                   data-theme="a"
                   placeholder="e.g. 80:80"
                   valueBinding="Mist.machineAddController.newMachineDockerPorts"}}
        </div>

<<<<<<< HEAD
        <div id="volumes">
            <!-- Volume Bindings -->
            <label>Volumes:</label>
            {{view Mist.TextArea
                   id="create-machine-volumes"
                   data-theme="a"
                   placeholder="e.g. /home/user/dir:/tmp"
                   valueBinding="Mist.machineAddController.newMachineDockerVolumes"}}
        </div>

        <!-- Select Quantity -->
        <div id="quantity">
            <label>Quantity:</label>
            {{view Mist.TextField
                   id="create-machine-quantity"
                   data-theme="a"
                   valueBinding="Mist.machineAddController.newMachineQuantity"}}
        </div>

=======

        <div class="azure">

            <!-- Expose Ports -->
            <label>Ports:</label>
            {{view Mist.TextArea
                   id="create-machine-azure-ports"
                   data-theme="a"
                   placeholder="e.g. http tcp 80:80, smtp tcp 25:25, https tcp 443:443"
                   valueBinding="Mist.machineAddController.newMachineAzurePorts"}}

        </div>


>>>>>>> c23cda90
        <!-- Enable monitoring -->
        <div id="create-machine-monitoring" class="ui-state-disabled">
            <label>
            {{view Mist.Checkbox
                data-theme="a"
               checkedBinding="Mist.machineAddController.newMachineMonitoring"}}
            Enable monitoring
            </label>
        </div>

        <div id="create-machine-cost">
        {{#if view.price}}
            Estimated price:
            <span>{{view.price}}</span>
        {{/if}}
        </div>

        <div class="ok-cancel" data-role="controlgroup" data-type="horizontal" >
                <a class="ui-btn ui-btn-a ui-shadow ui-corner-all"
                   {{action "backClicked" target="view"}}>Back</a>
                <a id="create-machine-ok"
                    class="ui-btn ui-btn-d ui-shadow ui-corner-all"
                        {{action "launchClicked" target="view"}}>Launch!</a>
        </div>
    </div>
</div>

{{view "keyAdd"}}<|MERGE_RESOLUTION|>--- conflicted
+++ resolved
@@ -269,7 +269,6 @@
                    valueBinding="Mist.machineAddController.newMachineDockerPorts"}}
         </div>
 
-<<<<<<< HEAD
         <div id="volumes">
             <!-- Volume Bindings -->
             <label>Volumes:</label>
@@ -289,7 +288,6 @@
                    valueBinding="Mist.machineAddController.newMachineQuantity"}}
         </div>
 
-=======
 
         <div class="azure">
 
@@ -304,7 +302,6 @@
         </div>
 
 
->>>>>>> c23cda90
         <!-- Enable monitoring -->
         <div id="create-machine-monitoring" class="ui-state-disabled">
             <label>
