--- conflicted
+++ resolved
@@ -11,14 +11,9 @@
                 ui-corner-all
                 ui-btn-inline
                 ui-btn-icon-notext
-<<<<<<< HEAD
-                ui-icon-arrow-l"
-            {{action "backClicked" target=view}}>
-=======
                 ui-icon-carat-l
                 ui-alt-icon"
-            {{action "backClicked" target="view"}}>
->>>>>>> 35c0b67c
+            {{action "backClicked" target=view}}>
         </a>
         <!--
             Forward Button
@@ -31,24 +26,14 @@
                     ui-corner-all
                     ui-btn-inline
                     ui-btn-icon-notext
-<<<<<<< HEAD
-                    ui-icon-arrow-r"
+                    ui-icon-carat-r
+                    ui-alt-icon"
                 {{action "forwardClicked" target=view}}>
             </a>
         {{/unless}}
         <div id="time-window-control" class="ui-mini {{Mist.graphsController.stream.isStreaming}}">
             <a class="ui-btn ui-btn-icon-right ui-icon-carat-d"
                 {{action "timeWindowClicked" target=view}}>
-=======
-                    ui-icon-carat-r
-                    ui-alt-icon"
-                {{action "forwardClicked" target="view"}}>
-            </a>
-        {{/unless}}
-        <div id="time-window-control" {{bind-attr class=":ui-mini Mist.graphsController.stream.isStreaming"}}>
-            <a class="ui-btn ui-btn-icon-right ui-icon-carat-d ui-alt-icon"
-                {{action "timeWindowClicked" target="view"}}>
->>>>>>> 35c0b67c
                     {{view.timeWindowText}}
             </a>
         </div>
