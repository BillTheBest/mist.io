--- conflicted
+++ resolved
@@ -57,11 +57,7 @@
             </div>
 
             <div class="ui-block-c machine-tags">
-<<<<<<< HEAD
-                <span class="tag">{{machine.cloud.title}}</span>
-=======
-                <span class="tag" title="machine cloud">{{machine.backend.title}}</span>
->>>>>>> 90387e20
+                <span class="tag" title="machine cloud">{{machine.cloud.title}}</span>
                 {{#each machine.tags as |tag|}}
 					<span class="tag pairs" title="machine tags">{{tag.key}}{{#if tag.value}}={{tag.value}}{{/if}}</span>
                 {{/each}}
