--- conflicted
+++ resolved
@@ -1,5 +1,4 @@
-<a id="me-btn"
-{{action "meClicked" target="view"}}>
+<a id="me-btn" {{action "meClicked" target="view"}}>
 {{#if view.gravatarURL}}
 <img class="gravatar-image" {{bind-attr src="view.gravatarURL"}}/>
 {{else}}
@@ -15,50 +14,35 @@
 
 	<ul class="ui-listview">
 
-<<<<<<< HEAD
-		<li><a href="https://mistio.zendesk.com/access/login"
-			target="_blank"
-			class="ui-btn ui-btn-icon-left ui-mini icon-support">
-			Support</a></li>
+        <li><a href="http://docs.mist.io/contact"
+           target="_blank"
+           class="ui-btn ui-btn-icon-left ui-mini icon-support">
+           Support</a></li>
 
-			<li><a href="docs/index.html"
-				target="_blank"
-				class="ui-btn ui-btn-icon-left ui-mini icon-docs">
-				Docs</a></li>
-=======
-        <a href="http://docs.mist.io/contact"
+        <li><a href="http://docs.mist.io/"
            target="_blank"
-           class="ui-btn ui-btn-b ui-shadow ui-corner-all ui-mini">
-           Support</a>
+           class="ui-btn ui-btn-icon-left ui-mini icon-docs">
+           Docs</a></li>
 
-        <a href="http://docs.mist.io/"
-           target="_blank"
-           class="ui-btn ui-btn-b ui-shadow ui-corner-all ui-mini">
-           Docs</a>
->>>>>>> 7b96553b
+		{{#if Mist.authenticated}}
+		<li><a class="ui-btn ui-btn-icon-left ui-mini icon-user"
+			{{bind-attr href="view.accountUrl"}}
+			{{bind-attr target="view.isNotCore"}}>Account</a></li>
 
-				{{#if Mist.authenticated}}
+			{{#if Mist.isCore}}
+			<li><a class="ui-btn ui-btn-icon-left ui-mini icon-x"
+				{{action "logoutClicked" target="view"}}>Logout</a></li>
+			{{/if}}
 
-				<li><a class="ui-btn ui-btn-icon-left ui-mini icon-user"
-					{{bind-attr href="view.accountUrl"}}
-					{{bind-attr target="view.isNotCore"}}>Account</a></li>
+		{{else}}
+		{{#unless Mist.isCore}}
+		<li><a class="ui-btn ui-mini"
+			{{action "loginClicked" target="view"}}>Login</a></li>
+		{{/unless}}
+		{{/if}}
+	</ul>
+</div>
 
+{{view "login"}}
 
-					{{#if Mist.isCore}}
-					<li><a class="ui-btn ui-btn-icon-left ui-mini icon-x"
-						{{action "logoutClicked" target="view"}}>Logout</a></li>
-						{{/if}}
-						{{else}}
-						{{#unless Mist.isCore}}
-						<li><a class="ui-btn ui-mini"
-							{{action "loginClicked" target="view"}}>Login</a></li>
-							{{/unless}}
-							{{/if}}
-
-						</ul>
-
-					</div>
-
-					{{view "login"}}
-
-					{{view "messageBox"}}+{{view "messageBox"}}