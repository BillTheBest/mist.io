<a id="me-btn" {{action "meClicked" target=view}}>
{{#if view.gravatarURL}}
<img class="gravatar-image" src="{{view.gravatarURL}}" />
{{else}}
<span class="gravatar-image user"></span>
{{/if}}
&nbsp;</a>

<div id="user-menu-popup" class="ui-mini" data-role="popup" data-position-to="#me-btn" data-theme="a" data-overlay-theme="b" data-transition="flip">

	{{#if Mist.authenticated}}
	<div class="ui-header user-email">{{EMAIL}}</div>
	{{/if}}

	<ul class="ui-listview">

        <li><a href="http://docs.mist.io/contact"
           target="_blank"
           class="ui-btn ui-btn-icon-left ui-mini icon-support">
           Support</a></li>

        <li><a href="http://docs.mist.io/"
           target="_blank"
           class="ui-btn ui-btn-icon-left ui-mini icon-docs">
           Docs</a></li>

<<<<<<< HEAD
        {{#if Mist.authenticated}}

            <li><a class="ui-btn ui-btn-icon-left ui-mini icon-user"
               href={{view.accountUrl}}
               target={{view.isNotCore}}>Account</a></li>


            {{#if Mist.isCore}}
                <li><a class="ui-btn ui-btn-icon-left ui-mini icon-x"
                    {{action "logoutClicked" target=view}}>Logout</a></li>
            {{/if}}
        {{else}}
            {{#unless Mist.isCore}}
                <li><a class="ui-btn ui-mini"
                    {{action "loginClicked" target=view}}>Login</a></li>
            {{/unless}}
        {{/if}}

    </ul>

=======
		{{#if Mist.authenticated}}
		<li><a class="ui-btn ui-btn-icon-left ui-mini icon-user"
			{{bind-attr href="view.accountUrl"}}
			{{bind-attr target="view.isNotCore"}}>Account</a></li>
			
			{{#if Mist.isCore}}
			<li><a class="ui-btn ui-btn-icon-left ui-mini icon-x"
				{{action "logoutClicked" target="view"}}>Logout</a></li>
			{{/if}}

		{{else}}
		{{#unless Mist.isCore}}
		<li><a class="ui-btn ui-mini ui-btn-icon-left icon-lock"
			{{action "loginClicked" target="view"}}>Login</a></li>
		{{/unless}}
		{{/if}}
	</ul>
>>>>>>> 30681af0
</div>

{{view "login"}}

{{view "messageBox"}}<|MERGE_RESOLUTION|>--- conflicted
+++ resolved
@@ -24,7 +24,6 @@
            class="ui-btn ui-btn-icon-left ui-mini icon-docs">
            Docs</a></li>
 
-<<<<<<< HEAD
         {{#if Mist.authenticated}}
 
             <li><a class="ui-btn ui-btn-icon-left ui-mini icon-user"
@@ -38,32 +37,12 @@
             {{/if}}
         {{else}}
             {{#unless Mist.isCore}}
-                <li><a class="ui-btn ui-mini"
+                <li><a class="ui-btn ui-mini ui-btn-icon-left icon-lock"
                     {{action "loginClicked" target=view}}>Login</a></li>
             {{/unless}}
         {{/if}}
 
     </ul>
-
-=======
-		{{#if Mist.authenticated}}
-		<li><a class="ui-btn ui-btn-icon-left ui-mini icon-user"
-			{{bind-attr href="view.accountUrl"}}
-			{{bind-attr target="view.isNotCore"}}>Account</a></li>
-			
-			{{#if Mist.isCore}}
-			<li><a class="ui-btn ui-btn-icon-left ui-mini icon-x"
-				{{action "logoutClicked" target="view"}}>Logout</a></li>
-			{{/if}}
-
-		{{else}}
-		{{#unless Mist.isCore}}
-		<li><a class="ui-btn ui-mini ui-btn-icon-left icon-lock"
-			{{action "loginClicked" target="view"}}>Login</a></li>
-		{{/unless}}
-		{{/if}}
-	</ul>
->>>>>>> 30681af0
 </div>
 
 {{view "login"}}
