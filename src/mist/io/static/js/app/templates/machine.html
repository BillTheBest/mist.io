--- conflicted
+++ resolved
@@ -121,21 +121,11 @@
                                 class="ui-btn ui-corner-all ui-btn-d ui-btn-icon-left ui-icon-plus"
                                 {{action "addRuleClicked" target="view"}}>Add Rule</a>
                         </div>
-<<<<<<< HEAD
-                        <!--
-                        <div class="ui-block-b">
-                            <a id="add-metric-btn"
-                                class="ui-btn ui-corner-all ui-btn-d ui-btn-icon-left ui-icon-plus"
-                                {{action "addMetricClicked" target="view"}}>Add Metric</a>
-                        </div>
-                        -->
-=======
                         <!--div class="ui-block-b">
                             <a id="add-metric-btn"
                                 class="ui-btn ui-corner-all ui-btn-d ui-btn-icon-left ui-icon-plus"
                                 {{action "addMetricClicked" target="view"}}>Add Metric</a>
                         </div-->
->>>>>>> 3c13fa1e
                         <div class="ui-block-b">
                             <a id="disable-monitor-btn"
                             class="ui-btn ui-corner-all ui-btn-b ui-btn-icon-left ui-icon-delete"
