--- conflicted
+++ resolved
@@ -22,11 +22,7 @@
         <div id="monitoring-enabled">
             <span>Are you sure you wish to disable monitoring for {{name}}?</span>
 
-<<<<<<< HEAD
-                {{#unless probed}}
-=======
-            {{#unless hasKey}}
->>>>>>> 40d04460
+            {{#unless probed}}
                 <p>The collectd daemon can't be disabled automactically because there is no key pair set.</p>
                 <p>To do it manually run the following commands:</p>
                 <pre>chmod -x /etc/init.d/collectd &amp;&amp; killall -9 collectd</pre>
@@ -41,15 +37,9 @@
             <div id="enable-monitoring-dialog">
                 <div>Are you sure you wish to enable monitoring for {{name}}?</div>
 
-<<<<<<< HEAD
                 {{#unless probed}}
-                <p>The collectd daemon can't be installed automatically because there is no key pair set.</p>
-                <p>You will have to configure it manually by following the instructions after pressing enable.</p>
-=======
-                {{#unless hasKey}}
                     <p>The collectd daemon can't be installed automatically because there is no key pair set.</p>
                     <p>You will have to configure it manually by following the instructions after pressing enable.</p>
->>>>>>> 40d04460
                 {{/unless}}
 
                 <div class="btn-full ok-cancel" data-role="controlgroup" data-type="horizontal">
