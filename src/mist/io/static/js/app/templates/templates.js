define('app/templates/templates', ['ember'], function() {
  return function (callback) {
    if (!JS_BUILD) {
      require([
        'text!app/templates/backend_add.html',
        'text!app/templates/backend_edit.html',
        'text!app/templates/confirmation_dialog.html',
        'text!app/templates/file_upload.html',
        'text!app/templates/graph.html',
        'text!app/templates/graph_button.html',
        'text!app/templates/home.html',
        'text!app/templates/image_list.html',
        'text!app/templates/image_list_item.html',
        'text!app/templates/key.html',
        'text!app/templates/key_add.html',
        'text!app/templates/key_edit.html',
        'text!app/templates/key_list.html',
        'text!app/templates/key_list_item.html',
        'text!app/templates/login.html',
        'text!app/templates/machine.html',
        'text!app/templates/machine_add.html',
        'text!app/templates/machine_keys.html',
        'text!app/templates/machine_keys_list_item.html',
        'text!app/templates/machine_list.html',
        'text!app/templates/machine_list_item.html',
        'text!app/templates/machine_manual_monitoring.html',
        'text!app/templates/machine_power.html',
        'text!app/templates/machine_shell.html',
        'text!app/templates/machine_shell_list_item.html',
        'text!app/templates/machine_tags.html',
        'text!app/templates/machine_tags_list_item.html',
        'text!app/templates/messagebox.html',
        'text!app/templates/metric_add.html',
        'text!app/templates/metric_add_custom.html',
        'text!app/templates/metric_node.html',
        'text!app/templates/monitoring.html',
        'text!app/templates/rule.html',
        'text!app/templates/rule_edit.html',
        'text!app/templates/user_menu.html',
      ], function () {
        Ember.TEMPLATES['backend_add/js'] = Ember.Handlebars.compile(arguments[0]);
        Ember.TEMPLATES['backend_edit/js'] = Ember.Handlebars.compile(arguments[1]);
        Ember.TEMPLATES['confirmation_dialog/js'] = Ember.Handlebars.compile(arguments[2]);
        Ember.TEMPLATES['file_upload/js'] = Ember.Handlebars.compile(arguments[3]);
        Ember.TEMPLATES['graph/js'] = Ember.Handlebars.compile(arguments[4]);
        Ember.TEMPLATES['graph_button/js'] = Ember.Handlebars.compile(arguments[5]);
        Ember.TEMPLATES['home/js'] = Ember.Handlebars.compile(arguments[6]);
        Ember.TEMPLATES['image_list/js'] = Ember.Handlebars.compile(arguments[7]);
        Ember.TEMPLATES['image_list_item/js'] = Ember.Handlebars.compile(arguments[8]);
        Ember.TEMPLATES['key/js'] = Ember.Handlebars.compile(arguments[9]);
        Ember.TEMPLATES['key_add/js'] = Ember.Handlebars.compile(arguments[10]);
        Ember.TEMPLATES['key_edit/js'] = Ember.Handlebars.compile(arguments[11]);
        Ember.TEMPLATES['key_list/js'] = Ember.Handlebars.compile(arguments[12]);
        Ember.TEMPLATES['key_list_item/js'] = Ember.Handlebars.compile(arguments[13]);
        Ember.TEMPLATES['login/js'] = Ember.Handlebars.compile(arguments[14]);
        Ember.TEMPLATES['machine/js'] = Ember.Handlebars.compile(arguments[15]);
        Ember.TEMPLATES['machine_add/js'] = Ember.Handlebars.compile(arguments[16]);
        Ember.TEMPLATES['machine_keys/js'] = Ember.Handlebars.compile(arguments[17]);
        Ember.TEMPLATES['machine_keys_list_item/js'] = Ember.Handlebars.compile(arguments[18]);
        Ember.TEMPLATES['machine_list/js'] = Ember.Handlebars.compile(arguments[19]);
        Ember.TEMPLATES['machine_list_item/js'] = Ember.Handlebars.compile(arguments[20]);
        Ember.TEMPLATES['machine_manual_monitoring/js'] = Ember.Handlebars.compile(arguments[21]);
        Ember.TEMPLATES['machine_power/js'] = Ember.Handlebars.compile(arguments[22]);
        Ember.TEMPLATES['machine_shell/js'] = Ember.Handlebars.compile(arguments[23]);
        Ember.TEMPLATES['machine_shell_list_item/js'] = Ember.Handlebars.compile(arguments[24]);
        Ember.TEMPLATES['machine_tags/js'] = Ember.Handlebars.compile(arguments[25]);
        Ember.TEMPLATES['machine_tags_list_item/js'] = Ember.Handlebars.compile(arguments[26]);
        Ember.TEMPLATES['messagebox/js'] = Ember.Handlebars.compile(arguments[27]);
        Ember.TEMPLATES['metric_add/js'] = Ember.Handlebars.compile(arguments[28]);
        Ember.TEMPLATES['metric_add_custom/js'] = Ember.Handlebars.compile(arguments[29]);
        Ember.TEMPLATES['metric_node/js'] = Ember.Handlebars.compile(arguments[30]);
        Ember.TEMPLATES['monitoring/js'] = Ember.Handlebars.compile(arguments[31]);
        Ember.TEMPLATES['rule/js'] = Ember.Handlebars.compile(arguments[32]);
        Ember.TEMPLATES['rule_edit/js'] = Ember.Handlebars.compile(arguments[33]);
        Ember.TEMPLATES['user_menu/js'] = Ember.Handlebars.compile(arguments[34]);
        callback();
      });
      return;
    }
Ember.TEMPLATES["backend_add/js"] = Ember.Handlebars.template(function anonymous(Handlebars,depth0,helpers,partials,data) {
this.compilerInfo = [4,'>= 1.0.0'];
helpers = this.merge(helpers, Ember.Handlebars.helpers); data = data || {};
  var buffer = '', stack1, hashTypes, hashContexts, escapeExpression=this.escapeExpression, self=this;

function program1(depth0,data) {
  
  var buffer = '', hashContexts, hashTypes;
  data.buffer.push("<li data-icon=\"false\"><a ");
  hashContexts = {'target': depth0};
  hashTypes = {'target': "STRING"};
  data.buffer.push(escapeExpression(helpers.action.call(depth0, "selectProvider", "", {hash:{
    'target': ("view")
  },contexts:[depth0,depth0],types:["STRING","ID"],hashContexts:hashContexts,hashTypes:hashTypes,data:data})));
  data.buffer.push(">");
  hashTypes = {};
  hashContexts = {};
  data.buffer.push(escapeExpression(helpers._triageMustache.call(depth0, "title", {hash:{},contexts:[depth0],types:["ID"],hashContexts:hashContexts,hashTypes:hashTypes,data:data})));
  data.buffer.push("</a></li>");
  return buffer;
  }

function program3(depth0,data) {
  
  var buffer = '', hashTypes, hashContexts;
  data.buffer.push("<label for=\"new-backend-second-field\">3. ");
  hashTypes = {};
  hashContexts = {};
  data.buffer.push(escapeExpression(helpers._triageMustache.call(depth0, "view.secondFieldLabel", {hash:{},contexts:[depth0],types:["ID"],hashContexts:hashContexts,hashTypes:hashTypes,data:data})));
  data.buffer.push(":</label>");
  hashContexts = {'type': depth0,'id': depth0,'data-theme': depth0,'valueBinding': depth0};
  hashTypes = {'type': "STRING",'id': "STRING",'data-theme': "STRING",'valueBinding': "STRING"};
  data.buffer.push(escapeExpression(helpers.view.call(depth0, "Mist.TextField", {hash:{
    'type': ("password"),
    'id': ("new-backend-second-field"),
    'data-theme': ("a"),
    'valueBinding': ("Mist.backendAddController.newBackendSecondField")
  },contexts:[depth0],types:["ID"],hashContexts:hashContexts,hashTypes:hashTypes,data:data})));
  return buffer;
  }

function program5(depth0,data) {
  
  var buffer = '', hashContexts, hashTypes;
  data.buffer.push("<li data-icon=\"false\" data-theme=\"a\"><a ");
  hashContexts = {'target': depth0};
  hashTypes = {'target': "STRING"};
  data.buffer.push(escapeExpression(helpers.action.call(depth0, "selectKey", "", {hash:{
    'target': ("view")
  },contexts:[depth0,depth0],types:["STRING","ID"],hashContexts:hashContexts,hashTypes:hashTypes,data:data})));
  data.buffer.push(">");
  hashTypes = {};
  hashContexts = {};
  data.buffer.push(escapeExpression(helpers._triageMustache.call(depth0, "id", {hash:{},contexts:[depth0],types:["ID"],hashContexts:hashContexts,hashTypes:hashTypes,data:data})));
  data.buffer.push("</a></li>");
  return buffer;
  }

function program7(depth0,data) {
  
  
  data.buffer.push("<div class=\"ajax-loader\"></div>");
  }

  data.buffer.push("<div id=\"add-backend-panel\" data-swipe-close=\"false\" class=\"side-panel\" data-role=\"panel\" data-position=\"right\" data-display=\"overlay\" data-theme=\"b\"><div data-role=\"header\"><h1>Add backend</h1><a class=\"ui-btn-right\" data-icon=\"info\" data-iconpos=\"notext\" data-theme=\"b\" target=\"_blank\" href=\"https://mistio.zendesk.com/hc/en-us\"></a></div><div data-role=\"content\" data-theme=\"b\"><label>1. Provider:</label><div id=\"new-backend-provider\" class=\"mist-select\" data-role=\"collapsible\" data-collapsed-icon=\"carat-d\" data-expanded-icon=\"carat-u\" data-iconpos=\"right\" data-theme=\"a\"><h2>");
  hashTypes = {};
  hashContexts = {};
  data.buffer.push(escapeExpression(helpers._triageMustache.call(depth0, "Mist.backendAddController.newBackendProvider.title", {hash:{},contexts:[depth0],types:["ID"],hashContexts:hashContexts,hashTypes:hashTypes,data:data})));
  data.buffer.push("</h2><ul class=\"select-listmenu\" data-role=\"listview\" data-theme=\"a\">");
  hashTypes = {};
  hashContexts = {};
  stack1 = helpers.each.call(depth0, "Mist.backendsController.providerList", {hash:{},inverse:self.noop,fn:self.program(1, program1, data),contexts:[depth0],types:["ID"],hashContexts:hashContexts,hashTypes:hashTypes,data:data});
  if(stack1 || stack1 === 0) { data.buffer.push(stack1); }
  data.buffer.push("</ul></div><div id=\"common-bundle\"><div data-theme=\"a\"><label for=\"new-backend-first-field\">2. ");
  hashTypes = {};
  hashContexts = {};
  data.buffer.push(escapeExpression(helpers._triageMustache.call(depth0, "view.firstFieldLabel", {hash:{},contexts:[depth0],types:["ID"],hashContexts:hashContexts,hashTypes:hashTypes,data:data})));
  data.buffer.push(":</label>");
  hashContexts = {'id': depth0,'data-theme': depth0,'valueBinding': depth0};
  hashTypes = {'id': "STRING",'data-theme': "STRING",'valueBinding': "STRING"};
  data.buffer.push(escapeExpression(helpers.view.call(depth0, "Mist.TextField", {hash:{
    'id': ("new-backend-first-field"),
    'data-theme': ("a"),
    'valueBinding': ("Mist.backendAddController.newBackendFirstField")
  },contexts:[depth0],types:["ID"],hashContexts:hashContexts,hashTypes:hashTypes,data:data})));
  hashTypes = {};
  hashContexts = {};
  stack1 = helpers['if'].call(depth0, "view.secondFieldLabel", {hash:{},inverse:self.noop,fn:self.program(3, program3, data),contexts:[depth0],types:["ID"],hashContexts:hashContexts,hashTypes:hashTypes,data:data});
  if(stack1 || stack1 === 0) { data.buffer.push(stack1); }
  data.buffer.push("</div></div><div id=\"hpcloud-bundle\" data-theme=\"a\"><label for=\"new-backend-hpcloud-tenant\">4. Tenant Name:</label>");
  hashContexts = {'id': depth0,'data-theme': depth0,'valueBinding': depth0};
  hashTypes = {'id': "STRING",'data-theme': "STRING",'valueBinding': "STRING"};
  data.buffer.push(escapeExpression(helpers.view.call(depth0, "Mist.TextField", {hash:{
    'id': ("new-backend-hpcloud-tenant"),
    'data-theme': ("a"),
    'valueBinding': ("Mist.backendAddController.newBackendOpenStackTenant")
  },contexts:[depth0],types:["ID"],hashContexts:hashContexts,hashTypes:hashTypes,data:data})));
  data.buffer.push("</div><div id=\"openstack-bundle\" data-theme=\"a\"><label for=\"new-backend-openstack-url\">4. Auth URL:</label>");
  hashContexts = {'id': depth0,'data-theme': depth0,'valueBinding': depth0};
  hashTypes = {'id': "STRING",'data-theme': "STRING",'valueBinding': "STRING"};
  data.buffer.push(escapeExpression(helpers.view.call(depth0, "Mist.TextField", {hash:{
    'id': ("new-backend-openstack-url"),
    'data-theme': ("a"),
    'valueBinding': ("Mist.backendAddController.newBackendOpenStackURL")
  },contexts:[depth0],types:["ID"],hashContexts:hashContexts,hashTypes:hashTypes,data:data})));
  data.buffer.push("<label for=\"new-backend-openstack-tenant\">5. Tenant Name:</label>");
  hashContexts = {'id': depth0,'data-theme': depth0,'valueBinding': depth0};
  hashTypes = {'id': "STRING",'data-theme': "STRING",'valueBinding': "STRING"};
  data.buffer.push(escapeExpression(helpers.view.call(depth0, "Mist.TextField", {hash:{
    'id': ("new-backend-openstack-tenant"),
    'data-theme': ("a"),
    'valueBinding': ("Mist.backendAddController.newBackendOpenStackTenant")
  },contexts:[depth0],types:["ID"],hashContexts:hashContexts,hashTypes:hashTypes,data:data})));
  data.buffer.push("<div id=\"opentack-advanced-wrapper\"><select id=\"openstack-advanced\" data-role=\"slider\" data-theme=\"a\" ");
  hashContexts = {'target': depth0,'on': depth0};
  hashTypes = {'target': "STRING",'on': "STRING"};
  data.buffer.push(escapeExpression(helpers.action.call(depth0, "advancedToggled", {hash:{
    'target': ("view"),
    'on': ("change")
  },contexts:[depth0],types:["STRING"],hashContexts:hashContexts,hashTypes:hashTypes,data:data})));
  data.buffer.push("><option value=\"0\">Basic settings</option><option value=\"1\">Advanced settings</option></select></div><div id=\"non-hp-cloud\"><label for=\"new-backend-openstack-region\">6. Region:</label>");
  hashContexts = {'id': depth0,'data-theme': depth0,'valueBinding': depth0};
  hashTypes = {'id': "STRING",'data-theme': "STRING",'valueBinding': "STRING"};
  data.buffer.push(escapeExpression(helpers.view.call(depth0, "Mist.TextField", {hash:{
    'id': ("new-backend-openstack-region"),
    'data-theme': ("a"),
    'valueBinding': ("Mist.backendAddController.newBackendOpenStackRegion")
  },contexts:[depth0],types:["ID"],hashContexts:hashContexts,hashTypes:hashTypes,data:data})));
  data.buffer.push("<label for=\"new-backend-openstack-endpoint\">7. Compute Endpoint:</label>");
  hashContexts = {'id': depth0,'data-theme': depth0,'valueBinding': depth0};
  hashTypes = {'id': "STRING",'data-theme': "STRING",'valueBinding': "STRING"};
  data.buffer.push(escapeExpression(helpers.view.call(depth0, "Mist.TextField", {hash:{
    'id': ("new-backend-openstack-endpoint"),
    'data-theme': ("a"),
    'valueBinding': ("Mist.backendAddController.newBackendOpenStackComputeEndpoint")
  },contexts:[depth0],types:["ID"],hashContexts:hashContexts,hashTypes:hashTypes,data:data})));
  data.buffer.push("</div></div><div id=\"gce-bundle\"><label for =\"new-backend-key\">3. Private key:</label><a class=\"ui-btn ui-btn-a ui-corner-all\" ");
  hashContexts = {'target': depth0};
  hashTypes = {'target': "STRING"};
  data.buffer.push(escapeExpression(helpers.action.call(depth0, "privateKeyClicked", {hash:{
    'target': ("view")
  },contexts:[depth0],types:["STRING"],hashContexts:hashContexts,hashTypes:hashTypes,data:data})));
  data.buffer.push("> Add key </a><label for=\"new-backend-port\">4. Project ID:</label>");
  hashContexts = {'id': depth0,'data-theme': depth0,'valueBinding': depth0};
  hashTypes = {'id': "STRING",'data-theme': "STRING",'valueBinding': "STRING"};
  data.buffer.push(escapeExpression(helpers.view.call(depth0, "Mist.TextField", {hash:{
    'id': ("new-backend-project-name"),
    'data-theme': ("a"),
    'valueBinding': ("Mist.backendAddController.newBackendProjectName")
  },contexts:[depth0],types:["ID"],hashContexts:hashContexts,hashTypes:hashTypes,data:data})));
  data.buffer.push("</div><div id=\"baremetal-bundle\"><label for=\"new-backend-port\">4. Port:</label>");
  hashContexts = {'id': depth0,'data-theme': depth0,'valueBinding': depth0};
  hashTypes = {'id': "STRING",'data-theme': "STRING",'valueBinding': "STRING"};
  data.buffer.push(escapeExpression(helpers.view.call(depth0, "Mist.TextField", {hash:{
    'id': ("new-backend-port"),
    'data-theme': ("a"),
    'valueBinding': ("Mist.backendAddController.newBackendPort")
  },contexts:[depth0],types:["ID"],hashContexts:hashContexts,hashTypes:hashTypes,data:data})));
  data.buffer.push("<label>5. SSH Key:</label><div id=\"new-backend-key\" class=\"mist-select\" data-role=\"collapsible\" data-iconpos=\"right\" data-collapsed-icon=\"carat-d\" data-expanded-icon=\"carat-u\" data-theme=\"a\"><h2>");
  hashTypes = {};
  hashContexts = {};
  data.buffer.push(escapeExpression(helpers._triageMustache.call(depth0, "Mist.backendAddController.newBackendKey.id", {hash:{},contexts:[depth0],types:["ID"],hashContexts:hashContexts,hashTypes:hashTypes,data:data})));
  data.buffer.push("</h2><ul data-role=\"listview\">");
  hashTypes = {};
  hashContexts = {};
  stack1 = helpers.each.call(depth0, "Mist.keysController.content", {hash:{},inverse:self.noop,fn:self.program(5, program5, data),contexts:[depth0],types:["ID"],hashContexts:hashContexts,hashTypes:hashTypes,data:data});
  if(stack1 || stack1 === 0) { data.buffer.push(stack1); }
  data.buffer.push("<li data-icon=\"false\" data-theme=\"d\"><a ");
  hashContexts = {'target': depth0};
  hashTypes = {'target': "STRING"};
  data.buffer.push(escapeExpression(helpers.action.call(depth0, "createKeyClicked", {hash:{
    'target': ("view")
  },contexts:[depth0],types:["STRING"],hashContexts:hashContexts,hashTypes:hashTypes,data:data})));
  data.buffer.push(">Add Key</a></li></ul></div></div><div id=\"docker-bundle\"><label for=\"new-backend-docker-url\">2. Host:</label>");
  hashContexts = {'id': depth0,'data-theme': depth0,'valueBinding': depth0};
  hashTypes = {'id': "STRING",'data-theme': "STRING",'valueBinding': "STRING"};
  data.buffer.push(escapeExpression(helpers.view.call(depth0, "Mist.TextField", {hash:{
    'id': ("new-backend-docker-url"),
    'data-theme': ("a"),
    'valueBinding': ("Mist.backendAddController.newBackendDockerURL")
  },contexts:[depth0],types:["ID"],hashContexts:hashContexts,hashTypes:hashTypes,data:data})));
  data.buffer.push("<label for=\"new-backend-docker-port\">3. Port:</label>");
  hashContexts = {'id': depth0,'data-theme': depth0,'valueBinding': depth0};
  hashTypes = {'id': "STRING",'data-theme': "STRING",'valueBinding': "STRING"};
  data.buffer.push(escapeExpression(helpers.view.call(depth0, "Mist.TextField", {hash:{
    'id': ("new-backend-docker-port"),
    'data-theme': ("a"),
    'valueBinding': ("Mist.backendAddController.newBackendPort")
  },contexts:[depth0],types:["ID"],hashContexts:hashContexts,hashTypes:hashTypes,data:data})));
  data.buffer.push("<label for=\"new-backend-docker-user\">4. BasicAuth User:</label>");
  hashContexts = {'id': depth0,'data-theme': depth0,'valueBinding': depth0};
  hashTypes = {'id': "STRING",'data-theme': "STRING",'valueBinding': "STRING"};
  data.buffer.push(escapeExpression(helpers.view.call(depth0, "Mist.TextField", {hash:{
    'id': ("new-backend-docker-user"),
    'data-theme': ("a"),
    'valueBinding': ("Mist.backendAddController.newBackendFirstField")
  },contexts:[depth0],types:["ID"],hashContexts:hashContexts,hashTypes:hashTypes,data:data})));
  data.buffer.push("<label for=\"new-backend-docker-pass\">5. BasicAuth Password:</label>");
  hashContexts = {'id': depth0,'data-theme': depth0,'valueBinding': depth0};
  hashTypes = {'id': "STRING",'data-theme': "STRING",'valueBinding': "STRING"};
  data.buffer.push(escapeExpression(helpers.view.call(depth0, "Mist.TextField", {hash:{
    'id': ("new-backend-docker-pass"),
    'data-theme': ("a"),
    'valueBinding': ("Mist.backendAddController.newBackendSecondField")
  },contexts:[depth0],types:["ID"],hashContexts:hashContexts,hashTypes:hashTypes,data:data})));
  data.buffer.push("</div>");
  hashTypes = {};
  hashContexts = {};
  stack1 = helpers['if'].call(depth0, "Mist.backendsController.addingBackend", {hash:{},inverse:self.noop,fn:self.program(7, program7, data),contexts:[depth0],types:["ID"],hashContexts:hashContexts,hashTypes:hashTypes,data:data});
  if(stack1 || stack1 === 0) { data.buffer.push(stack1); }
  data.buffer.push("<div class=\"ok-cancel\" data-role=\"controlgroup\" data-type=\"horizontal\"><a data-role=\"button\" ");
  hashContexts = {'target': depth0};
  hashTypes = {'target': "STRING"};
  data.buffer.push(escapeExpression(helpers.action.call(depth0, "backClicked", {hash:{
    'target': ("view")
  },contexts:[depth0],types:["STRING"],hashContexts:hashContexts,hashTypes:hashTypes,data:data})));
  data.buffer.push(" data-theme=\"a\">Back</a><button id=\"new-backend-ok\" data-theme=\"d\" ");
  hashContexts = {'target': depth0};
  hashTypes = {'target': "STRING"};
  data.buffer.push(escapeExpression(helpers.action.call(depth0, "addClicked", {hash:{
    'target': ("view")
  },contexts:[depth0],types:["STRING"],hashContexts:hashContexts,hashTypes:hashTypes,data:data})));
  data.buffer.push(">Add</a></div></div></div>");
  hashTypes = {};
  hashContexts = {};
  data.buffer.push(escapeExpression(helpers.view.call(depth0, "Mist.keyAddView", {hash:{},contexts:[depth0],types:["ID"],hashContexts:hashContexts,hashTypes:hashTypes,data:data})));
  hashTypes = {};
  hashContexts = {};
  data.buffer.push(escapeExpression(helpers.view.call(depth0, "Mist.fileUploadView", {hash:{},contexts:[depth0],types:["ID"],hashContexts:hashContexts,hashTypes:hashTypes,data:data})));
  data.buffer.push("\n");
  return buffer;
  
});
Ember.TEMPLATES["backend_edit/js"] = Ember.Handlebars.template(function anonymous(Handlebars,depth0,helpers,partials,data) {
this.compilerInfo = [4,'>= 1.0.0'];
helpers = this.merge(helpers, Ember.Handlebars.helpers); data = data || {};
  var buffer = '', stack1, hashContexts, hashTypes, escapeExpression=this.escapeExpression, self=this;

function program1(depth0,data) {
  
  
<<<<<<< HEAD
  data.buffer.push("<div class=\"ajax-loader\"></div>");
  }

  data.buffer.push("<div id=\"edit-backend-popup\" class=\"mid-popup\" data-role=\"popup\" data-theme=\"a\" data-overlay-theme=\"b\" data-transition=\"pop\"><div data-role=\"header\" data-theme=\"b\"><h1>Edit backend</h1></div><div data-role=\"content\" data-theme=\"a\">");
=======
  data.buffer.push("\n                <div class=\"ajax-loader\"></div>\n            ");
  }

  data.buffer.push("<!-- Popup Overlay -->\n\n<div id=\"backend-edit-screen\"\n    class=\"ui-popup-screen\n        ui-overlay-b\n        ui-screen-hidden\">\n</div>\n\n<!-- Popup Wrapper -->\n<div id=\"backend-edit-popup\"\n     class=\"pop\n        ui-popup-container\n        ui-popup-hidden\n        ui-popup-truncate\">\n\n    <!-- Popup -->\n\n    <div id=\"backend-edit\"\n         class=\"mid-popup\n            ui-popup\n            ui-body-a\n            ui-overlay-shadow\n            ui-corner-all\"\n         data-role=\"popup\"\n         data-enhanced=\"true\"\n         data-transition=\"flip\">\n\n         <!-- Header -->\n\n        <div class=\"ui-header ui-bar-b\">\n\n            <h1 class=\"ui-title\">Edit backend</h1>\n\n        </div>\n\n        <!-- Body -->\n\n        <div role=\"main\" class=\"ui-content\" data-theme=\"a\">\n\n            <!-- New backend title text field -->\n\n            ");
>>>>>>> 13a73127
  hashContexts = {'valueBinding': depth0};
  hashTypes = {'valueBinding': "STRING"};
  data.buffer.push(escapeExpression(helpers.view.call(depth0, "Mist.TextField", {hash:{
    'valueBinding': ("Mist.backendEditController.newTitle")
  },contexts:[depth0],types:["ID"],hashContexts:hashContexts,hashTypes:hashTypes,data:data})));
<<<<<<< HEAD
  data.buffer.push("<div data-role=\"fieldcontain\"><select id=\"backend-toggle\" data-role=\"slider\" ");
=======
  data.buffer.push("\n\n            <!-- Backend state toggle switch -->\n\n            <div data-role=\"fieldcontain\">\n                <select id=\"backend-toggle\" data-role=\"slider\"\n                    ");
>>>>>>> 13a73127
  hashContexts = {'target': depth0,'on': depth0};
  hashTypes = {'target': "STRING",'on': "STRING"};
  data.buffer.push(escapeExpression(helpers.action.call(depth0, "stateToggleSwitched", {hash:{
    'target': ("view"),
    'on': ("change")
  },contexts:[depth0],types:["STRING"],hashContexts:hashContexts,hashTypes:hashTypes,data:data})));
<<<<<<< HEAD
  data.buffer.push("><option value=\"0\">Disabled</option><option value=\"1\">Enabled</option></select><span class=\"state\">");
  hashTypes = {};
  hashContexts = {};
  data.buffer.push(escapeExpression(helpers._triageMustache.call(depth0, "Mist.backendEditController.backend.state", {hash:{},contexts:[depth0],types:["ID"],hashContexts:hashContexts,hashTypes:hashTypes,data:data})));
  data.buffer.push("</span></div><input type=\"button\" value=\"Delete\" ");
=======
  data.buffer.push(">\n                        <option value=\"0\">Disabled</option>\n                        <option value=\"1\">Enabled</option>\n                </select>\n                <span class=\"state\">");
  hashTypes = {};
  hashContexts = {};
  data.buffer.push(escapeExpression(helpers._triageMustache.call(depth0, "Mist.backendEditController.backend.state", {hash:{},contexts:[depth0],types:["ID"],hashContexts:hashContexts,hashTypes:hashTypes,data:data})));
  data.buffer.push("</span>\n            </div>\n\n            <!-- Delete button -->\n\n            <a class=\"ui-btn ui-shadow ui-corner-all\"\n                ");
>>>>>>> 13a73127
  hashContexts = {'target': depth0,'on': depth0};
  hashTypes = {'target': "STRING",'on': "STRING"};
  data.buffer.push(escapeExpression(helpers.action.call(depth0, "deleteClicked", {hash:{
    'target': ("view"),
    'on': ("click")
  },contexts:[depth0],types:["STRING"],hashContexts:hashContexts,hashTypes:hashTypes,data:data})));
<<<<<<< HEAD
  data.buffer.push(" /><div id=\"backend-delete-confirm\"><label>Confirm backend removal?</label><label id=\"monitoring-message\">There are monitored machines.<br />Monitoring for these will be disabled</label><div class=\"ok-cancel\" data-role=\"controlgroup\" data-type=\"horizontal\"><a data-role=\"button\" id=\"button-confirm-disable\" ");
=======
  data.buffer.push(">\n                Delete\n            </a>\n\n            <!-- Delete confirmation -->\n\n            <div id=\"backend-delete-confirm\">\n                <label>Confirm backend removal?</label>\n                <label id=\"monitoring-message\">There are monitored machines.\n                    <br />Monitoring for these will be disabled\n                </label>\n                <div class=\"ok-cancel\" data-role=\"controlgroup\" data-type=\"horizontal\">\n                    <a class=\"ui-btn ui-shadow ui-corner-all\" id=\"button-confirm-disable\"\n                        ");
>>>>>>> 13a73127
  hashContexts = {'target': depth0};
  hashTypes = {'target': "STRING"};
  data.buffer.push(escapeExpression(helpers.action.call(depth0, "yesClicked", {hash:{
    'target': ("view")
  },contexts:[depth0],types:["STRING"],hashContexts:hashContexts,hashTypes:hashTypes,data:data})));
<<<<<<< HEAD
  data.buffer.push(">Yes</a><a data-role=\"button\" data-theme=\"d\" ");
=======
  data.buffer.push(">Yes</a>\n                    <a class=\"ui-btn ui-btn-d ui-shadow ui-corner-all\"\n                        ");
>>>>>>> 13a73127
  hashContexts = {'target': depth0};
  hashTypes = {'target': "STRING"};
  data.buffer.push(escapeExpression(helpers.action.call(depth0, "noClicked", {hash:{
    'target': ("view")
  },contexts:[depth0],types:["STRING"],hashContexts:hashContexts,hashTypes:hashTypes,data:data})));
<<<<<<< HEAD
  data.buffer.push(">No</a></div></div>");
=======
  data.buffer.push(">No</a>\n                </div>\n            </div>\n\n            ");
>>>>>>> 13a73127
  hashTypes = {};
  hashContexts = {};
  stack1 = helpers['if'].call(depth0, "Mist.backendsController.deletingBackend", {hash:{},inverse:self.noop,fn:self.program(1, program1, data),contexts:[depth0],types:["ID"],hashContexts:hashContexts,hashTypes:hashTypes,data:data});
  if(stack1 || stack1 === 0) { data.buffer.push(stack1); }
<<<<<<< HEAD
  data.buffer.push("<a href=\"#\" data-role=\"button\" class=\"button-back\" ");
=======
  data.buffer.push("\n\n            <!-- Back button -->\n\n            <a class=\"ui-btn ui-shadow ui-corner-all button-back\"\n                ");
>>>>>>> 13a73127
  hashContexts = {'target': depth0};
  hashTypes = {'target': "STRING"};
  data.buffer.push(escapeExpression(helpers.action.call(depth0, "backClicked", {hash:{
    'target': ("view")
  },contexts:[depth0],types:["STRING"],hashContexts:hashContexts,hashTypes:hashTypes,data:data})));
<<<<<<< HEAD
  data.buffer.push(">Back</a></div></div>\n");
=======
  data.buffer.push(">Back</a>\n        </div>\n    </div>\n</div>\n");
>>>>>>> 13a73127
  return buffer;
  
});
Ember.TEMPLATES["confirmation_dialog/js"] = Ember.Handlebars.template(function anonymous(Handlebars,depth0,helpers,partials,data) {
this.compilerInfo = [4,'>= 1.0.0'];
helpers = this.merge(helpers, Ember.Handlebars.helpers); data = data || {};
  var buffer = '', hashTypes, hashContexts, escapeExpression=this.escapeExpression;


  data.buffer.push("<div id=\"confirmation-popup\" data-role=\"popup\" data-overlay-theme=\"b\" data-transition=\"flip\"><div data-role=\"header\" data-theme=\"b\"><h1>");
  hashTypes = {};
  hashContexts = {};
  data.buffer.push(escapeExpression(helpers._triageMustache.call(depth0, "Mist.confirmationController.title", {hash:{},contexts:[depth0],types:["ID"],hashContexts:hashContexts,hashTypes:hashTypes,data:data})));
  data.buffer.push("</h1></div><div data-role=\"content\" data-theme=\"a\"><p>");
  hashTypes = {};
  hashContexts = {};
  data.buffer.push(escapeExpression(helpers._triageMustache.call(depth0, "Mist.confirmationController.text", {hash:{},contexts:[depth0],types:["ID"],hashContexts:hashContexts,hashTypes:hashTypes,data:data})));
  data.buffer.push("</p><div class=\"ok-cancel\" data-role=\"controlgroup\" data-type=\"horizontal\"><button data-theme=\"d\" ");
  hashContexts = {'target': depth0};
  hashTypes = {'target': "STRING"};
  data.buffer.push(escapeExpression(helpers.action.call(depth0, "noClicked", {hash:{
    'target': ("view")
  },contexts:[depth0],types:["STRING"],hashContexts:hashContexts,hashTypes:hashTypes,data:data})));
  data.buffer.push(">No</button><button ");
  hashContexts = {'target': depth0};
  hashTypes = {'target': "STRING"};
  data.buffer.push(escapeExpression(helpers.action.call(depth0, "yesClicked", {hash:{
    'target': ("view")
  },contexts:[depth0],types:["STRING"],hashContexts:hashContexts,hashTypes:hashTypes,data:data})));
  data.buffer.push(">Yes</button></div></div></div>\n");
  return buffer;
  
});
Ember.TEMPLATES["file_upload/js"] = Ember.Handlebars.template(function anonymous(Handlebars,depth0,helpers,partials,data) {
this.compilerInfo = [4,'>= 1.0.0'];
helpers = this.merge(helpers, Ember.Handlebars.helpers); data = data || {};
  var buffer = '', stack1, hashTypes, hashContexts, escapeExpression=this.escapeExpression, self=this;

function program1(depth0,data) {
  
  
  data.buffer.push("<div class=\"ajax-loader add-key-loader\"></div>");
  }

  data.buffer.push("<div id=\"file-upload\" class=\"large-popup\" data-role=\"popup\" data-overlay-theme=\"b\" data-transition=\"flip\"><div data-role=\"header\" data-theme=\"b\"><h1>");
  hashTypes = {};
  hashContexts = {};
  data.buffer.push(escapeExpression(helpers._triageMustache.call(depth0, "Mist.fileUploadController.title", {hash:{},contexts:[depth0],types:["ID"],hashContexts:hashContexts,hashTypes:hashTypes,data:data})));
  data.buffer.push("</h1></div><div data-role=\"content\" data-theme=\"a\"><label for=\"textarea-private-key\">");
  hashTypes = {};
  hashContexts = {};
  data.buffer.push(escapeExpression(helpers._triageMustache.call(depth0, "Mist.fileUploadController.label", {hash:{},contexts:[depth0],types:["ID"],hashContexts:hashContexts,hashTypes:hashTypes,data:data})));
  data.buffer.push(": ");
  hashTypes = {};
  hashContexts = {};
  stack1 = helpers['if'].call(depth0, "Mist.fileUploadController.uploadingFile", {hash:{},inverse:self.noop,fn:self.program(1, program1, data),contexts:[depth0],types:["ID"],hashContexts:hashContexts,hashTypes:hashTypes,data:data});
  if(stack1 || stack1 === 0) { data.buffer.push(stack1); }
  data.buffer.push("</label>");
  hashContexts = {'id': depth0,'valueBinding': depth0};
  hashTypes = {'id': "STRING",'valueBinding': "STRING"};
  data.buffer.push(escapeExpression(helpers.view.call(depth0, "Ember.TextArea", {hash:{
    'id': ("upload-area"),
    'valueBinding': ("Mist.fileUploadController.file")
  },contexts:[depth0],types:["ID"],hashContexts:hashContexts,hashTypes:hashTypes,data:data})));
  data.buffer.push("<a class=\"ui-btn ui-corner-all ui-btn-a ui-btn-icon-right ui-icon-arrow-u\" ");
  hashContexts = {'target': depth0};
  hashTypes = {'target': "STRING"};
  data.buffer.push(escapeExpression(helpers.action.call(depth0, "uploadClicked", {hash:{
    'target': ("view")
  },contexts:[depth0],types:["STRING"],hashContexts:hashContexts,hashTypes:hashTypes,data:data})));
  data.buffer.push(">Upload</a><input id=\"file-upload-input\" type=\"file\" name=\"file\" ");
  hashContexts = {'on': depth0,'target': depth0};
  hashTypes = {'on': "STRING",'target': "STRING"};
  data.buffer.push(escapeExpression(helpers.action.call(depth0, "uploadInputChanged", {hash:{
    'on': ("change"),
    'target': ("view")
  },contexts:[depth0],types:["STRING"],hashContexts:hashContexts,hashTypes:hashTypes,data:data})));
  data.buffer.push("/><div class=\"ok-cancel\" data-role=\"controlgroup\" data-type=\"horizontal\"><a class=\"ui-btn ui-corner-all ui-btn-a\" ");
  hashContexts = {'target': depth0};
  hashTypes = {'target': "STRING"};
  data.buffer.push(escapeExpression(helpers.action.call(depth0, "backClicked", {hash:{
    'target': ("view")
  },contexts:[depth0],types:["STRING"],hashContexts:hashContexts,hashTypes:hashTypes,data:data})));
  data.buffer.push(">Back</a><a id=\"file-upload-ok\" class=\"ui-btn ui-corner-all ui-btn-d ui-state-disabled\" ");
  hashContexts = {'target': depth0};
  hashTypes = {'target': "STRING"};
  data.buffer.push(escapeExpression(helpers.action.call(depth0, "doneClicked", {hash:{
    'target': ("view")
  },contexts:[depth0],types:["STRING"],hashContexts:hashContexts,hashTypes:hashTypes,data:data})));
  data.buffer.push(">Done</a></div></div></div>\n");
  return buffer;
  
});
Ember.TEMPLATES["graph/js"] = Ember.Handlebars.template(function anonymous(Handlebars,depth0,helpers,partials,data) {
this.compilerInfo = [4,'>= 1.0.0'];
helpers = this.merge(helpers, Ember.Handlebars.helpers); data = data || {};
  var buffer = '', stack1, stack2, hashContexts, hashTypes, options, escapeExpression=this.escapeExpression, self=this, helperMissing=helpers.helperMissing;

function program1(depth0,data) {
  
  var buffer = '', hashTypes, hashContexts;
  data.buffer.push(" (");
  hashTypes = {};
  hashContexts = {};
  data.buffer.push(escapeExpression(helpers._triageMustache.call(depth0, "view.graph.unit", {hash:{},contexts:[depth0],types:["ID"],hashContexts:hashContexts,hashTypes:hashTypes,data:data})));
  data.buffer.push(") ");
  return buffer;
  }

function program3(depth0,data) {
  
  
  data.buffer.push("<div class=\"ajax-loader\"></div>");
  }

function program5(depth0,data) {
  
  var buffer = '', stack1, hashTypes, hashContexts;
  hashTypes = {};
  hashContexts = {};
  stack1 = helpers['if'].call(depth0, "view.graph.pendingRemoval", {hash:{},inverse:self.noop,fn:self.program(3, program3, data),contexts:[depth0],types:["ID"],hashContexts:hashContexts,hashTypes:hashTypes,data:data});
  if(stack1 || stack1 === 0) { data.buffer.push(stack1); }
  hashTypes = {};
  hashContexts = {};
  stack1 = helpers.unless.call(depth0, "view.graph.isBuiltIn", {hash:{},inverse:self.noop,fn:self.program(6, program6, data),contexts:[depth0],types:["ID"],hashContexts:hashContexts,hashTypes:hashTypes,data:data});
  if(stack1 || stack1 === 0) { data.buffer.push(stack1); }
  data.buffer.push("<a class=\"ui-btn ui-btn-icon-notext ui-corner-all ui-icon-carat-d\" ");
  hashContexts = {'target': depth0};
  hashTypes = {'target': "STRING"};
  data.buffer.push(escapeExpression(helpers.action.call(depth0, "collapseClicked", {hash:{
    'target': ("view")
  },contexts:[depth0],types:["STRING"],hashContexts:hashContexts,hashTypes:hashTypes,data:data})));
  data.buffer.push(">- </a>");
  return buffer;
  }
function program6(depth0,data) {
  
  var buffer = '', hashContexts, hashTypes;
  data.buffer.push("<a class=\"ui-btn ui-shadow ui-corner-all ui-icon-delete ui-btn-icon-notext\" ");
  hashContexts = {'target': depth0};
  hashTypes = {'target': "STRING"};
  data.buffer.push(escapeExpression(helpers.action.call(depth0, "removeClicked", {hash:{
    'target': ("view")
  },contexts:[depth0],types:["STRING"],hashContexts:hashContexts,hashTypes:hashTypes,data:data})));
  data.buffer.push(">x </a>");
  return buffer;
  }

function program8(depth0,data) {
  
  
  data.buffer.push("<svg> 	<g class=\"grid-x\"></g> 	<g class=\"grid-y\"></g><g class=\"valueArea\"><path></path></g><g class=\"valueLine\"><path></path></g><g class=\"x-axis\"></g><rect class=\"hideAnimeLine\"></rect><line class=\"axisLine x\"></line><line class=\"axisLine y\"></line><g class=\"y-axis\"></g></svg>");
  }

  data.buffer.push("<div class=\"graph\" ");
  hashContexts = {'id': depth0};
  hashTypes = {'id': "STRING"};
  options = {hash:{
    'id': ("view.graph.id")
  },contexts:[],types:[],hashContexts:hashContexts,hashTypes:hashTypes,data:data};
  data.buffer.push(escapeExpression(((stack1 = helpers['bind-attr'] || (depth0 && depth0['bind-attr'])),stack1 ? stack1.call(depth0, options) : helperMissing.call(depth0, "bind-attr", options))));
  data.buffer.push("><div class=\"header\"><div class=\"title\">");
  hashTypes = {};
  hashContexts = {};
  data.buffer.push(escapeExpression(helpers._triageMustache.call(depth0, "view.graph.title", {hash:{},contexts:[depth0],types:["ID"],hashContexts:hashContexts,hashTypes:hashTypes,data:data})));
  hashTypes = {};
  hashContexts = {};
  stack2 = helpers['if'].call(depth0, "view.graph.unit", {hash:{},inverse:self.noop,fn:self.program(1, program1, data),contexts:[depth0],types:["ID"],hashContexts:hashContexts,hashTypes:hashTypes,data:data});
  if(stack2 || stack2 === 0) { data.buffer.push(stack2); }
  data.buffer.push("</div>");
  hashTypes = {};
  hashContexts = {};
  stack2 = helpers['if'].call(depth0, "view.graph.pendingCreation", {hash:{},inverse:self.program(5, program5, data),fn:self.program(3, program3, data),contexts:[depth0],types:["ID"],hashContexts:hashContexts,hashTypes:hashTypes,data:data});
  if(stack2 || stack2 === 0) { data.buffer.push(stack2); }
  data.buffer.push("</div>");
  hashTypes = {};
  hashContexts = {};
  stack2 = helpers['if'].call(depth0, "view.graph.metrics.length", {hash:{},inverse:self.noop,fn:self.program(8, program8, data),contexts:[depth0],types:["ID"],hashContexts:hashContexts,hashTypes:hashTypes,data:data});
  if(stack2 || stack2 === 0) { data.buffer.push(stack2); }
  data.buffer.push("</div>\n");
  return buffer;
  
});
Ember.TEMPLATES["graph_button/js"] = Ember.Handlebars.template(function anonymous(Handlebars,depth0,helpers,partials,data) {
this.compilerInfo = [4,'>= 1.0.0'];
helpers = this.merge(helpers, Ember.Handlebars.helpers); data = data || {};
  var buffer = '', stack1, hashContexts, hashTypes, options, helperMissing=helpers.helperMissing, escapeExpression=this.escapeExpression;


  data.buffer.push("<div class=\"graphBtn\" ");
  hashContexts = {'id': depth0};
  hashTypes = {'id': "STRING"};
  options = {hash:{
    'id': ("view.buttonId")
  },contexts:[],types:[],hashContexts:hashContexts,hashTypes:hashTypes,data:data};
  data.buffer.push(escapeExpression(((stack1 = helpers['bind-attr'] || (depth0 && depth0['bind-attr'])),stack1 ? stack1.call(depth0, options) : helperMissing.call(depth0, "bind-attr", options))));
  data.buffer.push("><a class=\"ui-btn ui-btn-icon-left ui-icon-carat-u ui-corner-all\" ");
  hashContexts = {'target': depth0};
  hashTypes = {'target': "STRING"};
  data.buffer.push(escapeExpression(helpers.action.call(depth0, "expandClicked", {hash:{
    'target': ("view")
  },contexts:[depth0],types:["STRING"],hashContexts:hashContexts,hashTypes:hashTypes,data:data})));
  data.buffer.push(">");
  hashTypes = {};
  hashContexts = {};
  data.buffer.push(escapeExpression(helpers.unbound.call(depth0, "view.graph.title", {hash:{},contexts:[depth0],types:["ID"],hashContexts:hashContexts,hashTypes:hashTypes,data:data})));
  data.buffer.push("</a></div>\n");
  return buffer;
  
});
Ember.TEMPLATES["home/js"] = Ember.Handlebars.template(function anonymous(Handlebars,depth0,helpers,partials,data) {
this.compilerInfo = [4,'>= 1.0.0'];
helpers = this.merge(helpers, Ember.Handlebars.helpers); data = data || {};
  var buffer = '', stack1, hashTypes, hashContexts, escapeExpression=this.escapeExpression, self=this;

function program1(depth0,data) {
  
  var hashContexts, hashTypes;
  hashContexts = {'backendBinding': depth0,'classBinding': depth0,'data-icon': depth0};
  hashTypes = {'backendBinding': "STRING",'classBinding': "STRING",'data-icon': "STRING"};
  data.buffer.push(escapeExpression(helpers.view.call(depth0, "Mist.backendButtonView", {hash:{
    'backendBinding': ("this"),
    'classBinding': ("state"),
    'data-icon': ("check")
  },contexts:[depth0],types:["ID"],hashContexts:hashContexts,hashTypes:hashTypes,data:data})));
  }

<<<<<<< HEAD
  data.buffer.push("<div id=\"home-page\" class=\"ui-page-active ui-page ui-page-theme-a\"><div class=\"ui-header ui-bar-b\"><h1 class=\"ui-title\">mist.io</h1>");
=======
  data.buffer.push("<div id=\"home-page\" data-role=\"page\" class=\"ui-page-active ui-page ui-page-theme-a\">\n\n    <!-- Page header -->\n\n    <div class=\"ui-header ui-bar-b\">\n\n        <h1 class=\"ui-title\">mist.io</h1>\n\n        ");
>>>>>>> 13a73127
  hashTypes = {};
  hashContexts = {};
  data.buffer.push(escapeExpression(helpers.view.call(depth0, "Mist.userMenuView", {hash:{},contexts:[depth0],types:["ID"],hashContexts:hashContexts,hashTypes:hashTypes,data:data})));
  data.buffer.push("</div><div role=\"main\" class=\"ui-content\" data-theme=\"a\"><a id=\"add-backend-btn\" class=\"ui-link ui-btn ui-btn-d ui-icon-plus ui-btn-icon-right ui-shadow ui-corner-all\" ");
  hashContexts = {'target': depth0};
  hashTypes = {'target': "STRING"};
  data.buffer.push(escapeExpression(helpers.action.call(depth0, "addBackend", {hash:{
    'target': ("view")
  },contexts:[depth0],types:["STRING"],hashContexts:hashContexts,hashTypes:hashTypes,data:data})));
  data.buffer.push("> Add backend </a><div id=\"backend-buttons\" data-role=\"controlgroup\" data-type=\"horizontal\" class=\"ui-controlgroup ui-controlgroup-horizontal ui-corner-all\">");
  hashTypes = {};
  hashContexts = {};
  stack1 = helpers.each.call(depth0, "Mist.backendsController.content", {hash:{},inverse:self.noop,fn:self.program(1, program1, data),contexts:[depth0],types:["ID"],hashContexts:hashContexts,hashTypes:hashTypes,data:data});
  if(stack1 || stack1 === 0) { data.buffer.push(stack1); }
  data.buffer.push("</div><ul class=\"ui-listview ui-listview-inset ui-corner-all ui-shadow\"><li class=\"ui-li-has-count ui-first-child\"><a class=\"ui-btn ui-btn-icon-right ui-icon-carat-r\" href=\"#/machines\"> Machines <span class=\"ui-li-count ui-body-inherit\">");
  hashTypes = {};
  hashContexts = {};
  data.buffer.push(escapeExpression(helpers._triageMustache.call(depth0, "Mist.backendsController.machineCount", {hash:{},contexts:[depth0],types:["ID"],hashContexts:hashContexts,hashTypes:hashTypes,data:data})));
  data.buffer.push("</span></a></li><li class=\"ui-li-has-count\"><a class=\"ui-btn ui-btn-icon-right ui-icon-carat-r\" href=\"#/images\"> Images <span class=\"ui-li-count ui-body-inherit\">");
  hashTypes = {};
  hashContexts = {};
  data.buffer.push(escapeExpression(helpers._triageMustache.call(depth0, "Mist.backendsController.imageCount", {hash:{},contexts:[depth0],types:["ID"],hashContexts:hashContexts,hashTypes:hashTypes,data:data})));
  data.buffer.push("</span></a></li><li class=\"ui-li-has-count ui-last-child\"><a class=\"ui-btn ui-btn-icon-right ui-icon-carat-r\" href=\"#/keys\"> Keys <span class=\"ui-li-count ui-body-inherit\">");
  hashTypes = {};
  hashContexts = {};
  data.buffer.push(escapeExpression(helpers._triageMustache.call(depth0, "Mist.keysController.content.length", {hash:{},contexts:[depth0],types:["ID"],hashContexts:hashContexts,hashTypes:hashTypes,data:data})));
  data.buffer.push("</span></a></li></ul></div>");
  hashTypes = {};
  hashContexts = {};
  data.buffer.push(escapeExpression(helpers.view.call(depth0, "Mist.backendAddView", {hash:{},contexts:[depth0],types:["ID"],hashContexts:hashContexts,hashTypes:hashTypes,data:data})));
  hashTypes = {};
  hashContexts = {};
  data.buffer.push(escapeExpression(helpers.view.call(depth0, "Mist.backendEditView", {hash:{},contexts:[depth0],types:["ID"],hashContexts:hashContexts,hashTypes:hashTypes,data:data})));
  data.buffer.push("</div>\n");
  return buffer;
  
});
Ember.TEMPLATES["image_list/js"] = Ember.Handlebars.template(function anonymous(Handlebars,depth0,helpers,partials,data) {
this.compilerInfo = [4,'>= 1.0.0'];
helpers = this.merge(helpers, Ember.Handlebars.helpers); data = data || {};
  var buffer = '', stack1, hashTypes, hashContexts, escapeExpression=this.escapeExpression, self=this;

function program1(depth0,data) {
  
  
  data.buffer.push("<div class=\"ajax-loader\"></div>");
  }

function program3(depth0,data) {
  
  var hashContexts, hashTypes;
  hashContexts = {'imageBinding': depth0,'class': depth0};
  hashTypes = {'imageBinding': "STRING",'class': "STRING"};
  data.buffer.push(escapeExpression(helpers.view.call(depth0, "Mist.imageListItemView", {hash:{
    'imageBinding': ("this"),
    'class': ("checkbox-link")
  },contexts:[depth0],types:["ID"],hashContexts:hashContexts,hashTypes:hashTypes,data:data})));
  }

function program5(depth0,data) {
  
  
  data.buffer.push(" Please wait... ");
  }

function program7(depth0,data) {
  
  
  data.buffer.push(" Continue search on server... ");
  }

  data.buffer.push("<div id=\"image-list-page\" data-role=\"page\" class=\"ui-page-active\" data-theme=\"c\"><div data-role=\"header\" data-theme=\"b\"><a href=\"#\" class=\"responsive-button\" data-icon=\"home\">Home</a><h1>Images</h1>");
  hashTypes = {};
  hashContexts = {};
  data.buffer.push(escapeExpression(helpers.view.call(depth0, "Mist.userMenuView", {hash:{},contexts:[depth0],types:["ID"],hashContexts:hashContexts,hashTypes:hashTypes,data:data})));
  data.buffer.push("</div><div data-role=\"content\" data-theme=\"c\">");
  hashTypes = {};
  hashContexts = {};
  stack1 = helpers['if'].call(depth0, "Mist.backendsController.loadingImages", {hash:{},inverse:self.noop,fn:self.program(1, program1, data),contexts:[depth0],types:["ID"],hashContexts:hashContexts,hashTypes:hashTypes,data:data});
  if(stack1 || stack1 === 0) { data.buffer.push(stack1); }
  hashContexts = {'id': depth0,'placeholder': depth0,'valueBinding': depth0};
  hashTypes = {'id': "STRING",'placeholder': "STRING",'valueBinding': "STRING"};
  data.buffer.push(escapeExpression(helpers.view.call(depth0, "Mist.TextField", {hash:{
    'id': ("search-term-input"),
    'placeholder': ("Search images ..."),
    'valueBinding': ("Mist.imageSearchController.searchTerm")
  },contexts:[depth0],types:["ID"],hashContexts:hashContexts,hashTypes:hashTypes,data:data})));
  hashTypes = {};
  hashContexts = {};
  stack1 = helpers['if'].call(depth0, "Mist.imageSearchController.isSearching", {hash:{},inverse:self.noop,fn:self.program(1, program1, data),contexts:[depth0],types:["ID"],hashContexts:hashContexts,hashTypes:hashTypes,data:data});
  if(stack1 || stack1 === 0) { data.buffer.push(stack1); }
  data.buffer.push("<ul id=\"image-list\" data-role=\"listview\" data-inset=\"true\" class=\"checkbox-list\">");
  hashTypes = {};
  hashContexts = {};
  stack1 = helpers.each.call(depth0, "view.renderedImages", {hash:{},inverse:self.noop,fn:self.program(3, program3, data),contexts:[depth0],types:["ID"],hashContexts:hashContexts,hashTypes:hashTypes,data:data});
  if(stack1 || stack1 === 0) { data.buffer.push(stack1); }
  data.buffer.push("</ul>");
  hashTypes = {};
  hashContexts = {};
  stack1 = helpers['if'].call(depth0, "view.renderingMoreImages", {hash:{},inverse:self.noop,fn:self.program(1, program1, data),contexts:[depth0],types:["ID"],hashContexts:hashContexts,hashTypes:hashTypes,data:data});
  if(stack1 || stack1 === 0) { data.buffer.push(stack1); }
  data.buffer.push("<button id=\"images-advanced-search\" data-theme=\"b\" ");
  hashContexts = {'target': depth0};
  hashTypes = {'target': "STRING"};
  data.buffer.push(escapeExpression(helpers.action.call(depth0, "searchClicked", {hash:{
    'target': ("view")
  },contexts:[depth0],types:["STRING"],hashContexts:hashContexts,hashTypes:hashTypes,data:data})));
  data.buffer.push("><span>");
  hashTypes = {};
  hashContexts = {};
  stack1 = helpers['if'].call(depth0, "view.searchingImages", {hash:{},inverse:self.program(7, program7, data),fn:self.program(5, program5, data),contexts:[depth0],types:["ID"],hashContexts:hashContexts,hashTypes:hashTypes,data:data});
  if(stack1 || stack1 === 0) { data.buffer.push(stack1); }
  data.buffer.push("</span></button><div class=\"small-padding\"></div></div>");
  hashTypes = {};
  hashContexts = {};
  data.buffer.push(escapeExpression(helpers.view.call(depth0, "Mist.machineAddView", {hash:{},contexts:[depth0],types:["ID"],hashContexts:hashContexts,hashTypes:hashTypes,data:data})));
  data.buffer.push("</div>\n");
  return buffer;
  
});
Ember.TEMPLATES["image_list_item/js"] = Ember.Handlebars.template(function anonymous(Handlebars,depth0,helpers,partials,data) {
this.compilerInfo = [4,'>= 1.0.0'];
helpers = this.merge(helpers, Ember.Handlebars.helpers); data = data || {};
  var buffer = '', stack1, hashContexts, hashTypes, options, helperMissing=helpers.helperMissing, escapeExpression=this.escapeExpression;


  data.buffer.push("<label ");
  hashContexts = {'class': depth0};
  hashTypes = {'class': "STRING"};
  options = {hash:{
    'class': ("view.starClass")
  },contexts:[],types:[],hashContexts:hashContexts,hashTypes:hashTypes,data:data};
  data.buffer.push(escapeExpression(((stack1 = helpers['bind-attr'] || (depth0 && depth0['bind-attr'])),stack1 ? stack1.call(depth0, options) : helperMissing.call(depth0, "bind-attr", options))));
  data.buffer.push("\n	");
  hashContexts = {'target': depth0};
  hashTypes = {'target': "STRING"};
  data.buffer.push(escapeExpression(helpers.action.call(depth0, "toggleImageStar", {hash:{
    'target': ("view")
  },contexts:[depth0],types:["STRING"],hashContexts:hashContexts,hashTypes:hashTypes,data:data})));
  data.buffer.push(">	");
  hashContexts = {'checkedBinding': depth0};
  hashTypes = {'checkedBinding': "STRING"};
  data.buffer.push(escapeExpression(helpers.view.call(depth0, "Mist.Checkbox", {hash:{
    'checkedBinding': ("view.image.star")
  },contexts:[depth0],types:["ID"],hashContexts:hashContexts,hashTypes:hashTypes,data:data})));
  data.buffer.push("</label><a ");
  hashContexts = {'target': depth0};
  hashTypes = {'target': "STRING"};
  data.buffer.push(escapeExpression(helpers.action.call(depth0, "launchImage", {hash:{
    'target': ("view")
<<<<<<< HEAD
  },contexts:[depth0],types:["ID"],hashContexts:hashContexts,hashTypes:hashTypes,data:data})));
  data.buffer.push("><h3>");
  hashTypes = {};
  hashContexts = {};
  data.buffer.push(escapeExpression(helpers._triageMustache.call(depth0, "view.image.name", {hash:{},contexts:[depth0],types:["ID"],hashContexts:hashContexts,hashTypes:hashTypes,data:data})));
  data.buffer.push("</h3><p class=\"tag\">");
  hashTypes = {};
  hashContexts = {};
  data.buffer.push(escapeExpression(helpers._triageMustache.call(depth0, "view.image.id", {hash:{},contexts:[depth0],types:["ID"],hashContexts:hashContexts,hashTypes:hashTypes,data:data})));
  data.buffer.push("</p><p class=\"tag\">");
=======
  },contexts:[depth0],types:["STRING"],hashContexts:hashContexts,hashTypes:hashTypes,data:data})));
  data.buffer.push(">\n    <h3>");
  hashTypes = {};
  hashContexts = {};
  data.buffer.push(escapeExpression(helpers.unbound.call(depth0, "view.image.name", {hash:{},contexts:[depth0],types:["ID"],hashContexts:hashContexts,hashTypes:hashTypes,data:data})));
  data.buffer.push("</h3>\n    <p class=\"tag\">");
  hashTypes = {};
  hashContexts = {};
  data.buffer.push(escapeExpression(helpers.unbound.call(depth0, "view.image.id", {hash:{},contexts:[depth0],types:["ID"],hashContexts:hashContexts,hashTypes:hashTypes,data:data})));
  data.buffer.push("</p>\n    <p class=\"tag\">");
>>>>>>> 13a73127
  hashTypes = {};
  hashContexts = {};
  data.buffer.push(escapeExpression(helpers._triageMustache.call(depth0, "view.image.backend.title", {hash:{},contexts:[depth0],types:["ID"],hashContexts:hashContexts,hashTypes:hashTypes,data:data})));
  data.buffer.push("</p></a>\n");
  return buffer;
  
});
Ember.TEMPLATES["key/js"] = Ember.Handlebars.template(function anonymous(Handlebars,depth0,helpers,partials,data) {
this.compilerInfo = [4,'>= 1.0.0'];
helpers = this.merge(helpers, Ember.Handlebars.helpers); data = data || {};
  var buffer = '', stack1, hashTypes, hashContexts, escapeExpression=this.escapeExpression, self=this;

function program1(depth0,data) {
  
  
  data.buffer.push("<div class=\"ajax-loader\"></div>");
  }

function program3(depth0,data) {
  
  var buffer = '', stack1, hashTypes, hashContexts;
  data.buffer.push("<div id=\"single-key-machines\" data-role=\"collapsible\"><h3>Machines ");
  hashTypes = {};
  hashContexts = {};
  stack1 = helpers['if'].call(depth0, "Mist.backendsController.loadingMachines", {hash:{},inverse:self.noop,fn:self.program(1, program1, data),contexts:[depth0],types:["ID"],hashContexts:hashContexts,hashTypes:hashTypes,data:data});
  if(stack1 || stack1 === 0) { data.buffer.push(stack1); }
  data.buffer.push("</h3><ul data-role=\"listview\" class=\"checkbox-list\" data-inset=\"true\">");
  hashTypes = {};
  hashContexts = {};
  stack1 = helpers.each.call(depth0, "view.machines", {hash:{},inverse:self.noop,fn:self.program(4, program4, data),contexts:[depth0],types:["ID"],hashContexts:hashContexts,hashTypes:hashTypes,data:data});
  if(stack1 || stack1 === 0) { data.buffer.push(stack1); }
  data.buffer.push("</ul></div>");
  return buffer;
  }
function program4(depth0,data) {
  
  var hashContexts, hashTypes;
  hashContexts = {'machineBinding': depth0,'class': depth0};
  hashTypes = {'machineBinding': "STRING",'class': "STRING"};
  data.buffer.push(escapeExpression(helpers.view.call(depth0, "Mist.machineListItemView", {hash:{
    'machineBinding': ("this"),
    'class': ("checkbox-link")
  },contexts:[depth0],types:["ID"],hashContexts:hashContexts,hashTypes:hashTypes,data:data})));
  }

  data.buffer.push("<div id=\"single-key-page\" data-role=\"page\" class=\"ui-page-active\" data-theme=\"c\"><div data-role=\"header\" data-theme=\"b\"><a href=\"#/keys\" class=\"responsive-button\" data-icon=\"arrow-l\">Keys</a><h1>");
  hashTypes = {};
  hashContexts = {};
  data.buffer.push(escapeExpression(helpers._triageMustache.call(depth0, "id", {hash:{},contexts:[depth0],types:["ID"],hashContexts:hashContexts,hashTypes:hashTypes,data:data})));
  data.buffer.push("</h1>");
  hashTypes = {};
  hashContexts = {};
  data.buffer.push(escapeExpression(helpers.view.call(depth0, "Mist.userMenuView", {hash:{},contexts:[depth0],types:["ID"],hashContexts:hashContexts,hashTypes:hashTypes,data:data})));
  data.buffer.push("</div><div data-role=\"content\" data-theme=\"c\">");
  hashTypes = {};
  hashContexts = {};
  stack1 = helpers['if'].call(depth0, "Mist.keysController.loading", {hash:{},inverse:self.noop,fn:self.program(1, program1, data),contexts:[depth0],types:["ID"],hashContexts:hashContexts,hashTypes:hashTypes,data:data});
  if(stack1 || stack1 === 0) { data.buffer.push(stack1); }
  data.buffer.push("<div data-role=\"collapsible\" data-collapsed=\"false\"><h3>Public Key ");
  hashTypes = {};
  hashContexts = {};
  stack1 = helpers['if'].call(depth0, "Mist.keysController.gettingPublicKey", {hash:{},inverse:self.noop,fn:self.program(1, program1, data),contexts:[depth0],types:["ID"],hashContexts:hashContexts,hashTypes:hashTypes,data:data});
  if(stack1 || stack1 === 0) { data.buffer.push(stack1); }
  data.buffer.push("</h3><input id=\"public-key\" type=\"text\" readonly=\"readonly\" onclick=\"this.focus();this.select()\"/></div><div data-role=\"collapsible\"><h3>Private key ");
  hashTypes = {};
  hashContexts = {};
  stack1 = helpers['if'].call(depth0, "Mist.keysController.gettingPrivateKey", {hash:{},inverse:self.noop,fn:self.program(1, program1, data),contexts:[depth0],types:["ID"],hashContexts:hashContexts,hashTypes:hashTypes,data:data});
  if(stack1 || stack1 === 0) { data.buffer.push(stack1); }
  data.buffer.push("</h3><a data-role=\"button\" ");
  hashContexts = {'target': depth0};
  hashTypes = {'target': "STRING"};
  data.buffer.push(escapeExpression(helpers.action.call(depth0, "displayClicked", {hash:{
    'target': ("view")
  },contexts:[depth0],types:["STRING"],hashContexts:hashContexts,hashTypes:hashTypes,data:data})));
  data.buffer.push(">Display</a></div>");
  hashTypes = {};
  hashContexts = {};
  stack1 = helpers['if'].call(depth0, "machines", {hash:{},inverse:self.noop,fn:self.program(3, program3, data),contexts:[depth0],types:["ID"],hashContexts:hashContexts,hashTypes:hashTypes,data:data});
  if(stack1 || stack1 === 0) { data.buffer.push(stack1); }
  data.buffer.push("<div class=\"large-padding\"></div></div>");
  hashTypes = {};
  hashContexts = {};
  data.buffer.push(escapeExpression(helpers.view.call(depth0, "Mist.keyEditView", {hash:{},contexts:[depth0],types:["ID"],hashContexts:hashContexts,hashTypes:hashTypes,data:data})));
  hashTypes = {};
  hashContexts = {};
  data.buffer.push(escapeExpression(helpers.view.call(depth0, "Mist.confirmationDialog", {hash:{},contexts:[depth0],types:["ID"],hashContexts:hashContexts,hashTypes:hashTypes,data:data})));
  data.buffer.push("<!-- Since the private key is very sensitive information, it should be erased as soon as the popup is closed. We set the data-dismissible attribute to false to make sure that user will click the \"Back\" button to leave the popup (which will remove the private key from the textarea) --><div id=\"private-key-popup\" class=\"medium-popup\" data-role=\"popup\" data-overlay-theme=\"b\" data-transition=\"flip\" data-dismissible=\"false\"><div data-role=\"header\" data-theme=\"b\"><h1>Private Key</h1></div><div data-role=\"content\"><textarea id=\"private-key\" readonly=\"readonly\" onclick=\"this.focus();this.select()\"></textarea><a data-role=\"button\" ");
  hashContexts = {'target': depth0};
  hashTypes = {'target': "STRING"};
  data.buffer.push(escapeExpression(helpers.action.call(depth0, "backClicked", {hash:{
    'target': ("view")
  },contexts:[depth0],types:["STRING"],hashContexts:hashContexts,hashTypes:hashTypes,data:data})));
  data.buffer.push(">Back</a></div></div><div class=\"dual-action-footer\" data-role=\"footer\" data-theme=\"b\"><table><tbody><tr><td><a data-role=\"button\" data-icon=\"edit\" ");
  hashContexts = {'target': depth0};
  hashTypes = {'target': "STRING"};
  data.buffer.push(escapeExpression(helpers.action.call(depth0, "renameClicked", {hash:{
    'target': ("view")
  },contexts:[depth0],types:["STRING"],hashContexts:hashContexts,hashTypes:hashTypes,data:data})));
  data.buffer.push(">Rename</a></td><td><a data-role=\"button\" data-icon=\"delete\" ");
  hashContexts = {'target': depth0};
  hashTypes = {'target': "STRING"};
  data.buffer.push(escapeExpression(helpers.action.call(depth0, "deleteClicked", {hash:{
    'target': ("view")
  },contexts:[depth0],types:["STRING"],hashContexts:hashContexts,hashTypes:hashTypes,data:data})));
  data.buffer.push(">Delete</a></td></tr></tbody></table></div></div>\n");
  return buffer;
  
});
Ember.TEMPLATES["key_add/js"] = Ember.Handlebars.template(function anonymous(Handlebars,depth0,helpers,partials,data) {
this.compilerInfo = [4,'>= 1.0.0'];
helpers = this.merge(helpers, Ember.Handlebars.helpers); data = data || {};
  var buffer = '', stack1, hashContexts, hashTypes, self=this, escapeExpression=this.escapeExpression;

function program1(depth0,data) {
  
  
<<<<<<< HEAD
  data.buffer.push("<div class=\"ajax-loader add-key-loader\"></div>");
=======
  data.buffer.push("\n                    <div class=\"ajax-loader key-add-loader\"></div>\n                ");
>>>>>>> 13a73127
  }

function program3(depth0,data) {
  
  var buffer = '', stack1, hashTypes, hashContexts;
  data.buffer.push(" ");
  hashTypes = {};
  hashContexts = {};
  stack1 = helpers['if'].call(depth0, "Mist.keyAddController.uploadingKey", {hash:{},inverse:self.noop,fn:self.program(1, program1, data),contexts:[depth0],types:["ID"],hashContexts:hashContexts,hashTypes:hashTypes,data:data});
  if(stack1 || stack1 === 0) { data.buffer.push(stack1); }
  data.buffer.push(" ");
  return buffer;
  }

function program5(depth0,data) {
  
<<<<<<< HEAD
  data.buffer.push("<div class=\"ajax-loader\"></div>");
  }

  data.buffer.push("<div id=\"add-key-popup\" class=\"large-popup\" data-role=\"popup\" data-overlay-theme=\"b\" data-transition=\"flip\"><div data-role=\"header\" data-theme=\"b\"><h1>Add key</h1></div><div data-role=\"content\" data-theme=\"a\"><label for=\"add-key-id\">Name:</label>");
=======
  
  data.buffer.push("\n                <div class=\"ajax-loader\"></div>\n            ");
  }

  data.buffer.push("<!-- Popup Overlay -->\n\n<div id=\"key-add-screen\"\n    class=\"ui-popup-screen ui-overlay-b ui-screen-hidden\">\n</div>\n\n<!-- Popup Wrapper -->\n\n<div id=\"key-add-popup\"\n    class=\"flip\n        ui-popup-container\n        ui-popup-hidden\n        ui-popup-truncate\">\n\n    <!-- Popup -->\n\n    <div id=\"key-add\"\n        class=\"large-popup\n            ui-popup\n            ui-body-inherit\n            ui-overlay-shadow\n            ui-corner-all\"\n        data-role=\"popup\"\n        data-enhanced=\"true\"\n        data-transition=\"flip\">\n\n\n        <!-- Header -->\n\n        <div class=\"ui-header ui-bar-b\" role=\"banner\">\n\n            <h1 class=\"ui-title\">Add key</h1>\n\n        </div>\n\n        <!-- Body -->\n\n        <div class=\"ui-content ui-body-a\" role=\"main\">\n\n            <!-- Key Name Field -->\n\n            <label for=\"key-add-id\">Name:</label>\n\n            ");
>>>>>>> 13a73127
  hashContexts = {'id': depth0,'valueBinding': depth0};
  hashTypes = {'id': "STRING",'valueBinding': "STRING"};
  data.buffer.push(escapeExpression(helpers.view.call(depth0, "Mist.TextField", {hash:{
    'id': ("key-add-id"),
    'valueBinding': ("Mist.keyAddController.keyId")
  },contexts:[depth0],types:["ID"],hashContexts:hashContexts,hashTypes:hashTypes,data:data})));
<<<<<<< HEAD
  data.buffer.push("<label for=\"textarea-private-key\">Private Key: ");
  hashTypes = {};
  hashContexts = {};
  stack1 = helpers['if'].call(depth0, "Mist.keysController.generatingKey", {hash:{},inverse:self.noop,fn:self.program(1, program1, data),contexts:[depth0],types:["ID"],hashContexts:hashContexts,hashTypes:hashTypes,data:data});
  if(stack1 || stack1 === 0) { data.buffer.push(stack1); }
=======
  data.buffer.push("\n\n            <!-- Key Private Field -->\n\n            <label for=\"key-add-private\">Private Key:\n                ");
>>>>>>> 13a73127
  hashTypes = {};
  hashContexts = {};
  stack1 = helpers['if'].call(depth0, "Mist.keyAddController.generatingKey", {hash:{},inverse:self.program(3, program3, data),fn:self.program(1, program1, data),contexts:[depth0],types:["ID"],hashContexts:hashContexts,hashTypes:hashTypes,data:data});
  if(stack1 || stack1 === 0) { data.buffer.push(stack1); }
<<<<<<< HEAD
  data.buffer.push("</label>");
=======
  data.buffer.push("\n            </label>\n\n            ");
>>>>>>> 13a73127
  hashContexts = {'id': depth0,'valueBinding': depth0};
  hashTypes = {'id': "STRING",'valueBinding': "STRING"};
  data.buffer.push(escapeExpression(helpers.view.call(depth0, "Ember.TextArea", {hash:{
    'id': ("key-add-private"),
    'valueBinding': ("Mist.keyAddController.keyPrivate")
  },contexts:[depth0],types:["ID"],hashContexts:hashContexts,hashTypes:hashTypes,data:data})));
<<<<<<< HEAD
  data.buffer.push("<div class=\"generate-upload\" data-role=\"controlgroup\" data-type=\"horizontal\" data-theme=\"a\"><button data-icon=\"gear\" ");
=======
  data.buffer.push("\n\n            <!-- Generate and Upload buttons -->\n\n            <div class=\"generate-upload\n                    ui-controlgroup\n                    ui-controlgroup-horizontal\n                    ui-group-theme-a\n                    ui-corner-all\"\n                data-role=\"controlgroup\"\n                data-type=\"horizontal\">\n\n                <a class=\"ui-btn ui-btn-icon-left ui-icon-gear\"\n                    ");
>>>>>>> 13a73127
  hashContexts = {'target': depth0};
  hashTypes = {'target': "STRING"};
  data.buffer.push(escapeExpression(helpers.action.call(depth0, "generateClicked", {hash:{
    'target': ("view")
  },contexts:[depth0],types:["STRING"],hashContexts:hashContexts,hashTypes:hashTypes,data:data})));
<<<<<<< HEAD
  data.buffer.push(">Generate</button><button data-icon=\"arrow-u\" data-iconpos=\"right\" ");
=======
  data.buffer.push(">\n                        Generate\n                </a>\n\n                <a class=\"ui-btn ui-btn-icon-right ui-icon-arrow-u\"\n                    ");
>>>>>>> 13a73127
  hashContexts = {'target': depth0};
  hashTypes = {'target': "STRING"};
  data.buffer.push(escapeExpression(helpers.action.call(depth0, "uploadClicked", {hash:{
    'target': ("view")
  },contexts:[depth0],types:["STRING"],hashContexts:hashContexts,hashTypes:hashTypes,data:data})));
<<<<<<< HEAD
  data.buffer.push(">Upload</button></div><input id=\"add-key-upload\" type=\"file\" name=\"file\" ");
=======
  data.buffer.push(">\n                        Upload\n                </a>\n            </div>\n\n            <!-- Hidden Input field for uploading ssh keys -->\n\n            <input id=\"key-add-upload\" type=\"file\" name=\"file\"\n                ");
>>>>>>> 13a73127
  hashContexts = {'on': depth0,'target': depth0};
  hashTypes = {'on': "STRING",'target': "STRING"};
  data.buffer.push(escapeExpression(helpers.action.call(depth0, "uploadInputChanged", {hash:{
    'on': ("change"),
    'target': ("view")
  },contexts:[depth0],types:["STRING"],hashContexts:hashContexts,hashTypes:hashTypes,data:data})));
<<<<<<< HEAD
  data.buffer.push("/>");
=======
  data.buffer.push("/>\n\n            ");
>>>>>>> 13a73127
  hashTypes = {};
  hashContexts = {};
  stack1 = helpers['if'].call(depth0, "Mist.keyAddController.addingKey", {hash:{},inverse:self.noop,fn:self.program(5, program5, data),contexts:[depth0],types:["ID"],hashContexts:hashContexts,hashTypes:hashTypes,data:data});
  if(stack1 || stack1 === 0) { data.buffer.push(stack1); }
<<<<<<< HEAD
  data.buffer.push("<div class=\"ok-cancel\" data-role=\"controlgroup\" data-type=\"horizontal\"><a data-role=\"button\" data-theme=\"a\" ");
=======
  data.buffer.push("\n\n            <!-- Back and Add buttons -->\n\n            <div class=\"ok-cancel\n                    ui-controlgroup\n                    ui-controlgroup-horizontal\n                    ui-group-theme-a\n                    ui-corner-all\"\n                data-role=\"controlgroup\"\n                data-type=\"horizontal\">\n\n                <a class=\"ui-btn\"\n                    ");
>>>>>>> 13a73127
  hashContexts = {'target': depth0};
  hashTypes = {'target': "STRING"};
  data.buffer.push(escapeExpression(helpers.action.call(depth0, "backClicked", {hash:{
    'target': ("view")
  },contexts:[depth0],types:["STRING"],hashContexts:hashContexts,hashTypes:hashTypes,data:data})));
<<<<<<< HEAD
  data.buffer.push(">Back</a><button id=\"add-key-ok\" data-theme=\"d\" ");
=======
  data.buffer.push(">\n                        Back\n                </a>\n                <a id=\"key-add-ok\" class=\"ui-btn ui-btn-d ui-state-disabled\"\n                    ");
>>>>>>> 13a73127
  hashContexts = {'target': depth0};
  hashTypes = {'target': "STRING"};
  data.buffer.push(escapeExpression(helpers.action.call(depth0, "addClicked", {hash:{
    'target': ("view")
  },contexts:[depth0],types:["STRING"],hashContexts:hashContexts,hashTypes:hashTypes,data:data})));
<<<<<<< HEAD
  data.buffer.push(">Add</button></div></div></div>\n");
=======
  data.buffer.push(">\n                        Add\n                </a>\n            </div>\n\n        </div>\n    </div>\n</div>\n");
>>>>>>> 13a73127
  return buffer;
  
});
Ember.TEMPLATES["key_edit/js"] = Ember.Handlebars.template(function anonymous(Handlebars,depth0,helpers,partials,data) {
this.compilerInfo = [4,'>= 1.0.0'];
helpers = this.merge(helpers, Ember.Handlebars.helpers); data = data || {};
  var buffer = '', stack1, hashContexts, hashTypes, escapeExpression=this.escapeExpression, self=this;

function program1(depth0,data) {
  
  
  data.buffer.push("<div class=\"ajax-loader\"></div>");
  }

  data.buffer.push("<div id=\"rename-key-popup\" class=\"small-popup\" data-role=\"popup\" data-overlay-theme=\"b\" data-transition=\"slideup\"><div data-role=\"header\" data-theme=\"b\"><h1>Rename key</h1></div><div data-role=\"content\"><label for=\"new-key-name\">New name:</label>");
  hashContexts = {'id': depth0,'valueBinding': depth0};
  hashTypes = {'id': "STRING",'valueBinding': "STRING"};
  data.buffer.push(escapeExpression(helpers.view.call(depth0, "Mist.TextField", {hash:{
    'id': ("new-key-name"),
    'valueBinding': ("Mist.keyEditController.newKeyId")
  },contexts:[depth0],types:["ID"],hashContexts:hashContexts,hashTypes:hashTypes,data:data})));
  hashTypes = {};
  hashContexts = {};
  stack1 = helpers['if'].call(depth0, "Mist.keysController.renamingKey", {hash:{},inverse:self.noop,fn:self.program(1, program1, data),contexts:[depth0],types:["ID"],hashContexts:hashContexts,hashTypes:hashTypes,data:data});
  if(stack1 || stack1 === 0) { data.buffer.push(stack1); }
  data.buffer.push("<div class=\"ok-cancel\" data-role=\"controlgroup\" data-type=\"horizontal\"><a data-role=\"button\" data-theme=\"a\" ");
  hashContexts = {'target': depth0};
  hashTypes = {'target': "STRING"};
  data.buffer.push(escapeExpression(helpers.action.call(depth0, "backClicked", {hash:{
    'target': ("view")
  },contexts:[depth0],types:["STRING"],hashContexts:hashContexts,hashTypes:hashTypes,data:data})));
  data.buffer.push(">Back</a><button id=\"rename-key-ok\" data-theme=\"d\" ");
  hashContexts = {'target': depth0};
  hashTypes = {'target': "STRING"};
  data.buffer.push(escapeExpression(helpers.action.call(depth0, "saveClicked", {hash:{
    'target': ("view")
  },contexts:[depth0],types:["STRING"],hashContexts:hashContexts,hashTypes:hashTypes,data:data})));
  data.buffer.push(">Save</button></div></div></div>\n");
  return buffer;
  
});
Ember.TEMPLATES["key_list/js"] = Ember.Handlebars.template(function anonymous(Handlebars,depth0,helpers,partials,data) {
this.compilerInfo = [4,'>= 1.0.0'];
helpers = this.merge(helpers, Ember.Handlebars.helpers); data = data || {};
  var buffer = '', stack1, hashTypes, hashContexts, escapeExpression=this.escapeExpression, self=this;

function program1(depth0,data) {
  
  var hashContexts, hashTypes;
  hashContexts = {'keyBinding': depth0,'class': depth0};
  hashTypes = {'keyBinding': "STRING",'class': "STRING"};
  data.buffer.push(escapeExpression(helpers.view.call(depth0, "Mist.keyListItemView", {hash:{
    'keyBinding': ("this"),
    'class': ("checkbox-link")
  },contexts:[depth0],types:["ID"],hashContexts:hashContexts,hashTypes:hashTypes,data:data})));
  }

  data.buffer.push("<div id=\"key-list-page\" data-role=\"page\" class=\"ui-page-active\" data-theme=\"c\"><div data-role=\"header\" data-theme=\"b\"><a href=\"#\" class=\"responsive-button\" data-icon=\"home\">Home</a><h1>Keys</h1>");
  hashTypes = {};
  hashContexts = {};
  data.buffer.push(escapeExpression(helpers.view.call(depth0, "Mist.userMenuView", {hash:{},contexts:[depth0],types:["ID"],hashContexts:hashContexts,hashTypes:hashTypes,data:data})));
  data.buffer.push("</div><div data-role=\"content\" data-theme=\"c\"><a id=\"select-keys-btn\" class=\"responsive-button\" data-role=\"button\" data-icon=\"arrow-d\" ");
  hashContexts = {'target': depth0};
  hashTypes = {'target': "STRING"};
  data.buffer.push(escapeExpression(helpers.action.call(depth0, "selectClicked", {hash:{
    'target': ("view")
  },contexts:[depth0],types:["STRING"],hashContexts:hashContexts,hashTypes:hashTypes,data:data})));
  data.buffer.push(">Select</a><a id=\"add-key-btn\" class=\"responsive-button\" data-role=\"button\" data-icon=\"plus\" data-iconpos=\"right\" data-theme=\"d\" ");
  hashContexts = {'target': depth0};
  hashTypes = {'target': "STRING"};
  data.buffer.push(escapeExpression(helpers.action.call(depth0, "addClicked", {hash:{
    'target': ("view")
  },contexts:[depth0],types:["STRING"],hashContexts:hashContexts,hashTypes:hashTypes,data:data})));
  data.buffer.push(">Add</a><ul data-role=\"listview\" data-filter=\"true\" data-inset=\"true\" data-filter-placeholder=\"Filter...\" class=\"checkbox-list\">");
  hashTypes = {};
  hashContexts = {};
  stack1 = helpers.each.call(depth0, "Mist.keysController.content", {hash:{},inverse:self.noop,fn:self.program(1, program1, data),contexts:[depth0],types:["ID"],hashContexts:hashContexts,hashTypes:hashTypes,data:data});
  if(stack1 || stack1 === 0) { data.buffer.push(stack1); }
  data.buffer.push("</ul><div class=\"mid-padding\"></div></div>");
  hashTypes = {};
  hashContexts = {};
  data.buffer.push(escapeExpression(helpers.view.call(depth0, "Mist.keyAddView", {hash:{},contexts:[depth0],types:["ID"],hashContexts:hashContexts,hashTypes:hashTypes,data:data})));
  hashTypes = {};
  hashContexts = {};
  data.buffer.push(escapeExpression(helpers.view.call(depth0, "Mist.keyEditView", {hash:{},contexts:[depth0],types:["ID"],hashContexts:hashContexts,hashTypes:hashTypes,data:data})));
  hashTypes = {};
  hashContexts = {};
  data.buffer.push(escapeExpression(helpers.view.call(depth0, "Mist.confirmationDialog", {hash:{},contexts:[depth0],types:["ID"],hashContexts:hashContexts,hashTypes:hashTypes,data:data})));
  data.buffer.push("<div id=\"select-keys-popup\" data-role=\"popup\" data-transition=\"flip\" data-position-to=\"#select-keys-btn\"><ul data-role='listview'><li data-icon=\"false\"><a ");
  hashContexts = {'target': depth0};
  hashTypes = {'target': "STRING"};
  data.buffer.push(escapeExpression(helpers.action.call(depth0, "selectionModeClicked", true, {hash:{
    'target': ("view")
  },contexts:[depth0,depth0],types:["STRING","BOOLEAN"],hashContexts:hashContexts,hashTypes:hashTypes,data:data})));
  data.buffer.push(">All</a></li><li data-icon=\"false\"><a ");
  hashContexts = {'target': depth0};
  hashTypes = {'target': "STRING"};
  data.buffer.push(escapeExpression(helpers.action.call(depth0, "selectionModeClicked", false, {hash:{
    'target': ("view")
  },contexts:[depth0,depth0],types:["STRING","BOOLEAN"],hashContexts:hashContexts,hashTypes:hashTypes,data:data})));
  data.buffer.push(">None</a></li></ul></div><div class=\"tri-action-footer\" data-role=\"footer\" data-theme=\"b\"><table><tbody><tr><td><a data-role=\"button\" data-icon=\"edit\" ");
  hashContexts = {'target': depth0};
  hashTypes = {'target': "STRING"};
  data.buffer.push(escapeExpression(helpers.action.call(depth0, "renameClicked", {hash:{
    'target': ("view")
  },contexts:[depth0],types:["STRING"],hashContexts:hashContexts,hashTypes:hashTypes,data:data})));
  data.buffer.push(">Rename</a></td><td><a data-role=\"button\" data-icon=\"delete\" ");
  hashContexts = {'target': depth0};
  hashTypes = {'target': "STRING"};
  data.buffer.push(escapeExpression(helpers.action.call(depth0, "deleteClicked", {hash:{
    'target': ("view")
  },contexts:[depth0],types:["STRING"],hashContexts:hashContexts,hashTypes:hashTypes,data:data})));
  data.buffer.push(">Delete</a></td><td><a data-role=\"button\" data-icon=\"gear\" ");
  hashContexts = {'target': depth0};
  hashTypes = {'target': "STRING"};
  data.buffer.push(escapeExpression(helpers.action.call(depth0, "setDefaultClicked", {hash:{
    'target': ("view")
  },contexts:[depth0],types:["STRING"],hashContexts:hashContexts,hashTypes:hashTypes,data:data})));
  data.buffer.push(">Set default</a></td></tr></tbody></table></div></div>\n");
  return buffer;
  
});
Ember.TEMPLATES["key_list_item/js"] = Ember.Handlebars.template(function anonymous(Handlebars,depth0,helpers,partials,data) {
this.compilerInfo = [4,'>= 1.0.0'];
helpers = this.merge(helpers, Ember.Handlebars.helpers); data = data || {};
  var buffer = '', stack1, stack2, hashContexts, hashTypes, options, escapeExpression=this.escapeExpression, self=this, helperMissing=helpers.helperMissing;

function program1(depth0,data) {
  
  var buffer = '', stack1, hashTypes, hashContexts;
  data.buffer.push("<div class=\"ui-grid-b\"><div class=\"ui-block-a key-name\">");
  hashTypes = {};
  hashContexts = {};
  data.buffer.push(escapeExpression(helpers._triageMustache.call(depth0, "view.key.id", {hash:{},contexts:[depth0],types:["ID"],hashContexts:hashContexts,hashTypes:hashTypes,data:data})));
  data.buffer.push("</div><div class=\"ui-block-b\"></div><div class=\"ui-block-c key-tags\">");
  hashTypes = {};
  hashContexts = {};
  stack1 = helpers['if'].call(depth0, "view.key.isDefault", {hash:{},inverse:self.noop,fn:self.program(2, program2, data),contexts:[depth0],types:["ID"],hashContexts:hashContexts,hashTypes:hashTypes,data:data});
  if(stack1 || stack1 === 0) { data.buffer.push(stack1); }
  data.buffer.push("</div></div>");
  return buffer;
  }
function program2(depth0,data) {
  
  
  data.buffer.push("<span class=\"tag\">default</span>");
  }

  data.buffer.push("<label>");
  hashContexts = {'checkedBinding': depth0};
  hashTypes = {'checkedBinding': "STRING"};
  data.buffer.push(escapeExpression(helpers.view.call(depth0, "Mist.Checkbox", {hash:{
    'checkedBinding': ("view.key.selected")
  },contexts:[depth0],types:["ID"],hashContexts:hashContexts,hashTypes:hashTypes,data:data})));
  data.buffer.push("</label>");
  hashTypes = {};
  hashContexts = {};
  options = {hash:{},inverse:self.noop,fn:self.program(1, program1, data),contexts:[depth0,depth0],types:["STRING","ID"],hashContexts:hashContexts,hashTypes:hashTypes,data:data};
  stack2 = ((stack1 = helpers['link-to'] || (depth0 && depth0['link-to'])),stack1 ? stack1.call(depth0, "key", "view.key", options) : helperMissing.call(depth0, "link-to", "key", "view.key", options));
  if(stack2 || stack2 === 0) { data.buffer.push(stack2); }
  data.buffer.push("\n");
  return buffer;
  
});
Ember.TEMPLATES["login/js"] = Ember.Handlebars.template(function anonymous(Handlebars,depth0,helpers,partials,data) {
this.compilerInfo = [4,'>= 1.0.0'];
helpers = this.merge(helpers, Ember.Handlebars.helpers); data = data || {};
  var buffer = '', stack1, hashContexts, hashTypes, escapeExpression=this.escapeExpression, self=this;

function program1(depth0,data) {
  
  
  data.buffer.push("<div class=\"ajax-loader\"></div>");
  }

  data.buffer.push("<div id=\"login-popup\" class=\"mid-popup\" data-role=\"popup\" data-overlay-theme=\"b\" data-transition=\"flip\"><div data-role=\"header\" data-theme=\"b\"><h1>Login to mist.io</h1></div><div data-role=\"content\"><label for=\"email\">Email:</label>");
  hashContexts = {'id': depth0,'valueBinding': depth0};
  hashTypes = {'id': "STRING",'valueBinding': "STRING"};
  data.buffer.push(escapeExpression(helpers.view.call(depth0, "Mist.TextField", {hash:{
    'id': ("email"),
    'valueBinding': ("Mist.loginController.email")
  },contexts:[depth0],types:["ID"],hashContexts:hashContexts,hashTypes:hashTypes,data:data})));
  data.buffer.push("<label for=\"password\">Password:</label>");
  hashContexts = {'id': depth0,'type': depth0,'valueBinding': depth0};
  hashTypes = {'id': "STRING",'type': "STRING",'valueBinding': "STRING"};
  data.buffer.push(escapeExpression(helpers.view.call(depth0, "Mist.TextField", {hash:{
    'id': ("password"),
    'type': ("password"),
    'valueBinding': ("Mist.loginController.password")
  },contexts:[depth0],types:["ID"],hashContexts:hashContexts,hashTypes:hashTypes,data:data})));
  hashTypes = {};
  hashContexts = {};
  stack1 = helpers['if'].call(depth0, "Mist.loginController.loggingIn", {hash:{},inverse:self.noop,fn:self.program(1, program1, data),contexts:[depth0],types:["ID"],hashContexts:hashContexts,hashTypes:hashTypes,data:data});
  if(stack1 || stack1 === 0) { data.buffer.push(stack1); }
  data.buffer.push("<a ");
  hashContexts = {'target': depth0};
  hashTypes = {'target': "STRING"};
  data.buffer.push(escapeExpression(helpers.action.call(depth0, "forgot", {hash:{
    'target': ("view")
  },contexts:[depth0],types:["STRING"],hashContexts:hashContexts,hashTypes:hashTypes,data:data})));
  data.buffer.push(" target=\"_new\">Forgot your password?</a><div class=\"ok-cancel\" data-role=\"controlgroup\" data-type=\"horizontal\"><a data-role=\"button\" ");
  hashContexts = {'target': depth0};
  hashTypes = {'target': "STRING"};
  data.buffer.push(escapeExpression(helpers.action.call(depth0, "backClicked", {hash:{
    'target': ("view")
  },contexts:[depth0],types:["STRING"],hashContexts:hashContexts,hashTypes:hashTypes,data:data})));
  data.buffer.push(">Back</a><button id=\"login-ok\" data-theme=\"d\" ");
  hashContexts = {'target': depth0};
  hashTypes = {'target': "STRING"};
  data.buffer.push(escapeExpression(helpers.action.call(depth0, "loginClicked", {hash:{
    'target': ("view")
  },contexts:[depth0],types:["STRING"],hashContexts:hashContexts,hashTypes:hashTypes,data:data})));
  data.buffer.push(">Log in</button></div></div></div>\n");
  return buffer;
  
});
Ember.TEMPLATES["machine/js"] = Ember.Handlebars.template(function anonymous(Handlebars,depth0,helpers,partials,data) {
this.compilerInfo = [4,'>= 1.0.0'];
helpers = this.merge(helpers, Ember.Handlebars.helpers); data = data || {};
  var buffer = '', stack1, stack2, hashTypes, hashContexts, options, self=this, escapeExpression=this.escapeExpression, helperMissing=helpers.helperMissing;

function program1(depth0,data) {
  
  var stack1, hashTypes, hashContexts;
  hashTypes = {};
  hashContexts = {};
  stack1 = helpers['if'].call(depth0, "Mist.backendsController.loadingMachines", {hash:{},inverse:self.noop,fn:self.program(2, program2, data),contexts:[depth0],types:["ID"],hashContexts:hashContexts,hashTypes:hashTypes,data:data});
  if(stack1 || stack1 === 0) { data.buffer.push(stack1); }
  else { data.buffer.push(''); }
  }
function program2(depth0,data) {
  
  
  data.buffer.push("<div class=\"ajax-loader\"></div>");
  }

function program4(depth0,data) {
  
  
  data.buffer.push("<a class=\"ui-btn ui-btn-icon-right ui-icon-plus ui-corner-all ui-state-disabled\"> Add key </a>");
  }

function program6(depth0,data) {
  
  var stack1, hashTypes, hashContexts;
  hashTypes = {};
  hashContexts = {};
  stack1 = helpers['if'].call(depth0, "keysCount", {hash:{},inverse:self.program(9, program9, data),fn:self.program(7, program7, data),contexts:[depth0],types:["ID"],hashContexts:hashContexts,hashTypes:hashTypes,data:data});
  if(stack1 || stack1 === 0) { data.buffer.push(stack1); }
  else { data.buffer.push(''); }
  }
function program7(depth0,data) {
  
  var buffer = '', hashContexts, hashTypes;
  data.buffer.push("<a class=\"ui-btn ui-shadow ui-corner-all\" ");
  hashContexts = {'target': depth0};
  hashTypes = {'target': "STRING"};
  data.buffer.push(escapeExpression(helpers.action.call(depth0, "manageKeysClicked", {hash:{
    'target': ("view")
  },contexts:[depth0],types:["STRING"],hashContexts:hashContexts,hashTypes:hashTypes,data:data})));
  data.buffer.push(">");
  hashTypes = {};
  hashContexts = {};
  data.buffer.push(escapeExpression(helpers._triageMustache.call(depth0, "keysCount", {hash:{},contexts:[depth0],types:["ID"],hashContexts:hashContexts,hashTypes:hashTypes,data:data})));
  data.buffer.push(" keys </a>");
  return buffer;
  }

function program9(depth0,data) {
  
  var buffer = '', hashContexts, hashTypes;
  data.buffer.push("<a class=\"ui-btn ui-btn-d ui-btn-icon-right ui-icon-plus ui-corner-all\" ");
  hashContexts = {'target': depth0};
  hashTypes = {'target': "STRING"};
  data.buffer.push(escapeExpression(helpers.action.call(depth0, "addKeyClicked", {hash:{
    'target': ("view")
  },contexts:[depth0],types:["STRING"],hashContexts:hashContexts,hashTypes:hashTypes,data:data})));
  data.buffer.push("> Add key </a>");
  return buffer;
  }

function program11(depth0,data) {
  
  var stack1, hashTypes, hashContexts;
  hashTypes = {};
  hashContexts = {};
  stack1 = helpers.unless.call(depth0, "pendingMonitoring", {hash:{},inverse:self.noop,fn:self.program(12, program12, data),contexts:[depth0],types:["ID"],hashContexts:hashContexts,hashTypes:hashTypes,data:data});
  if(stack1 || stack1 === 0) { data.buffer.push(stack1); }
  else { data.buffer.push(''); }
  }
function program12(depth0,data) {
  
  
  data.buffer.push("<div class=\"single-machine-loader ui-loader ui-corner-all ui-body-a ui-loader-verbose\"><span class=\"ui-icon ui-icon-loading\"></span><h1>Enabling monitoring. Please wait</h1></div>");
  }

function program14(depth0,data) {
  
  
  data.buffer.push("<div class=\"single-machine-loader ui-loader ui-corner-all ui-body-a ui-loader-verbose\"><span class=\"ui-icon ui-icon-loading\"></span><h1>Disabling monitoring. Please wait</h1></div>");
  }

function program16(depth0,data) {
  
  
  data.buffer.push("<div class=\"single-machine-loader ui-loader ui-corner-all ui-body-a ui-loader-verbose\"><span class=\"ui-icon ui-icon-loading\"></span><h1>Fetching stats...</h1></div>");
  }

function program18(depth0,data) {
  
  var stack1, hashTypes, hashContexts;
  hashTypes = {};
  hashContexts = {};
  stack1 = helpers.unless.call(depth0, "pendingMonitoring", {hash:{},inverse:self.noop,fn:self.program(19, program19, data),contexts:[depth0],types:["ID"],hashContexts:hashContexts,hashTypes:hashTypes,data:data});
  if(stack1 || stack1 === 0) { data.buffer.push(stack1); }
  else { data.buffer.push(''); }
  }
function program19(depth0,data) {
  
  var buffer = '', stack1, hashTypes, hashContexts;
  hashTypes = {};
  hashContexts = {};
  stack1 = helpers['if'].call(depth0, "pendingFirstData", {hash:{},inverse:self.noop,fn:self.program(20, program20, data),contexts:[depth0],types:["ID"],hashContexts:hashContexts,hashTypes:hashTypes,data:data});
  if(stack1 || stack1 === 0) { data.buffer.push(stack1); }
  hashTypes = {};
  hashContexts = {};
  data.buffer.push(escapeExpression(helpers.view.call(depth0, "Mist.monitoringView", {hash:{},contexts:[depth0],types:["ID"],hashContexts:hashContexts,hashTypes:hashTypes,data:data})));
  data.buffer.push("<div class=\"rules-container\" data-role=\"listview\">");
  hashTypes = {};
  hashContexts = {};
  stack1 = helpers.each.call(depth0, "view.rules", {hash:{},inverse:self.noop,fn:self.program(22, program22, data),contexts:[depth0],types:["ID"],hashContexts:hashContexts,hashTypes:hashTypes,data:data});
  if(stack1 || stack1 === 0) { data.buffer.push(stack1); }
  hashTypes = {};
  hashContexts = {};
  stack1 = helpers['if'].call(depth0, "Mist.rulesController.creationPending", {hash:{},inverse:self.noop,fn:self.program(24, program24, data),contexts:[depth0],types:["ID"],hashContexts:hashContexts,hashTypes:hashTypes,data:data});
  if(stack1 || stack1 === 0) { data.buffer.push(stack1); }
  data.buffer.push("</div><div id=\"monitoring-bottom-btns\"><div data-rule=\"ui-grid-a\"><div class=\"ui-block-a\"><a id=\"add-rule-button\" class=\"ui-btn ui-corner-all ui-btn-d ui-btn-icon-left ui-icon-plus\" ");
  hashContexts = {'target': depth0};
  hashTypes = {'target': "STRING"};
  data.buffer.push(escapeExpression(helpers.action.call(depth0, "addRuleClicked", {hash:{
    'target': ("view")
  },contexts:[depth0],types:["STRING"],hashContexts:hashContexts,hashTypes:hashTypes,data:data})));
  data.buffer.push(">Add Rule</a></div><!--div class=\"ui-block-b\"><a id=\"add-metric-btn\" class=\"ui-btn ui-corner-all ui-btn-d ui-btn-icon-left ui-icon-plus\" ");
  hashContexts = {'target': depth0};
  hashTypes = {'target': "STRING"};
  data.buffer.push(escapeExpression(helpers.action.call(depth0, "addMetricClicked", {hash:{
    'target': ("view")
  },contexts:[depth0],types:["STRING"],hashContexts:hashContexts,hashTypes:hashTypes,data:data})));
  data.buffer.push(">Add Metric</a></div--><div class=\"ui-block-b\"><a id=\"disable-monitor-btn\" class=\"ui-btn ui-corner-all ui-btn-b ui-btn-icon-left ui-icon-delete\" ");
  hashContexts = {'target': depth0};
  hashTypes = {'target': "STRING"};
  data.buffer.push(escapeExpression(helpers.action.call(depth0, "disableMonitoringClicked", {hash:{
    'target': ("view")
  },contexts:[depth0],types:["STRING"],hashContexts:hashContexts,hashTypes:hashTypes,data:data})));
  data.buffer.push(">Disable</a></div></div></div>");
  return buffer;
  }
function program20(depth0,data) {
  
  
  data.buffer.push("<div class=\"single-machine-loader ui-loader ui-corner-all ui-body-a ui-loader-verbose\"><span class=\"ui-icon ui-icon-loading\"></span><h1>Waiting for data</h1></div>");
  }

function program22(depth0,data) {
  
  var hashContexts, hashTypes;
  hashContexts = {'ruleBinding': depth0};
  hashTypes = {'ruleBinding': "STRING"};
  data.buffer.push(escapeExpression(helpers.view.call(depth0, "Mist.ruleView", {hash:{
    'ruleBinding': ("this")
  },contexts:[depth0],types:["ID"],hashContexts:hashContexts,hashTypes:hashTypes,data:data})));
  }

function program24(depth0,data) {
  
  
  data.buffer.push("<div class=\"rule-box\" id=\"creation-rule\"><div class=\"ajax-loader\"></div></div>");
  }

function program26(depth0,data) {
  
  var buffer = '', stack1, hashContexts, hashTypes;
  data.buffer.push("<div class=\"monitoring-dialog-container\" id=\"monitoring-disabled\"><div id=\"enable-monitoring-bundle\"><div>Monitoring is currently disabled</div><a id=\"enable-monitor-btn\" class=\"ui-btn ui-corner-all ui-btn-d ui-btn-icon-left ui-icon-star\" ");
  hashContexts = {'target': depth0};
  hashTypes = {'target': "STRING"};
  data.buffer.push(escapeExpression(helpers.action.call(depth0, "enableMonitoringClicked", {hash:{
    'target': ("view")
  },contexts:[depth0],types:["STRING"],hashContexts:hashContexts,hashTypes:hashTypes,data:data})));
  data.buffer.push(">Enable</a>");
  hashTypes = {};
  hashContexts = {};
  stack1 = helpers['if'].call(depth0, "Mist.machineManualMonitoringController.gettingCommand", {hash:{},inverse:self.noop,fn:self.program(2, program2, data),contexts:[depth0],types:["ID"],hashContexts:hashContexts,hashTypes:hashTypes,data:data});
  if(stack1 || stack1 === 0) { data.buffer.push(stack1); }
  data.buffer.push("</div></div>");
  return buffer;
  }

function program28(depth0,data) {
  
  
  data.buffer.push(" probing... <div class=\"ajax-loader\"></div>");
  }

function program30(depth0,data) {
  
  var buffer = '', hashTypes, hashContexts;
  hashTypes = {};
  hashContexts = {};
  data.buffer.push(escapeExpression(helpers._triageMustache.call(depth0, "view.lastProbe", {hash:{},contexts:[depth0],types:["ID"],hashContexts:hashContexts,hashTypes:hashTypes,data:data})));
  data.buffer.push("<a id=\"machine-probe-btn\" class=\"ui-btn ui-shadow ui-corner-all\" data-mini=\"true\" ");
  hashContexts = {'target': depth0};
  hashTypes = {'target': "STRING"};
  data.buffer.push(escapeExpression(helpers.action.call(depth0, "probeClicked", {hash:{
    'target': ("view")
  },contexts:[depth0],types:["STRING"],hashContexts:hashContexts,hashTypes:hashTypes,data:data})));
  data.buffer.push("> Probe </a>");
  return buffer;
  }

function program32(depth0,data) {
  
  var buffer = '', hashTypes, hashContexts;
  data.buffer.push("<tr><td>Up and running for</td><td>");
  hashTypes = {};
  hashContexts = {};
  data.buffer.push(escapeExpression(helpers._triageMustache.call(depth0, "view.upFor", {hash:{},contexts:[depth0],types:["ID"],hashContexts:hashContexts,hashTypes:hashTypes,data:data})));
  data.buffer.push("</td></tr>");
  return buffer;
  }

function program34(depth0,data) {
  
  var buffer = '', stack1, hashContexts, hashTypes, options;
  data.buffer.push("<tr><td>Load</td><td><div class=\"loadleds\"><div ");
  hashContexts = {'class': depth0};
  hashTypes = {'class': "STRING"};
  options = {hash:{
    'class': ("loadavg15 :led")
  },contexts:[],types:[],hashContexts:hashContexts,hashTypes:hashTypes,data:data};
  data.buffer.push(escapeExpression(((stack1 = helpers['bind-attr'] || (depth0 && depth0['bind-attr'])),stack1 ? stack1.call(depth0, options) : helperMissing.call(depth0, "bind-attr", options))));
  data.buffer.push("></div><div ");
  hashContexts = {'class': depth0};
  hashTypes = {'class': "STRING"};
  options = {hash:{
    'class': ("loadavg5 :led")
  },contexts:[],types:[],hashContexts:hashContexts,hashTypes:hashTypes,data:data};
  data.buffer.push(escapeExpression(((stack1 = helpers['bind-attr'] || (depth0 && depth0['bind-attr'])),stack1 ? stack1.call(depth0, options) : helperMissing.call(depth0, "bind-attr", options))));
  data.buffer.push("></div><div ");
  hashContexts = {'class': depth0};
  hashTypes = {'class': "STRING"};
  options = {hash:{
    'class': ("loadavg1 :led")
  },contexts:[],types:[],hashContexts:hashContexts,hashTypes:hashTypes,data:data};
  data.buffer.push(escapeExpression(((stack1 = helpers['bind-attr'] || (depth0 && depth0['bind-attr'])),stack1 ? stack1.call(depth0, options) : helperMissing.call(depth0, "bind-attr", options))));
  data.buffer.push("></div></div>");
  hashTypes = {};
  hashContexts = {};
  data.buffer.push(escapeExpression(helpers._triageMustache.call(depth0, "loadavg", {hash:{},contexts:[depth0],types:["ID"],hashContexts:hashContexts,hashTypes:hashTypes,data:data})));
  data.buffer.push(" - ");
  hashTypes = {};
  hashContexts = {};
  data.buffer.push(escapeExpression(helpers._triageMustache.call(depth0, "loadavg5", {hash:{},contexts:[depth0],types:["ID"],hashContexts:hashContexts,hashTypes:hashTypes,data:data})));
  data.buffer.push("</td></tr>");
  return buffer;
  }

function program36(depth0,data) {
  
  var buffer = '', stack1, hashContexts, hashTypes, options;
  data.buffer.push("<tr><td>Latency</td><td><div ");
  hashContexts = {'class': depth0};
  hashTypes = {'class': "STRING"};
  options = {hash:{
    'class': (":netleds")
  },contexts:[],types:[],hashContexts:hashContexts,hashTypes:hashTypes,data:data};
  data.buffer.push(escapeExpression(((stack1 = helpers['bind-attr'] || (depth0 && depth0['bind-attr'])),stack1 ? stack1.call(depth0, options) : helperMissing.call(depth0, "bind-attr", options))));
  data.buffer.push("><div ");
  hashContexts = {'class': depth0};
  hashTypes = {'class': "STRING"};
  options = {hash:{
    'class': ("netled4 :netled1")
  },contexts:[],types:[],hashContexts:hashContexts,hashTypes:hashTypes,data:data};
  data.buffer.push(escapeExpression(((stack1 = helpers['bind-attr'] || (depth0 && depth0['bind-attr'])),stack1 ? stack1.call(depth0, options) : helperMissing.call(depth0, "bind-attr", options))));
  data.buffer.push("></div><div ");
  hashContexts = {'class': depth0};
  hashTypes = {'class': "STRING"};
  options = {hash:{
    'class': ("netled3 :netled2")
  },contexts:[],types:[],hashContexts:hashContexts,hashTypes:hashTypes,data:data};
  data.buffer.push(escapeExpression(((stack1 = helpers['bind-attr'] || (depth0 && depth0['bind-attr'])),stack1 ? stack1.call(depth0, options) : helperMissing.call(depth0, "bind-attr", options))));
  data.buffer.push("></div><div ");
  hashContexts = {'class': depth0};
  hashTypes = {'class': "STRING"};
  options = {hash:{
    'class': ("netled2 :netled3")
  },contexts:[],types:[],hashContexts:hashContexts,hashTypes:hashTypes,data:data};
  data.buffer.push(escapeExpression(((stack1 = helpers['bind-attr'] || (depth0 && depth0['bind-attr'])),stack1 ? stack1.call(depth0, options) : helperMissing.call(depth0, "bind-attr", options))));
  data.buffer.push("></div><div ");
  hashContexts = {'class': depth0};
  hashTypes = {'class': "STRING"};
  options = {hash:{
    'class': ("netled1 :netled4")
  },contexts:[],types:[],hashContexts:hashContexts,hashTypes:hashTypes,data:data};
  data.buffer.push(escapeExpression(((stack1 = helpers['bind-attr'] || (depth0 && depth0['bind-attr'])),stack1 ? stack1.call(depth0, options) : helperMissing.call(depth0, "bind-attr", options))));
  data.buffer.push("></div></div>");
  hashTypes = {};
  hashContexts = {};
  data.buffer.push(escapeExpression(helpers._triageMustache.call(depth0, "latency", {hash:{},contexts:[depth0],types:["ID"],hashContexts:hashContexts,hashTypes:hashTypes,data:data})));
  data.buffer.push("ms</td></tr>");
  return buffer;
  }

function program38(depth0,data) {
  
  var buffer = '', hashTypes, hashContexts;
  data.buffer.push("<tr><td>Packet loss</td><td>");
  hashTypes = {};
  hashContexts = {};
  data.buffer.push(escapeExpression(helpers._triageMustache.call(depth0, "loss", {hash:{},contexts:[depth0],types:["ID"],hashContexts:hashContexts,hashTypes:hashTypes,data:data})));
  data.buffer.push("</td></tr>");
  return buffer;
  }

function program40(depth0,data) {
  
  var buffer = '', stack1, hashTypes, hashContexts;
  data.buffer.push("<tr><td>Tags</td><td>");
  hashTypes = {};
  hashContexts = {};
  stack1 = helpers.each.call(depth0, "tags", {hash:{},inverse:self.noop,fn:self.program(41, program41, data),contexts:[depth0],types:["ID"],hashContexts:hashContexts,hashTypes:hashTypes,data:data});
  if(stack1 || stack1 === 0) { data.buffer.push(stack1); }
  data.buffer.push("</td></tr>");
  return buffer;
  }
function program41(depth0,data) {
  
  var buffer = '', hashTypes, hashContexts;
  data.buffer.push("<span class=\"tag\">");
  hashTypes = {};
  hashContexts = {};
  data.buffer.push(escapeExpression(helpers._triageMustache.call(depth0, "", {hash:{},contexts:[depth0],types:["ID"],hashContexts:hashContexts,hashTypes:hashTypes,data:data})));
  data.buffer.push("</span>");
  return buffer;
  }

function program43(depth0,data) {
  
  var buffer = '', stack1, hashTypes, hashContexts;
  data.buffer.push("<tr><td>Public IPs</td><td>");
  hashTypes = {};
  hashContexts = {};
  stack1 = helpers.each.call(depth0, "view.public_ips", {hash:{},inverse:self.noop,fn:self.program(44, program44, data),contexts:[depth0],types:["ID"],hashContexts:hashContexts,hashTypes:hashTypes,data:data});
  if(stack1 || stack1 === 0) { data.buffer.push(stack1); }
  data.buffer.push("</td></tr>");
  return buffer;
  }
function program44(depth0,data) {
  
  var buffer = '', hashTypes, hashContexts;
  data.buffer.push("<div class=\"ip\">");
  hashTypes = {};
  hashContexts = {};
  data.buffer.push(escapeExpression(helpers._triageMustache.call(depth0, "", {hash:{},contexts:[depth0],types:["ID"],hashContexts:hashContexts,hashTypes:hashTypes,data:data})));
  data.buffer.push("</div>");
  return buffer;
  }

function program46(depth0,data) {
  
  var buffer = '', stack1, hashTypes, hashContexts;
  data.buffer.push("<tr><td>Private IPs</td><td>");
  hashTypes = {};
  hashContexts = {};
  stack1 = helpers.each.call(depth0, "view.private_ips", {hash:{},inverse:self.noop,fn:self.program(44, program44, data),contexts:[depth0],types:["ID"],hashContexts:hashContexts,hashTypes:hashTypes,data:data});
  if(stack1 || stack1 === 0) { data.buffer.push(stack1); }
  data.buffer.push("</td></tr>");
  return buffer;
  }

function program48(depth0,data) {
  
  var buffer = '', hashTypes, hashContexts;
  data.buffer.push("<tr><td>");
  hashTypes = {};
  hashContexts = {};
  data.buffer.push(escapeExpression(helpers._triageMustache.call(depth0, "key", {hash:{},contexts:[depth0],types:["ID"],hashContexts:hashContexts,hashTypes:hashTypes,data:data})));
  data.buffer.push("</td><td>");
  hashTypes = {};
  hashContexts = {};
  data.buffer.push(escapeExpression(helpers._triageMustache.call(depth0, "value", {hash:{},contexts:[depth0],types:["ID"],hashContexts:hashContexts,hashTypes:hashTypes,data:data})));
  data.buffer.push("</td></tr>");
  return buffer;
  }

function program50(depth0,data) {
  
  var buffer = '', stack1, hashTypes, hashContexts;
  data.buffer.push("<div id=\"single-machine-metadata\" data-role=\"collapsible\"><h3>Full metadata list</h3><table class=\"info-table\">");
  hashTypes = {};
  hashContexts = {};
  stack1 = helpers.each.call(depth0, "view.metadata", {hash:{},inverse:self.noop,fn:self.program(48, program48, data),contexts:[depth0],types:["ID"],hashContexts:hashContexts,hashTypes:hashTypes,data:data});
  if(stack1 || stack1 === 0) { data.buffer.push(stack1); }
  data.buffer.push("</table></div>");
  return buffer;
  }

  data.buffer.push("<div id=\"single-machine-page\" data-role=\"page\" class=\"ui-page-active\" data-theme=\"c\"><div data-role=\"header\" data-theme=\"b\"><a href=\"#/machines\" class=\"responsive-button\" data-icon=\"arrow-l\">Machines</a><h1>");
  hashTypes = {};
  hashContexts = {};
  data.buffer.push(escapeExpression(helpers._triageMustache.call(depth0, "name", {hash:{},contexts:[depth0],types:["ID"],hashContexts:hashContexts,hashTypes:hashTypes,data:data})));
  data.buffer.push("</h1>");
  hashTypes = {};
  hashContexts = {};
  data.buffer.push(escapeExpression(helpers.view.call(depth0, "Mist.userMenuView", {hash:{},contexts:[depth0],types:["ID"],hashContexts:hashContexts,hashTypes:hashTypes,data:data})));
  data.buffer.push("</div><div data-role=\"header\" data-theme=\"a\" class=\"single-machine-header\"><span class=\"single-view-icon-wrapper\"><span id=\"single-view-provider-icon\" ");
  hashContexts = {'class': depth0};
  hashTypes = {'class': "STRING"};
  options = {hash:{
    'class': ("view.providerIconClass")
  },contexts:[],types:[],hashContexts:hashContexts,hashTypes:hashTypes,data:data};
  data.buffer.push(escapeExpression(((stack1 = helpers['bind-attr'] || (depth0 && depth0['bind-attr'])),stack1 ? stack1.call(depth0, options) : helperMissing.call(depth0, "bind-attr", options))));
  data.buffer.push("></span></span><span ");
  hashContexts = {'class': depth0};
  hashTypes = {'class': "STRING"};
  options = {hash:{
    'class': (":single-view-icon-wrapper")
  },contexts:[],types:[],hashContexts:hashContexts,hashTypes:hashTypes,data:data};
  data.buffer.push(escapeExpression(((stack1 = helpers['bind-attr'] || (depth0 && depth0['bind-attr'])),stack1 ? stack1.call(depth0, options) : helperMissing.call(depth0, "bind-attr", options))));
  data.buffer.push("><span id=\"single-view-image-icon\" ");
  hashContexts = {'class': depth0};
  hashTypes = {'class': "STRING"};
  options = {hash:{
    'class': ("view.imageIconClass")
  },contexts:[],types:[],hashContexts:hashContexts,hashTypes:hashTypes,data:data};
  data.buffer.push(escapeExpression(((stack1 = helpers['bind-attr'] || (depth0 && depth0['bind-attr'])),stack1 ? stack1.call(depth0, options) : helperMissing.call(depth0, "bind-attr", options))));
  data.buffer.push("></span></span><h1 ");
  hashContexts = {'class': depth0};
  hashTypes = {'class': "STRING"};
  options = {hash:{
    'class': ("view.machine.state")
  },contexts:[],types:[],hashContexts:hashContexts,hashTypes:hashTypes,data:data};
  data.buffer.push(escapeExpression(((stack1 = helpers['bind-attr'] || (depth0 && depth0['bind-attr'])),stack1 ? stack1.call(depth0, options) : helperMissing.call(depth0, "bind-attr", options))));
  data.buffer.push(">");
  hashTypes = {};
  hashContexts = {};
  data.buffer.push(escapeExpression(helpers._triageMustache.call(depth0, "state", {hash:{},contexts:[depth0],types:["ID"],hashContexts:hashContexts,hashTypes:hashTypes,data:data})));
  data.buffer.push("</h1>");
  hashTypes = {};
  hashContexts = {};
  stack2 = helpers.unless.call(depth0, "view.machine.id", {hash:{},inverse:self.noop,fn:self.program(1, program1, data),contexts:[depth0],types:["ID"],hashContexts:hashContexts,hashTypes:hashTypes,data:data});
  if(stack2 || stack2 === 0) { data.buffer.push(stack2); }
  data.buffer.push("<span class=\"ui-btn-right\" id=\"mist-manage-keys\">");
  hashTypes = {};
  hashContexts = {};
  stack2 = helpers['if'].call(depth0, "pendingCreation", {hash:{},inverse:self.program(6, program6, data),fn:self.program(4, program4, data),contexts:[depth0],types:["ID"],hashContexts:hashContexts,hashTypes:hashTypes,data:data});
  if(stack2 || stack2 === 0) { data.buffer.push(stack2); }
  data.buffer.push("</span></div><div data-role=\"content\" data-theme=\"c\">");
  hashTypes = {};
  hashContexts = {};
  stack2 = helpers['if'].call(depth0, "enablingMonitoring", {hash:{},inverse:self.noop,fn:self.program(11, program11, data),contexts:[depth0],types:["ID"],hashContexts:hashContexts,hashTypes:hashTypes,data:data});
  if(stack2 || stack2 === 0) { data.buffer.push(stack2); }
  hashTypes = {};
  hashContexts = {};
  stack2 = helpers['if'].call(depth0, "disablingMonitoring", {hash:{},inverse:self.noop,fn:self.program(14, program14, data),contexts:[depth0],types:["ID"],hashContexts:hashContexts,hashTypes:hashTypes,data:data});
  if(stack2 || stack2 === 0) { data.buffer.push(stack2); }
  hashTypes = {};
  hashContexts = {};
  stack2 = helpers['if'].call(depth0, "pendingStats", {hash:{},inverse:self.noop,fn:self.program(16, program16, data),contexts:[depth0],types:["ID"],hashContexts:hashContexts,hashTypes:hashTypes,data:data});
  if(stack2 || stack2 === 0) { data.buffer.push(stack2); }
  data.buffer.push("<div data-role=\"collapsible\" id=\"monitoring-collapsible\" data-collapsed=\"false\"><h3>Monitoring</h3>");
  hashTypes = {};
  hashContexts = {};
  stack2 = helpers['if'].call(depth0, "hasMonitoring", {hash:{},inverse:self.program(26, program26, data),fn:self.program(18, program18, data),contexts:[depth0],types:["ID"],hashContexts:hashContexts,hashTypes:hashTypes,data:data});
  if(stack2 || stack2 === 0) { data.buffer.push(stack2); }
  data.buffer.push("</div><div data-role=\"collapsible\" data-collapsed=\"false\"><h3>Basic Info</h3><table class=\"info-table\"><tr><td>Last probed</td><td>");
  hashTypes = {};
  hashContexts = {};
  stack2 = helpers['if'].call(depth0, "probing", {hash:{},inverse:self.program(30, program30, data),fn:self.program(28, program28, data),contexts:[depth0],types:["ID"],hashContexts:hashContexts,hashTypes:hashTypes,data:data});
  if(stack2 || stack2 === 0) { data.buffer.push(stack2); }
  data.buffer.push("</td></tr></tr>");
  hashTypes = {};
  hashContexts = {};
  stack2 = helpers['if'].call(depth0, "probed", {hash:{},inverse:self.noop,fn:self.program(32, program32, data),contexts:[depth0],types:["ID"],hashContexts:hashContexts,hashTypes:hashTypes,data:data});
  if(stack2 || stack2 === 0) { data.buffer.push(stack2); }
  hashTypes = {};
  hashContexts = {};
  stack2 = helpers['if'].call(depth0, "loadavg", {hash:{},inverse:self.noop,fn:self.program(34, program34, data),contexts:[depth0],types:["ID"],hashContexts:hashContexts,hashTypes:hashTypes,data:data});
  if(stack2 || stack2 === 0) { data.buffer.push(stack2); }
  hashTypes = {};
  hashContexts = {};
  stack2 = helpers['if'].call(depth0, "latency", {hash:{},inverse:self.noop,fn:self.program(36, program36, data),contexts:[depth0],types:["ID"],hashContexts:hashContexts,hashTypes:hashTypes,data:data});
  if(stack2 || stack2 === 0) { data.buffer.push(stack2); }
  hashTypes = {};
  hashContexts = {};
  stack2 = helpers['if'].call(depth0, "loss", {hash:{},inverse:self.noop,fn:self.program(38, program38, data),contexts:[depth0],types:["ID"],hashContexts:hashContexts,hashTypes:hashTypes,data:data});
  if(stack2 || stack2 === 0) { data.buffer.push(stack2); }
  hashTypes = {};
  hashContexts = {};
  stack2 = helpers['if'].call(depth0, "tags", {hash:{},inverse:self.noop,fn:self.program(40, program40, data),contexts:[depth0],types:["ID"],hashContexts:hashContexts,hashTypes:hashTypes,data:data});
  if(stack2 || stack2 === 0) { data.buffer.push(stack2); }
  hashTypes = {};
  hashContexts = {};
  stack2 = helpers['if'].call(depth0, "view.public_ips", {hash:{},inverse:self.noop,fn:self.program(43, program43, data),contexts:[depth0],types:["ID"],hashContexts:hashContexts,hashTypes:hashTypes,data:data});
  if(stack2 || stack2 === 0) { data.buffer.push(stack2); }
  hashTypes = {};
  hashContexts = {};
  stack2 = helpers['if'].call(depth0, "view.private_ips", {hash:{},inverse:self.noop,fn:self.program(46, program46, data),contexts:[depth0],types:["ID"],hashContexts:hashContexts,hashTypes:hashTypes,data:data});
  if(stack2 || stack2 === 0) { data.buffer.push(stack2); }
  hashTypes = {};
  hashContexts = {};
  stack2 = helpers.each.call(depth0, "view.basicInfo", {hash:{},inverse:self.noop,fn:self.program(48, program48, data),contexts:[depth0],types:["ID"],hashContexts:hashContexts,hashTypes:hashTypes,data:data});
  if(stack2 || stack2 === 0) { data.buffer.push(stack2); }
  data.buffer.push("</table></div>");
  hashTypes = {};
  hashContexts = {};
  stack2 = helpers['if'].call(depth0, "view.metadata", {hash:{},inverse:self.noop,fn:self.program(50, program50, data),contexts:[depth0],types:["ID"],hashContexts:hashContexts,hashTypes:hashTypes,data:data});
  if(stack2 || stack2 === 0) { data.buffer.push(stack2); }
  data.buffer.push("<div class=\"mid-padding\"></div></div>");
  hashTypes = {};
  hashContexts = {};
  data.buffer.push(escapeExpression(helpers.view.call(depth0, "Mist.ruleEditView", {hash:{},contexts:[depth0],types:["ID"],hashContexts:hashContexts,hashTypes:hashTypes,data:data})));
  hashTypes = {};
  hashContexts = {};
  data.buffer.push(escapeExpression(helpers.view.call(depth0, "Mist.metricAddView", {hash:{},contexts:[depth0],types:["ID"],hashContexts:hashContexts,hashTypes:hashTypes,data:data})));
  hashTypes = {};
  hashContexts = {};
  data.buffer.push(escapeExpression(helpers.view.call(depth0, "Mist.machineKeysView", {hash:{},contexts:[depth0],types:["ID"],hashContexts:hashContexts,hashTypes:hashTypes,data:data})));
  hashTypes = {};
  hashContexts = {};
  data.buffer.push(escapeExpression(helpers.view.call(depth0, "Mist.machineTagsView", {hash:{},contexts:[depth0],types:["ID"],hashContexts:hashContexts,hashTypes:hashTypes,data:data})));
  hashTypes = {};
  hashContexts = {};
  data.buffer.push(escapeExpression(helpers.view.call(depth0, "Mist.machineShellView", {hash:{},contexts:[depth0],types:["ID"],hashContexts:hashContexts,hashTypes:hashTypes,data:data})));
  hashTypes = {};
  hashContexts = {};
  data.buffer.push(escapeExpression(helpers.view.call(depth0, "Mist.machinePowerView", {hash:{},contexts:[depth0],types:["ID"],hashContexts:hashContexts,hashTypes:hashTypes,data:data})));
  hashTypes = {};
  hashContexts = {};
  data.buffer.push(escapeExpression(helpers.view.call(depth0, "Mist.confirmationDialog", {hash:{},contexts:[depth0],types:["ID"],hashContexts:hashContexts,hashTypes:hashTypes,data:data})));
  hashTypes = {};
  hashContexts = {};
  data.buffer.push(escapeExpression(helpers.view.call(depth0, "Mist.machineManualMonitoringView", {hash:{},contexts:[depth0],types:["ID"],hashContexts:hashContexts,hashTypes:hashTypes,data:data})));
  data.buffer.push("<div id=\"manual-monitoring-popup\" class=\"mid-popup\" data-role=\"popup\" data-transition=\"popp\" data-overlay-theme=\"b\" data-disimissible=\"false\"><div data-role=\"header\" data-theme=\"b\"><h1>Manual collectd installation</h1></div><div data-role=\"content\" data-theme=\"c\"><p>Run these commands on your server:</p><textarea>Command here...</textarea><a data-role=\"button\" ");
  hashContexts = {'target': depth0};
  hashTypes = {'target': "STRING"};
  data.buffer.push(escapeExpression(helpers.action.call(depth0, "closeManualMonitoringPopup", {hash:{
    'target': ("view")
  },contexts:[depth0],types:["STRING"],hashContexts:hashContexts,hashTypes:hashTypes,data:data})));
  data.buffer.push(">Back</a></div></div><div class=\"tri-action-footer\" data-role=\"footer\" data-theme=\"b\"><table><tbody><tr><td><a id=\"single-machine-tags-btn\" data-role=\"button\" data-icon=\"grid\"");
  hashContexts = {'target': depth0};
  hashTypes = {'target': "STRING"};
  data.buffer.push(escapeExpression(helpers.action.call(depth0, "tagsClicked", {hash:{
    'target': ("view")
  },contexts:[depth0],types:["STRING"],hashContexts:hashContexts,hashTypes:hashTypes,data:data})));
  data.buffer.push(">Tags</a></td><td><a id=\"single-machine-shell-btn\" data-role=\"button\" data-icon=\"gear\" ");
  hashContexts = {'target': depth0};
  hashTypes = {'target': "STRING"};
  data.buffer.push(escapeExpression(helpers.action.call(depth0, "shellClicked", {hash:{
    'target': ("view")
  },contexts:[depth0],types:["STRING"],hashContexts:hashContexts,hashTypes:hashTypes,data:data})));
  data.buffer.push(">Shell</a></td><td><a id=\"single-machine-power-btn\" data-role=\"button\" data-icon=\"power\" ");
  hashContexts = {'target': depth0};
  hashTypes = {'target': "STRING"};
  data.buffer.push(escapeExpression(helpers.action.call(depth0, "powerClicked", {hash:{
    'target': ("view")
  },contexts:[depth0],types:["STRING"],hashContexts:hashContexts,hashTypes:hashTypes,data:data})));
  data.buffer.push(">Power</a></td></tr></tbody></table></div></div>\n");
  return buffer;
  
});
Ember.TEMPLATES["machine_add/js"] = Ember.Handlebars.template(function anonymous(Handlebars,depth0,helpers,partials,data) {
this.compilerInfo = [4,'>= 1.0.0'];
helpers = this.merge(helpers, Ember.Handlebars.helpers); data = data || {};
  var buffer = '', stack1, hashContexts, hashTypes, escapeExpression=this.escapeExpression, self=this;

function program1(depth0,data) {
  
  var stack1, hashTypes, hashContexts;
  hashTypes = {};
  hashContexts = {};
  stack1 = helpers['if'].call(depth0, "enabled", {hash:{},inverse:self.noop,fn:self.program(2, program2, data),contexts:[depth0],types:["ID"],hashContexts:hashContexts,hashTypes:hashTypes,data:data});
  if(stack1 || stack1 === 0) { data.buffer.push(stack1); }
  else { data.buffer.push(''); }
  }
function program2(depth0,data) {
  
  var stack1, hashTypes, hashContexts;
  hashTypes = {};
  hashContexts = {};
  stack1 = helpers.unless.call(depth0, "isBareMetal", {hash:{},inverse:self.noop,fn:self.program(3, program3, data),contexts:[depth0],types:["ID"],hashContexts:hashContexts,hashTypes:hashTypes,data:data});
  if(stack1 || stack1 === 0) { data.buffer.push(stack1); }
  else { data.buffer.push(''); }
  }
function program3(depth0,data) {
  
  var buffer = '', hashContexts, hashTypes;
  data.buffer.push("<li data-icon=\"false\"><a ");
  hashContexts = {'target': depth0};
  hashTypes = {'target': "STRING"};
  data.buffer.push(escapeExpression(helpers.action.call(depth0, "selectProvider", "", {hash:{
    'target': ("view")
  },contexts:[depth0,depth0],types:["STRING","ID"],hashContexts:hashContexts,hashTypes:hashTypes,data:data})));
  data.buffer.push(">");
  hashTypes = {};
  hashContexts = {};
  data.buffer.push(escapeExpression(helpers._triageMustache.call(depth0, "title", {hash:{},contexts:[depth0],types:["ID"],hashContexts:hashContexts,hashTypes:hashTypes,data:data})));
  data.buffer.push("</a></li>");
  return buffer;
  }

function program5(depth0,data) {
  
  var stack1, hashTypes, hashContexts;
  hashTypes = {};
  hashContexts = {};
  stack1 = helpers.unless.call(depth0, "Mist.machineAddController.newMachineProvider.images.hasStarred", {hash:{},inverse:self.program(8, program8, data),fn:self.program(6, program6, data),contexts:[depth0],types:["ID"],hashContexts:hashContexts,hashTypes:hashTypes,data:data});
  if(stack1 || stack1 === 0) { data.buffer.push(stack1); }
  else { data.buffer.push(''); }
  }
function program6(depth0,data) {
  
  var buffer = '', hashContexts, hashTypes;
  data.buffer.push("<li data-icon=\"false\"><a ");
  hashContexts = {'target': depth0};
  hashTypes = {'target': "STRING"};
  data.buffer.push(escapeExpression(helpers.action.call(depth0, "selectImage", "", {hash:{
    'target': ("view")
  },contexts:[depth0,depth0],types:["STRING","ID"],hashContexts:hashContexts,hashTypes:hashTypes,data:data})));
  data.buffer.push(">");
  hashTypes = {};
  hashContexts = {};
  data.buffer.push(escapeExpression(helpers._triageMustache.call(depth0, "name", {hash:{},contexts:[depth0],types:["ID"],hashContexts:hashContexts,hashTypes:hashTypes,data:data})));
  data.buffer.push("</a></li>");
  return buffer;
  }

function program8(depth0,data) {
  
  var stack1, hashTypes, hashContexts;
  hashTypes = {};
  hashContexts = {};
  stack1 = helpers['if'].call(depth0, "star", {hash:{},inverse:self.noop,fn:self.program(6, program6, data),contexts:[depth0],types:["ID"],hashContexts:hashContexts,hashTypes:hashTypes,data:data});
  if(stack1 || stack1 === 0) { data.buffer.push(stack1); }
  else { data.buffer.push(''); }
  }

function program10(depth0,data) {
  
  var buffer = '', hashContexts, hashTypes;
  data.buffer.push("<li data-icon=\"false\"><a ");
  hashContexts = {'target': depth0};
  hashTypes = {'target': "STRING"};
  data.buffer.push(escapeExpression(helpers.action.call(depth0, "selectSize", "", {hash:{
    'target': ("view")
  },contexts:[depth0,depth0],types:["STRING","ID"],hashContexts:hashContexts,hashTypes:hashTypes,data:data})));
  data.buffer.push(">");
  hashTypes = {};
  hashContexts = {};
  data.buffer.push(escapeExpression(helpers._triageMustache.call(depth0, "name", {hash:{},contexts:[depth0],types:["ID"],hashContexts:hashContexts,hashTypes:hashTypes,data:data})));
  data.buffer.push("<span class=\"size-decription\"> - disk:");
  hashTypes = {};
  hashContexts = {};
  data.buffer.push(escapeExpression(helpers._triageMustache.call(depth0, "disk", {hash:{},contexts:[depth0],types:["ID"],hashContexts:hashContexts,hashTypes:hashTypes,data:data})));
  data.buffer.push(", ram:");
  hashTypes = {};
  hashContexts = {};
  data.buffer.push(escapeExpression(helpers._triageMustache.call(depth0, "ram", {hash:{},contexts:[depth0],types:["ID"],hashContexts:hashContexts,hashTypes:hashTypes,data:data})));
  data.buffer.push("</span></a></li>");
  return buffer;
  }

function program12(depth0,data) {
  
  var buffer = '', hashContexts, hashTypes;
  data.buffer.push("<li data-icon=\"false\"><a ");
  hashContexts = {'target': depth0};
  hashTypes = {'target': "STRING"};
  data.buffer.push(escapeExpression(helpers.action.call(depth0, "selectLocation", "", {hash:{
    'target': ("view")
  },contexts:[depth0,depth0],types:["STRING","ID"],hashContexts:hashContexts,hashTypes:hashTypes,data:data})));
  data.buffer.push(">");
  hashTypes = {};
  hashContexts = {};
  data.buffer.push(escapeExpression(helpers._triageMustache.call(depth0, "name", {hash:{},contexts:[depth0],types:["ID"],hashContexts:hashContexts,hashTypes:hashTypes,data:data})));
  data.buffer.push("</a></li>");
  return buffer;
  }

function program14(depth0,data) {
  
  var buffer = '', hashContexts, hashTypes;
  data.buffer.push("<li data-icon=\"false\"><a ");
  hashContexts = {'target': depth0};
  hashTypes = {'target': "STRING"};
  data.buffer.push(escapeExpression(helpers.action.call(depth0, "selectKey", "", {hash:{
    'target': ("view")
  },contexts:[depth0,depth0],types:["STRING","ID"],hashContexts:hashContexts,hashTypes:hashTypes,data:data})));
  data.buffer.push(">");
  hashTypes = {};
  hashContexts = {};
  data.buffer.push(escapeExpression(helpers._triageMustache.call(depth0, "id", {hash:{},contexts:[depth0],types:["ID"],hashContexts:hashContexts,hashTypes:hashTypes,data:data})));
  data.buffer.push("</a></li>");
  return buffer;
  }

function program16(depth0,data) {
  
  var buffer = '', hashTypes, hashContexts;
  data.buffer.push(" Estimated price: <span>");
  hashTypes = {};
  hashContexts = {};
  data.buffer.push(escapeExpression(helpers._triageMustache.call(depth0, "view.price", {hash:{},contexts:[depth0],types:["ID"],hashContexts:hashContexts,hashTypes:hashTypes,data:data})));
  data.buffer.push("</span>");
  return buffer;
  }

  data.buffer.push("<div id=\"create-machine-panel\" data-swipe-close=\"false\" class=\"side-panel\" data-role=\"panel\" data-position=\"right\" data-display=\"overlay\" data-theme=\"b\"><div data-role=\"header\"><h1>Create Machine</h1></div><div data-role=\"content\" data-theme=\"b\"><label for=\"create-machine-name\">1. Name:</label>");
  hashContexts = {'id': depth0,'data-theme': depth0,'valueBinding': depth0};
  hashTypes = {'id': "STRING",'data-theme': "STRING",'valueBinding': "STRING"};
  data.buffer.push(escapeExpression(helpers.view.call(depth0, "Mist.TextField", {hash:{
    'id': ("create-machine-name"),
    'data-theme': ("a"),
    'valueBinding': ("Mist.machineAddController.newMachineName")
  },contexts:[depth0],types:["ID"],hashContexts:hashContexts,hashTypes:hashTypes,data:data})));
  data.buffer.push("<label>2. Provider:</label><div id=\"create-machine-provider\" data-role=\"collapsible\" data-iconpos=\"right\" data-collapsed-icon=\"arrow-d\" data-expanded-icon=\"arrow-u\" data-theme=\"a\" class=\"mist-select\"><h2>");
  hashTypes = {};
  hashContexts = {};
  data.buffer.push(escapeExpression(helpers._triageMustache.call(depth0, "Mist.machineAddController.newMachineProvider.title", {hash:{},contexts:[depth0],types:["ID"],hashContexts:hashContexts,hashTypes:hashTypes,data:data})));
  data.buffer.push("</h2><ul data-role=\"listview\" data-theme=\"a\">");
  hashTypes = {};
  hashContexts = {};
  stack1 = helpers.each.call(depth0, "Mist.backendsController.content", {hash:{},inverse:self.noop,fn:self.program(1, program1, data),contexts:[depth0],types:["ID"],hashContexts:hashContexts,hashTypes:hashTypes,data:data});
  if(stack1 || stack1 === 0) { data.buffer.push(stack1); }
  data.buffer.push("</ul></div><label>3. Image:</label><div id=\"create-machine-image\" data-role=\"collapsible\" data-iconpos=\"right\" data-collapsed-icon=\"arrow-d\" data-expanded-icon=\"arrow-u\" data-theme=\"a\" class=\"mist-select\"><h2>");
  hashTypes = {};
  hashContexts = {};
  data.buffer.push(escapeExpression(helpers._triageMustache.call(depth0, "Mist.machineAddController.newMachineImage.name", {hash:{},contexts:[depth0],types:["ID"],hashContexts:hashContexts,hashTypes:hashTypes,data:data})));
  data.buffer.push("</h2><ul data-role=\"listview\" data-theme=\"a\">");
  hashTypes = {};
  hashContexts = {};
  stack1 = helpers.each.call(depth0, "Mist.machineAddController.newMachineProvider.images.content", {hash:{},inverse:self.noop,fn:self.program(5, program5, data),contexts:[depth0],types:["ID"],hashContexts:hashContexts,hashTypes:hashTypes,data:data});
  if(stack1 || stack1 === 0) { data.buffer.push(stack1); }
  data.buffer.push("</ul></div><label>4. Size:</label><div id=\"create-machine-size\" data-role=\"collapsible\" data-iconpos=\"right\" data-collapsed-icon=\"arrow-d\" data-expanded-icon=\"arrow-u\" data-theme=\"a\" class=\"mist-select\"><h2>");
  hashTypes = {};
  hashContexts = {};
  data.buffer.push(escapeExpression(helpers._triageMustache.call(depth0, "Mist.machineAddController.newMachineSize.name", {hash:{},contexts:[depth0],types:["ID"],hashContexts:hashContexts,hashTypes:hashTypes,data:data})));
  data.buffer.push("</h2><ul data-role=\"listview\" data-theme=\"a\">");
  hashTypes = {};
  hashContexts = {};
  stack1 = helpers.each.call(depth0, "Mist.machineAddController.newMachineProvider.sizes.content", {hash:{},inverse:self.noop,fn:self.program(10, program10, data),contexts:[depth0],types:["ID"],hashContexts:hashContexts,hashTypes:hashTypes,data:data});
  if(stack1 || stack1 === 0) { data.buffer.push(stack1); }
  data.buffer.push("</ul></div><label>5. Location:</label><div id=\"create-machine-location\" data-role=\"collapsible\" data-iconpos=\"right\" data-collapsed-icon=\"arrow-d\" data-expanded-icon=\"arrow-u\" data-theme=\"a\" class=\"mist-select\"><h2>");
  hashTypes = {};
  hashContexts = {};
  data.buffer.push(escapeExpression(helpers._triageMustache.call(depth0, "Mist.machineAddController.newMachineLocation.name", {hash:{},contexts:[depth0],types:["ID"],hashContexts:hashContexts,hashTypes:hashTypes,data:data})));
  data.buffer.push("</h2><ul data-role=\"listview\" data-theme=\"a\">");
  hashTypes = {};
  hashContexts = {};
  stack1 = helpers.each.call(depth0, "Mist.machineAddController.newMachineProvider.locations.content", {hash:{},inverse:self.noop,fn:self.program(12, program12, data),contexts:[depth0],types:["ID"],hashContexts:hashContexts,hashTypes:hashTypes,data:data});
  if(stack1 || stack1 === 0) { data.buffer.push(stack1); }
  data.buffer.push("</ul></div><label>6. Key:</label><div id=\"create-machine-key\" data-role=\"collapsible\" data-iconpos=\"right\" data-collapsed-icon=\"arrow-d\" data-expanded-icon=\"arrow-u\" data-theme=\"a\" class=\"mist-select\"><h2>");
  hashTypes = {};
  hashContexts = {};
  data.buffer.push(escapeExpression(helpers._triageMustache.call(depth0, "Mist.machineAddController.newMachineKey.id", {hash:{},contexts:[depth0],types:["ID"],hashContexts:hashContexts,hashTypes:hashTypes,data:data})));
  data.buffer.push("</h2><ul data-role=\"listview\" data-theme=\"a\">");
  hashTypes = {};
  hashContexts = {};
  stack1 = helpers.each.call(depth0, "Mist.keysController.content", {hash:{},inverse:self.noop,fn:self.program(14, program14, data),contexts:[depth0],types:["ID"],hashContexts:hashContexts,hashTypes:hashTypes,data:data});
  if(stack1 || stack1 === 0) { data.buffer.push(stack1); }
  data.buffer.push("<li data-icon=\"false\" data-theme=\"d\"><a ");
  hashContexts = {'target': depth0};
  hashTypes = {'target': "STRING"};
  data.buffer.push(escapeExpression(helpers.action.call(depth0, "createKeyClicked", {hash:{
    'target': ("view")
  },contexts:[depth0],types:["STRING"],hashContexts:hashContexts,hashTypes:hashTypes,data:data})));
  data.buffer.push(">Add Key</a></li></ul></div><label for=\"create-machine-script\">7.Script:</label>");
  hashContexts = {'id': depth0,'data-theme': depth0,'valueBinding': depth0};
  hashTypes = {'id': "STRING",'data-theme': "STRING",'valueBinding': "STRING"};
  data.buffer.push(escapeExpression(helpers.view.call(depth0, "Mist.TextArea", {hash:{
    'id': ("create-machine-script"),
    'data-theme': ("a"),
    'valueBinding': ("Mist.machineAddController.newMachineScript")
  },contexts:[depth0],types:["ID"],hashContexts:hashContexts,hashTypes:hashTypes,data:data})));
  data.buffer.push("<div id=\"create-machine-cost\">");
  hashTypes = {};
  hashContexts = {};
  stack1 = helpers['if'].call(depth0, "view.price", {hash:{},inverse:self.noop,fn:self.program(16, program16, data),contexts:[depth0],types:["ID"],hashContexts:hashContexts,hashTypes:hashTypes,data:data});
  if(stack1 || stack1 === 0) { data.buffer.push(stack1); }
  data.buffer.push("</div><div class=\"ok-cancel\" data-role=\"ui-grid-a\" ><div class=\"ui-block-a\"><a data-role=\"button\" data-theme=\"a\" ");
  hashContexts = {'target': depth0};
  hashTypes = {'target': "STRING"};
  data.buffer.push(escapeExpression(helpers.action.call(depth0, "backClicked", {hash:{
    'target': ("view")
  },contexts:[depth0],types:["STRING"],hashContexts:hashContexts,hashTypes:hashTypes,data:data})));
  data.buffer.push(">Back</a></div><div class=\"ui-block-b\"><button id=\"create-machine-ok\" data-theme=\"d\" ");
  hashContexts = {'target': depth0};
  hashTypes = {'target': "STRING"};
  data.buffer.push(escapeExpression(helpers.action.call(depth0, "launchClicked", {hash:{
    'target': ("view")
  },contexts:[depth0],types:["STRING"],hashContexts:hashContexts,hashTypes:hashTypes,data:data})));
  data.buffer.push(">Launch!</button></div></div></div></div>");
  hashTypes = {};
  hashContexts = {};
  data.buffer.push(escapeExpression(helpers.view.call(depth0, "Mist.keyAddView", {hash:{},contexts:[depth0],types:["ID"],hashContexts:hashContexts,hashTypes:hashTypes,data:data})));
  data.buffer.push("\n");
  return buffer;
  
});
Ember.TEMPLATES["machine_keys/js"] = Ember.Handlebars.template(function anonymous(Handlebars,depth0,helpers,partials,data) {
this.compilerInfo = [4,'>= 1.0.0'];
helpers = this.merge(helpers, Ember.Handlebars.helpers); data = data || {};
  var buffer = '', stack1, hashContexts, hashTypes, escapeExpression=this.escapeExpression, self=this;

function program1(depth0,data) {
  
  var buffer = '', stack1, hashTypes, hashContexts;
  data.buffer.push("<ul id=\"machine-keys\" data-role=\"listview\">");
  hashTypes = {};
  hashContexts = {};
  stack1 = helpers.each.call(depth0, "Mist.machineKeysController.associatedKeys", {hash:{},inverse:self.noop,fn:self.program(2, program2, data),contexts:[depth0],types:["ID"],hashContexts:hashContexts,hashTypes:hashTypes,data:data});
  if(stack1 || stack1 === 0) { data.buffer.push(stack1); }
  data.buffer.push("</ul>");
  return buffer;
  }
function program2(depth0,data) {
  
  var hashContexts, hashTypes;
  hashContexts = {'keyBinding': depth0};
  hashTypes = {'keyBinding': "STRING"};
  data.buffer.push(escapeExpression(helpers.view.call(depth0, "Mist.machineKeysListItemView", {hash:{
    'keyBinding': ("this")
  },contexts:[depth0],types:["ID"],hashContexts:hashContexts,hashTypes:hashTypes,data:data})));
  }

function program4(depth0,data) {
  
  
  data.buffer.push("<div class=\"ajax-loader\"></div>");
  }

function program6(depth0,data) {
  
  var stack1, hashTypes, hashContexts;
  hashTypes = {};
  hashContexts = {};
  stack1 = helpers['if'].call(depth0, "Mist.keysController.disassociatingKey", {hash:{},inverse:self.noop,fn:self.program(4, program4, data),contexts:[depth0],types:["ID"],hashContexts:hashContexts,hashTypes:hashTypes,data:data});
  if(stack1 || stack1 === 0) { data.buffer.push(stack1); }
  else { data.buffer.push(''); }
  }

function program8(depth0,data) {
  
  var buffer = '', hashContexts, hashTypes;
  data.buffer.push("<li data-icon=\"false\"><a ");
  hashContexts = {'target': depth0};
  hashTypes = {'target': "STRING"};
  data.buffer.push(escapeExpression(helpers.action.call(depth0, "nonAssociatedKeyClicked", "", {hash:{
    'target': ("view")
  },contexts:[depth0,depth0],types:["STRING","ID"],hashContexts:hashContexts,hashTypes:hashTypes,data:data})));
  data.buffer.push(">");
  hashTypes = {};
  hashContexts = {};
  data.buffer.push(escapeExpression(helpers._triageMustache.call(depth0, "id", {hash:{},contexts:[depth0],types:["ID"],hashContexts:hashContexts,hashTypes:hashTypes,data:data})));
  data.buffer.push("</a></li>");
  return buffer;
  }

  data.buffer.push("<div id=\"machine-keys-panel\" data-swipe-close=\"false\" class=\"side-panel\" data-role=\"panel\" data-position=\"right\" data-display=\"overlay\" data-theme=\"b\"><div data-role=\"header\"><h1>Manage Keys</h1></div><div data-role=\"content\" data-theme=\"b\"><a id=\"associate-btn\" data-role=\"button\" data-theme=\"d\" ");
  hashContexts = {'target': depth0};
  hashTypes = {'target': "STRING"};
  data.buffer.push(escapeExpression(helpers.action.call(depth0, "associateClicked", {hash:{
    'target': ("view")
  },contexts:[depth0],types:["STRING"],hashContexts:hashContexts,hashTypes:hashTypes,data:data})));
  data.buffer.push(">Associate</a>");
  hashTypes = {};
  hashContexts = {};
  stack1 = helpers['if'].call(depth0, "Mist.machineKeysController.associatedKeys", {hash:{},inverse:self.noop,fn:self.program(1, program1, data),contexts:[depth0],types:["ID"],hashContexts:hashContexts,hashTypes:hashTypes,data:data});
  if(stack1 || stack1 === 0) { data.buffer.push(stack1); }
  hashTypes = {};
  hashContexts = {};
  stack1 = helpers['if'].call(depth0, "Mist.keysController.associatingKey", {hash:{},inverse:self.program(6, program6, data),fn:self.program(4, program4, data),contexts:[depth0],types:["ID"],hashContexts:hashContexts,hashTypes:hashTypes,data:data});
  if(stack1 || stack1 === 0) { data.buffer.push(stack1); }
  data.buffer.push("<a data-role=\"button\" data-theme=\"a\" ");
  hashContexts = {'target': depth0};
  hashTypes = {'target': "STRING"};
  data.buffer.push(escapeExpression(helpers.action.call(depth0, "backClicked", {hash:{
    'target': ("view")
  },contexts:[depth0],types:["STRING"],hashContexts:hashContexts,hashTypes:hashTypes,data:data})));
  data.buffer.push(">Back</a></div></div>");
  hashTypes = {};
  hashContexts = {};
  data.buffer.push(escapeExpression(helpers.view.call(depth0, "Mist.keyAddView", {hash:{},contexts:[depth0],types:["ID"],hashContexts:hashContexts,hashTypes:hashTypes,data:data})));
  data.buffer.push("<div id=\"key-actions-popup\" class=\"tiny-popup\" data-role=\"popup\" data-overlay-theme=\"b\" data-transition=\"flip\" data-position-to=\"#machine-keys\" data-theme=\"b\"><div data-role=\"header\"><h1>Actions</h1></div><div data-role=\"content\"><button data-theme=\"a\" ");
  hashContexts = {'target': depth0};
  hashTypes = {'target': "STRING"};
  data.buffer.push(escapeExpression(helpers.action.call(depth0, "removeClicked", {hash:{
    'target': ("view")
  },contexts:[depth0],types:["STRING"],hashContexts:hashContexts,hashTypes:hashTypes,data:data})));
  data.buffer.push(">Remove</button><button data-theme=\"a\" ");
  hashContexts = {'target': depth0};
  hashTypes = {'target': "STRING"};
  data.buffer.push(escapeExpression(helpers.action.call(depth0, "probeClicked", {hash:{
    'target': ("view")
  },contexts:[depth0],types:["STRING"],hashContexts:hashContexts,hashTypes:hashTypes,data:data})));
  data.buffer.push(">Probe</button><button data-theme=\"a\" ");
  hashContexts = {'target': depth0};
  hashTypes = {'target': "STRING"};
  data.buffer.push(escapeExpression(helpers.action.call(depth0, "cancelClicked", {hash:{
    'target': ("view")
  },contexts:[depth0],types:["STRING"],hashContexts:hashContexts,hashTypes:hashTypes,data:data})));
  data.buffer.push(">Cancel</button></div></div><div id=\"non-associated-keys-popup\" class=\"tiny-popup\" data-role=\"popup\" data-overlay-theme=\"b\" data-transition=\"flip\" data-position-to=\"#associate-btn\"><ul data-role=\"listview\">");
  hashTypes = {};
  hashContexts = {};
  stack1 = helpers.each.call(depth0, "Mist.machineKeysController.nonAssociatedKeys", {hash:{},inverse:self.noop,fn:self.program(8, program8, data),contexts:[depth0],types:["ID"],hashContexts:hashContexts,hashTypes:hashTypes,data:data});
  if(stack1 || stack1 === 0) { data.buffer.push(stack1); }
  data.buffer.push("<li data-icon=\"false\" data-theme=\"d\"><a ");
  hashContexts = {'target': depth0};
  hashTypes = {'target': "STRING"};
  data.buffer.push(escapeExpression(helpers.action.call(depth0, "newKeyClicked", {hash:{
    'target': ("view")
  },contexts:[depth0],types:["STRING"],hashContexts:hashContexts,hashTypes:hashTypes,data:data})));
  data.buffer.push(">New key</a></li></ul></div><!-- data-position-to=\"#machine-keys-panel\" --><div id=\"machine-userPort-popup\" class=\"large-popup\" data-role=\"popup\" data-overlay-theme=\"b\" data-position-to=\"#machine-keys-panel\" data-transition=\"pop\"><div data-role=\"header\" data-theme=\"b\"><h2 class='title'>SSH user & port</h2></div><div data-role=\"content\"><div class=\"message\"> Cannot connect as root on port 22 </div><label for=\"user\">User:</label>");
  hashContexts = {'id': depth0,'placeholder': depth0,'valueBinding': depth0};
  hashTypes = {'id': "STRING",'placeholder': "STRING",'valueBinding': "STRING"};
  data.buffer.push(escapeExpression(helpers.view.call(depth0, "Mist.TextField", {hash:{
    'id': ("user"),
    'placeholder': ("root"),
    'valueBinding': ("Mist.machineKeysController.user")
  },contexts:[depth0],types:["ID"],hashContexts:hashContexts,hashTypes:hashTypes,data:data})));
  data.buffer.push("<label for=\"port\">Port:</label>");
  hashContexts = {'id': depth0,'placeholder': depth0,'valueBinding': depth0};
  hashTypes = {'id': "STRING",'placeholder': "STRING",'valueBinding': "STRING"};
  data.buffer.push(escapeExpression(helpers.view.call(depth0, "Mist.TextField", {hash:{
    'id': ("port"),
    'placeholder': ("22"),
    'valueBinding': ("Mist.machineKeysController.port")
  },contexts:[depth0],types:["ID"],hashContexts:hashContexts,hashTypes:hashTypes,data:data})));
  data.buffer.push("<div class=\"ok-cancel\" data-role=\"controlgroup\" data-type=\"horizontal\"><a data-role=\"button\" ");
  hashContexts = {'target': depth0};
  hashTypes = {'target': "STRING"};
  data.buffer.push(escapeExpression(helpers.action.call(depth0, "closeSSH_Details", {hash:{
    'target': ("Mist.machineKeysController")
  },contexts:[depth0],types:["STRING"],hashContexts:hashContexts,hashTypes:hashTypes,data:data})));
  data.buffer.push(">Cancel</a><a id=\"tryAssociate\" data-role=\"button\" data-theme=\"d\" ");
  hashContexts = {'target': depth0};
  hashTypes = {'target': "STRING"};
  data.buffer.push(escapeExpression(helpers.action.call(depth0, "customAssociateClicked", {hash:{
    'target': ("view")
  },contexts:[depth0],types:["STRING"],hashContexts:hashContexts,hashTypes:hashTypes,data:data})));
  data.buffer.push(">Retry</a></div></div></div>\n");
  return buffer;
  
});
Ember.TEMPLATES["machine_keys_list_item/js"] = Ember.Handlebars.template(function anonymous(Handlebars,depth0,helpers,partials,data) {
this.compilerInfo = [4,'>= 1.0.0'];
helpers = this.merge(helpers, Ember.Handlebars.helpers); data = data || {};
  var buffer = '', stack1, hashContexts, hashTypes, options, escapeExpression=this.escapeExpression, helperMissing=helpers.helperMissing;


  data.buffer.push("<span class=\"small-list-item\" ");
  hashContexts = {'on': depth0,'target': depth0};
  hashTypes = {'on': "STRING",'target': "STRING"};
  data.buffer.push(escapeExpression(helpers.action.call(depth0, "associatedKeyClicked", "", {hash:{
    'on': ("click"),
    'target': ("view")
  },contexts:[depth0,depth0],types:["STRING","ID"],hashContexts:hashContexts,hashTypes:hashTypes,data:data})));
  data.buffer.push("><p ");
  hashContexts = {'class': depth0};
  hashTypes = {'class': "STRING"};
  options = {hash:{
    'class': ("view.keyIcon")
  },contexts:[],types:[],hashContexts:hashContexts,hashTypes:hashTypes,data:data};
  data.buffer.push(escapeExpression(((stack1 = helpers['bind-attr'] || (depth0 && depth0['bind-attr'])),stack1 ? stack1.call(depth0, options) : helperMissing.call(depth0, "bind-attr", options))));
  data.buffer.push(">");
  hashTypes = {};
  hashContexts = {};
  data.buffer.push(escapeExpression(helpers._triageMustache.call(depth0, "id", {hash:{},contexts:[depth0],types:["ID"],hashContexts:hashContexts,hashTypes:hashTypes,data:data})));
  data.buffer.push("</p></span>\n");
  return buffer;
  
});
Ember.TEMPLATES["machine_list/js"] = Ember.Handlebars.template(function anonymous(Handlebars,depth0,helpers,partials,data) {
this.compilerInfo = [4,'>= 1.0.0'];
helpers = this.merge(helpers, Ember.Handlebars.helpers); data = data || {};
  var buffer = '', stack1, hashTypes, hashContexts, escapeExpression=this.escapeExpression, self=this;

function program1(depth0,data) {
  
  var stack1, hashTypes, hashContexts;
  hashTypes = {};
  hashContexts = {};
  stack1 = helpers.each.call(depth0, "machines.content", {hash:{},inverse:self.noop,fn:self.program(2, program2, data),contexts:[depth0],types:["ID"],hashContexts:hashContexts,hashTypes:hashTypes,data:data});
  if(stack1 || stack1 === 0) { data.buffer.push(stack1); }
  else { data.buffer.push(''); }
  }
function program2(depth0,data) {
  
  var hashContexts, hashTypes;
  hashContexts = {'machineBinding': depth0,'class': depth0};
  hashTypes = {'machineBinding': "STRING",'class': "STRING"};
  data.buffer.push(escapeExpression(helpers.view.call(depth0, "Mist.machineListItemView", {hash:{
    'machineBinding': ("this"),
    'class': ("checkbox-link")
  },contexts:[depth0],types:["ID"],hashContexts:hashContexts,hashTypes:hashTypes,data:data})));
  }

function program4(depth0,data) {
  
  var buffer = '', hashContexts, hashTypes;
  data.buffer.push("<li data-icon=\"false\"><a ");
  hashContexts = {'target': depth0};
  hashTypes = {'target': "STRING"};
  data.buffer.push(escapeExpression(helpers.action.call(depth0, "selectionModeClicked", "title", {hash:{
    'target': ("view")
  },contexts:[depth0,depth0],types:["STRING","ID"],hashContexts:hashContexts,hashTypes:hashTypes,data:data})));
  data.buffer.push(">");
  hashTypes = {};
  hashContexts = {};
  data.buffer.push(escapeExpression(helpers._triageMustache.call(depth0, "title", {hash:{},contexts:[depth0],types:["ID"],hashContexts:hashContexts,hashTypes:hashTypes,data:data})));
  data.buffer.push("</a></li>");
  return buffer;
  }

  data.buffer.push("<div id=\"machine-list-page\" data-role=\"page\" class=\"ui-page-active\" data-theme=\"c\"><div data-role=\"header\" data-theme=\"b\"><a href=\"#\" class=\"responsive-button\" data-icon=\"home\">Home</a><h1>Machines</h1>");
  hashTypes = {};
  hashContexts = {};
  data.buffer.push(escapeExpression(helpers.view.call(depth0, "Mist.userMenuView", {hash:{},contexts:[depth0],types:["ID"],hashContexts:hashContexts,hashTypes:hashTypes,data:data})));
  data.buffer.push("</div><div data-role=\"content\" data-theme=\"c\"><a id=\"create-machine-btn\" class=\"responsive-button\" data-role=\"button\" data-icon=\"plus\" data-iconpos=\"right\" data-theme=\"d\" ");
  hashContexts = {'target': depth0};
  hashTypes = {'target': "STRING"};
  data.buffer.push(escapeExpression(helpers.action.call(depth0, "createClicked", {hash:{
    'target': ("view")
  },contexts:[depth0],types:["STRING"],hashContexts:hashContexts,hashTypes:hashTypes,data:data})));
  data.buffer.push(">Create</a><a id=\"select-machines-btn\" class=\"responsive-button\" data-role=\"button\" data-icon=\"arrow-d\" ");
  hashContexts = {'target': depth0};
  hashTypes = {'target': "STRING"};
  data.buffer.push(escapeExpression(helpers.action.call(depth0, "selectClicked", {hash:{
    'target': ("view")
  },contexts:[depth0],types:["STRING"],hashContexts:hashContexts,hashTypes:hashTypes,data:data})));
  data.buffer.push(">Select</a><ul id=\"machines\" data-role=\"listview\" data-inset=\"true\" data-filter=\"true\" data-filter-placeholder=\"Filter...\" data-theme=\"c\" class=\"checkbox-list\">");
  hashTypes = {};
  hashContexts = {};
  stack1 = helpers.each.call(depth0, "Mist.backendsController.content", {hash:{},inverse:self.noop,fn:self.program(1, program1, data),contexts:[depth0],types:["ID"],hashContexts:hashContexts,hashTypes:hashTypes,data:data});
  if(stack1 || stack1 === 0) { data.buffer.push(stack1); }
  data.buffer.push("</ul><div class=\"mid-padding\"></div></div>");
  hashTypes = {};
  hashContexts = {};
  data.buffer.push(escapeExpression(helpers.view.call(depth0, "Mist.machineAddView", {hash:{},contexts:[depth0],types:["ID"],hashContexts:hashContexts,hashTypes:hashTypes,data:data})));
  hashTypes = {};
  hashContexts = {};
  data.buffer.push(escapeExpression(helpers.view.call(depth0, "Mist.machineTagsView", {hash:{},contexts:[depth0],types:["ID"],hashContexts:hashContexts,hashTypes:hashTypes,data:data})));
  hashTypes = {};
  hashContexts = {};
  data.buffer.push(escapeExpression(helpers.view.call(depth0, "Mist.machineShellView", {hash:{},contexts:[depth0],types:["ID"],hashContexts:hashContexts,hashTypes:hashTypes,data:data})));
  hashTypes = {};
  hashContexts = {};
  data.buffer.push(escapeExpression(helpers.view.call(depth0, "Mist.machinePowerView", {hash:{},contexts:[depth0],types:["ID"],hashContexts:hashContexts,hashTypes:hashTypes,data:data})));
  hashTypes = {};
  hashContexts = {};
  data.buffer.push(escapeExpression(helpers.view.call(depth0, "Mist.confirmationDialog", {hash:{},contexts:[depth0],types:["ID"],hashContexts:hashContexts,hashTypes:hashTypes,data:data})));
  data.buffer.push("<div id=\"select-machines-popup\" data-role=\"popup\" data-overlay-theme=\"b\" data-transition=\"flip\" data-position-to=\"#select-machines-btn\"><ul data-role=\"listview\"><li data-icon=\"false\"><a ");
  hashContexts = {'target': depth0};
  hashTypes = {'target': "STRING"};
  data.buffer.push(escapeExpression(helpers.action.call(depth0, "selectionModeClicked", "all", {hash:{
    'target': ("view")
  },contexts:[depth0,depth0],types:["STRING","STRING"],hashContexts:hashContexts,hashTypes:hashTypes,data:data})));
  data.buffer.push(">All</a></li><li data-icon=\"false\"><a ");
  hashContexts = {'target': depth0};
  hashTypes = {'target': "STRING"};
  data.buffer.push(escapeExpression(helpers.action.call(depth0, "selectionModeClicked", "none", {hash:{
    'target': ("view")
  },contexts:[depth0,depth0],types:["STRING","STRING"],hashContexts:hashContexts,hashTypes:hashTypes,data:data})));
  data.buffer.push(">None</a></li>");
  hashTypes = {};
  hashContexts = {};
  stack1 = helpers.each.call(depth0, "Mist.backendsController.content", {hash:{},inverse:self.noop,fn:self.program(4, program4, data),contexts:[depth0],types:["ID"],hashContexts:hashContexts,hashTypes:hashTypes,data:data});
  if(stack1 || stack1 === 0) { data.buffer.push(stack1); }
  data.buffer.push("</ul></div><div class=\"tri-action-footer\" data-role=\"footer\" data-theme=\"b\"><table><tbody><tr><td><a id=\"machines-tags-btn\" data-role=\"button\" data-icon=\"grid\" ");
  hashContexts = {'target': depth0};
  hashTypes = {'target': "STRING"};
  data.buffer.push(escapeExpression(helpers.action.call(depth0, "tagsClicked", {hash:{
    'target': ("view")
  },contexts:[depth0],types:["STRING"],hashContexts:hashContexts,hashTypes:hashTypes,data:data})));
  data.buffer.push(">Tags</a></td><td><a id=\"machines-shell-btn\" data-role=\"button\" data-icon=\"gear\" ");
  hashContexts = {'target': depth0};
  hashTypes = {'target': "STRING"};
  data.buffer.push(escapeExpression(helpers.action.call(depth0, "shellClicked", {hash:{
    'target': ("view")
  },contexts:[depth0],types:["STRING"],hashContexts:hashContexts,hashTypes:hashTypes,data:data})));
  data.buffer.push(">Shell</a></td><td><a id=\"machines-power-btn\" data-role=\"button\" data-icon=\"power\" ");
  hashContexts = {'target': depth0};
  hashTypes = {'target': "STRING"};
  data.buffer.push(escapeExpression(helpers.action.call(depth0, "powerClicked", {hash:{
    'target': ("view")
  },contexts:[depth0],types:["STRING"],hashContexts:hashContexts,hashTypes:hashTypes,data:data})));
  data.buffer.push(">Power</a></td></tr></tbody></table></div></div>\n");
  return buffer;
  
});
Ember.TEMPLATES["machine_list_item/js"] = Ember.Handlebars.template(function anonymous(Handlebars,depth0,helpers,partials,data) {
this.compilerInfo = [4,'>= 1.0.0'];
helpers = this.merge(helpers, Ember.Handlebars.helpers); data = data || {};
  var buffer = '', stack1, hashTypes, hashContexts, self=this, helperMissing=helpers.helperMissing, escapeExpression=this.escapeExpression;

function program1(depth0,data) {
  
  var buffer = '', stack1, stack2, hashContexts, hashTypes, options;
  data.buffer.push("<label>");
  hashContexts = {'checkedBinding': depth0};
  hashTypes = {'checkedBinding': "STRING"};
  data.buffer.push(escapeExpression(helpers.view.call(depth0, "Mist.Checkbox", {hash:{
    'checkedBinding': ("view.machine.selected")
  },contexts:[depth0],types:["ID"],hashContexts:hashContexts,hashTypes:hashTypes,data:data})));
  data.buffer.push("</label>");
  hashContexts = {'classBinding': depth0};
  hashTypes = {'classBinding': "STRING"};
  options = {hash:{
    'classBinding': ("view.machine.hasMonitoring")
  },inverse:self.noop,fn:self.program(2, program2, data),contexts:[depth0,depth0],types:["STRING","ID"],hashContexts:hashContexts,hashTypes:hashTypes,data:data};
  stack2 = ((stack1 = helpers['link-to'] || (depth0 && depth0['link-to'])),stack1 ? stack1.call(depth0, "machine", "view.machine", options) : helperMissing.call(depth0, "link-to", "machine", "view.machine", options));
  if(stack2 || stack2 === 0) { data.buffer.push(stack2); }
  return buffer;
  }
function program2(depth0,data) {
  
  var buffer = '', stack1, stack2, hashTypes, hashContexts, options;
  data.buffer.push("<div class=\"ui-grid-b\"><div class=\"ui-block-a machine-name\">");
  hashTypes = {};
  hashContexts = {};
  data.buffer.push(escapeExpression(helpers._triageMustache.call(depth0, "view.machine.name", {hash:{},contexts:[depth0],types:["ID"],hashContexts:hashContexts,hashTypes:hashTypes,data:data})));
  data.buffer.push("</div><span class=\"ui-block-b machine-state\"><span ");
  hashContexts = {'class': depth0};
  hashTypes = {'class': "STRING"};
  options = {hash:{
    'class': ("view.machine.state")
  },contexts:[],types:[],hashContexts:hashContexts,hashTypes:hashTypes,data:data};
  data.buffer.push(escapeExpression(((stack1 = helpers['bind-attr'] || (depth0 && depth0['bind-attr'])),stack1 ? stack1.call(depth0, options) : helperMissing.call(depth0, "bind-attr", options))));
  data.buffer.push(">");
  hashTypes = {};
  hashContexts = {};
  data.buffer.push(escapeExpression(helpers._triageMustache.call(depth0, "view.machine.state", {hash:{},contexts:[depth0],types:["ID"],hashContexts:hashContexts,hashTypes:hashTypes,data:data})));
  hashTypes = {};
  hashContexts = {};
  stack2 = helpers['if'].call(depth0, "pendingCreation", {hash:{},inverse:self.program(5, program5, data),fn:self.program(3, program3, data),contexts:[depth0],types:["ID"],hashContexts:hashContexts,hashTypes:hashTypes,data:data});
  if(stack2 || stack2 === 0) { data.buffer.push(stack2); }
  data.buffer.push("</span></span><div class=\"ui-block-c machine-leds\"><span>");
  hashTypes = {};
  hashContexts = {};
  stack2 = helpers['if'].call(depth0, "view.machine.hasMonitoring", {hash:{},inverse:self.noop,fn:self.program(7, program7, data),contexts:[depth0],types:["ID"],hashContexts:hashContexts,hashTypes:hashTypes,data:data});
  if(stack2 || stack2 === 0) { data.buffer.push(stack2); }
  data.buffer.push("</span>");
  hashTypes = {};
  hashContexts = {};
  stack2 = helpers.unless.call(depth0, "pendingCreation", {hash:{},inverse:self.noop,fn:self.program(9, program9, data),contexts:[depth0],types:["ID"],hashContexts:hashContexts,hashTypes:hashTypes,data:data});
  if(stack2 || stack2 === 0) { data.buffer.push(stack2); }
  data.buffer.push("</div><div class=\"ui-block-c machine-tags\"><span class=\"tag\">");
  hashTypes = {};
  hashContexts = {};
  data.buffer.push(escapeExpression(helpers._triageMustache.call(depth0, "view.machine.backend.title", {hash:{},contexts:[depth0],types:["ID"],hashContexts:hashContexts,hashTypes:hashTypes,data:data})));
  data.buffer.push("</span>");
  hashTypes = {};
  hashContexts = {};
  stack2 = helpers.each.call(depth0, "view.machine.tags", {hash:{},inverse:self.noop,fn:self.program(11, program11, data),contexts:[depth0],types:["ID"],hashContexts:hashContexts,hashTypes:hashTypes,data:data});
  if(stack2 || stack2 === 0) { data.buffer.push(stack2); }
  data.buffer.push("</div></div>");
  return buffer;
  }
function program3(depth0,data) {
  
  
  data.buffer.push("<div class='ajax-loader'></div>");
  }

function program5(depth0,data) {
  
  var stack1, hashTypes, hashContexts;
  hashTypes = {};
  hashContexts = {};
  stack1 = helpers['if'].call(depth0, "waitState", {hash:{},inverse:self.noop,fn:self.program(3, program3, data),contexts:[depth0],types:["ID"],hashContexts:hashContexts,hashTypes:hashTypes,data:data});
  if(stack1 || stack1 === 0) { data.buffer.push(stack1); }
  else { data.buffer.push(''); }
  }

function program7(depth0,data) {
  
  
  data.buffer.push("<span></span>");
  }

function program9(depth0,data) {
  
  var buffer = '', stack1, hashContexts, hashTypes, options;
  data.buffer.push("<div ");
  hashContexts = {'class': depth0};
  hashTypes = {'class': "STRING"};
  options = {hash:{
    'class': ("probing probed")
  },contexts:[],types:[],hashContexts:hashContexts,hashTypes:hashTypes,data:data};
  data.buffer.push(escapeExpression(((stack1 = helpers['bind-attr'] || (depth0 && depth0['bind-attr'])),stack1 ? stack1.call(depth0, options) : helperMissing.call(depth0, "bind-attr", options))));
  data.buffer.push("><div class=\"loadleds\"><div ");
  hashContexts = {'class': depth0};
  hashTypes = {'class': "STRING"};
  options = {hash:{
    'class': ("loadavg15 :led")
  },contexts:[],types:[],hashContexts:hashContexts,hashTypes:hashTypes,data:data};
  data.buffer.push(escapeExpression(((stack1 = helpers['bind-attr'] || (depth0 && depth0['bind-attr'])),stack1 ? stack1.call(depth0, options) : helperMissing.call(depth0, "bind-attr", options))));
  data.buffer.push("></div><div ");
  hashContexts = {'class': depth0};
  hashTypes = {'class': "STRING"};
  options = {hash:{
    'class': ("loadavg5 :led")
  },contexts:[],types:[],hashContexts:hashContexts,hashTypes:hashTypes,data:data};
  data.buffer.push(escapeExpression(((stack1 = helpers['bind-attr'] || (depth0 && depth0['bind-attr'])),stack1 ? stack1.call(depth0, options) : helperMissing.call(depth0, "bind-attr", options))));
  data.buffer.push("></div><div ");
  hashContexts = {'class': depth0};
  hashTypes = {'class': "STRING"};
  options = {hash:{
    'class': ("loadavg1 :led")
  },contexts:[],types:[],hashContexts:hashContexts,hashTypes:hashTypes,data:data};
  data.buffer.push(escapeExpression(((stack1 = helpers['bind-attr'] || (depth0 && depth0['bind-attr'])),stack1 ? stack1.call(depth0, options) : helperMissing.call(depth0, "bind-attr", options))));
  data.buffer.push("></div></div><div ");
  hashContexts = {'class': depth0};
  hashTypes = {'class': "STRING"};
  options = {hash:{
    'class': (":netleds")
  },contexts:[],types:[],hashContexts:hashContexts,hashTypes:hashTypes,data:data};
  data.buffer.push(escapeExpression(((stack1 = helpers['bind-attr'] || (depth0 && depth0['bind-attr'])),stack1 ? stack1.call(depth0, options) : helperMissing.call(depth0, "bind-attr", options))));
  data.buffer.push("><div ");
  hashContexts = {'class': depth0};
  hashTypes = {'class': "STRING"};
  options = {hash:{
    'class': ("netled4 :netled1")
  },contexts:[],types:[],hashContexts:hashContexts,hashTypes:hashTypes,data:data};
  data.buffer.push(escapeExpression(((stack1 = helpers['bind-attr'] || (depth0 && depth0['bind-attr'])),stack1 ? stack1.call(depth0, options) : helperMissing.call(depth0, "bind-attr", options))));
  data.buffer.push("></div><div ");
  hashContexts = {'class': depth0};
  hashTypes = {'class': "STRING"};
  options = {hash:{
    'class': ("netled3 :netled2")
  },contexts:[],types:[],hashContexts:hashContexts,hashTypes:hashTypes,data:data};
  data.buffer.push(escapeExpression(((stack1 = helpers['bind-attr'] || (depth0 && depth0['bind-attr'])),stack1 ? stack1.call(depth0, options) : helperMissing.call(depth0, "bind-attr", options))));
  data.buffer.push("></div><div ");
  hashContexts = {'class': depth0};
  hashTypes = {'class': "STRING"};
  options = {hash:{
    'class': ("netled2 :netled3")
  },contexts:[],types:[],hashContexts:hashContexts,hashTypes:hashTypes,data:data};
  data.buffer.push(escapeExpression(((stack1 = helpers['bind-attr'] || (depth0 && depth0['bind-attr'])),stack1 ? stack1.call(depth0, options) : helperMissing.call(depth0, "bind-attr", options))));
  data.buffer.push("></div><div ");
  hashContexts = {'class': depth0};
  hashTypes = {'class': "STRING"};
  options = {hash:{
    'class': ("netled1 :netled4")
  },contexts:[],types:[],hashContexts:hashContexts,hashTypes:hashTypes,data:data};
  data.buffer.push(escapeExpression(((stack1 = helpers['bind-attr'] || (depth0 && depth0['bind-attr'])),stack1 ? stack1.call(depth0, options) : helperMissing.call(depth0, "bind-attr", options))));
  data.buffer.push("></div></div></div>");
  return buffer;
  }

function program11(depth0,data) {
  
  var buffer = '', hashTypes, hashContexts;
  data.buffer.push("<span class=\"tag\">");
  hashTypes = {};
  hashContexts = {};
  data.buffer.push(escapeExpression(helpers._triageMustache.call(depth0, "", {hash:{},contexts:[depth0],types:["ID"],hashContexts:hashContexts,hashTypes:hashTypes,data:data})));
  data.buffer.push("</span>");
  return buffer;
  }

function program13(depth0,data) {
  
  var buffer = '', stack1, hashContexts, hashTypes, options;
  data.buffer.push("<a class=\"ui-icon-delete\" ");
  hashContexts = {'target': depth0};
  hashTypes = {'target': "STRING"};
  data.buffer.push(escapeExpression(helpers.action.call(depth0, "disassociateGhostMachine", {hash:{
    'target': ("view")
  },contexts:[depth0],types:["ID"],hashContexts:hashContexts,hashTypes:hashTypes,data:data})));
  data.buffer.push("><div class=\"ui-grid-b\"><div class=\"ui-block-a machine-name\">");
  hashTypes = {};
  hashContexts = {};
  data.buffer.push(escapeExpression(helpers._triageMustache.call(depth0, "view.machine.name", {hash:{},contexts:[depth0],types:["ID"],hashContexts:hashContexts,hashTypes:hashTypes,data:data})));
  data.buffer.push("</div><span class=\"ui-block-b machine-state\"><span ");
  hashContexts = {'class': depth0};
  hashTypes = {'class': "STRING"};
  options = {hash:{
    'class': ("view.machine.state")
  },contexts:[],types:[],hashContexts:hashContexts,hashTypes:hashTypes,data:data};
  data.buffer.push(escapeExpression(((stack1 = helpers['bind-attr'] || (depth0 && depth0['bind-attr'])),stack1 ? stack1.call(depth0, options) : helperMissing.call(depth0, "bind-attr", options))));
  data.buffer.push(">");
  hashTypes = {};
  hashContexts = {};
  data.buffer.push(escapeExpression(helpers._triageMustache.call(depth0, "view.machine.state", {hash:{},contexts:[depth0],types:["ID"],hashContexts:hashContexts,hashTypes:hashTypes,data:data})));
  data.buffer.push("</span></span></div></a>");
  return buffer;
  }

  hashTypes = {};
  hashContexts = {};
  stack1 = helpers.unless.call(depth0, "view.machine.isGhost", {hash:{},inverse:self.program(13, program13, data),fn:self.program(1, program1, data),contexts:[depth0],types:["ID"],hashContexts:hashContexts,hashTypes:hashTypes,data:data});
  if(stack1 || stack1 === 0) { data.buffer.push(stack1); }
  data.buffer.push("\n");
  return buffer;
  
});
Ember.TEMPLATES["machine_manual_monitoring/js"] = Ember.Handlebars.template(function anonymous(Handlebars,depth0,helpers,partials,data) {
this.compilerInfo = [4,'>= 1.0.0'];
helpers = this.merge(helpers, Ember.Handlebars.helpers); data = data || {};
  var buffer = '', hashContexts, hashTypes, escapeExpression=this.escapeExpression;


  data.buffer.push("<div id=\"manual-monitoring-popup\" class=\"large-popup\" data-role=\"popup\" data-overlay-theme=\"b\" data-transition=\"flip\" data-dismissible=\"false\"><div data-role=\"header\" data-theme=\"b\"><h3>Enable Monitoring</h3></div><div data-role=\"content\"><p>Automatic installation of monitoring requires a valid key.</p><p> Run this command on your server for manual install: </p><div id=\"manual-monitoring-command\" ");
  hashContexts = {'on': depth0,'target': depth0};
  hashTypes = {'on': "STRING",'target': "STRING"};
  data.buffer.push(escapeExpression(helpers.action.call(depth0, "selectCommandText", {hash:{
    'on': ("click"),
    'target': ("view")
  },contexts:[depth0],types:["STRING"],hashContexts:hashContexts,hashTypes:hashTypes,data:data})));
  data.buffer.push(">");
  hashTypes = {};
  hashContexts = {};
  data.buffer.push(escapeExpression(helpers._triageMustache.call(depth0, "Mist.machineManualMonitoringController.command", {hash:{},contexts:[depth0],types:["ID"],hashContexts:hashContexts,hashTypes:hashTypes,data:data})));
  data.buffer.push("</div><div class=\"ok-cancel\" data-role=\"controlgroup\" data-type=\"horizontal\"><a class=\"ui-btn ui-corner-all\" ");
  hashContexts = {'target': depth0};
  hashTypes = {'target': "STRING"};
  data.buffer.push(escapeExpression(helpers.action.call(depth0, "cancelClicked", {hash:{
    'target': ("view")
  },contexts:[depth0],types:["STRING"],hashContexts:hashContexts,hashTypes:hashTypes,data:data})));
  data.buffer.push(">Cancel</a><a class=\"ui-btn ui-btn-d ui-corner-all\" ");
  hashContexts = {'target': depth0};
  hashTypes = {'target': "STRING"};
  data.buffer.push(escapeExpression(helpers.action.call(depth0, "doneClicked", {hash:{
    'target': ("view")
  },contexts:[depth0],types:["STRING"],hashContexts:hashContexts,hashTypes:hashTypes,data:data})));
  data.buffer.push(">Done</a></div></div></div>\n");
  return buffer;
  
});
Ember.TEMPLATES["machine_power/js"] = Ember.Handlebars.template(function anonymous(Handlebars,depth0,helpers,partials,data) {
this.compilerInfo = [4,'>= 1.0.0'];
helpers = this.merge(helpers, Ember.Handlebars.helpers); data = data || {};
  var buffer = '', stack1, hashTypes, hashContexts, escapeExpression=this.escapeExpression, self=this;

function program1(depth0,data) {
  
  var buffer = '', hashContexts, hashTypes;
  data.buffer.push("<a data-role=\"button\" data-theme=\"d\" ");
  hashContexts = {'target': depth0};
  hashTypes = {'target': "STRING"};
  data.buffer.push(escapeExpression(helpers.action.call(depth0, "actionClicked", "start", {hash:{
    'target': ("view")
  },contexts:[depth0,depth0],types:["STRING","STRING"],hashContexts:hashContexts,hashTypes:hashTypes,data:data})));
  data.buffer.push(">Start</a>");
  return buffer;
  }

function program3(depth0,data) {
  
  var buffer = '', hashContexts, hashTypes;
  data.buffer.push("<a data-role=\"button\" data-theme=\"d\" ");
  hashContexts = {'target': depth0};
  hashTypes = {'target': "STRING"};
  data.buffer.push(escapeExpression(helpers.action.call(depth0, "actionClicked", "shutdown", {hash:{
    'target': ("view")
  },contexts:[depth0,depth0],types:["STRING","STRING"],hashContexts:hashContexts,hashTypes:hashTypes,data:data})));
  data.buffer.push(">Shutdown</a>");
  return buffer;
  }

function program5(depth0,data) {
  
  var buffer = '', hashContexts, hashTypes;
  data.buffer.push("<a data-role=\"button\" data-theme=\"d\" ");
  hashContexts = {'target': depth0};
  hashTypes = {'target': "STRING"};
  data.buffer.push(escapeExpression(helpers.action.call(depth0, "actionClicked", "reboot", {hash:{
    'target': ("view")
  },contexts:[depth0,depth0],types:["STRING","STRING"],hashContexts:hashContexts,hashTypes:hashTypes,data:data})));
  data.buffer.push(">Reboot</a>");
  return buffer;
  }

function program7(depth0,data) {
  
  var buffer = '', hashContexts, hashTypes;
  data.buffer.push("<a data-role=\"button\" data-theme=\"b\" ");
  hashContexts = {'target': depth0};
  hashTypes = {'target': "STRING"};
  data.buffer.push(escapeExpression(helpers.action.call(depth0, "actionClicked", "destroy", {hash:{
    'target': ("view")
  },contexts:[depth0,depth0],types:["STRING","STRING"],hashContexts:hashContexts,hashTypes:hashTypes,data:data})));
  data.buffer.push(">Destroy</a>");
  return buffer;
  }

  data.buffer.push("<div id=\"machine-power-popup\" class=\"tiny-popup\" data-role=\"popup\" data-overlay-theme=\"b\" data-transition=\"slideup\" data-position-to=\"#machines-power-btn\"><div data-role=\"header\" data-theme=\"b\"><h1>Power</h1></div><div data-role=\"content\">");
  hashTypes = {};
  hashContexts = {};
  stack1 = helpers['if'].call(depth0, "Mist.machinePowerController.canStart", {hash:{},inverse:self.noop,fn:self.program(1, program1, data),contexts:[depth0],types:["ID"],hashContexts:hashContexts,hashTypes:hashTypes,data:data});
  if(stack1 || stack1 === 0) { data.buffer.push(stack1); }
  hashTypes = {};
  hashContexts = {};
  stack1 = helpers['if'].call(depth0, "Mist.machinePowerController.canShutdown", {hash:{},inverse:self.noop,fn:self.program(3, program3, data),contexts:[depth0],types:["ID"],hashContexts:hashContexts,hashTypes:hashTypes,data:data});
  if(stack1 || stack1 === 0) { data.buffer.push(stack1); }
  hashTypes = {};
  hashContexts = {};
  stack1 = helpers['if'].call(depth0, "Mist.machinePowerController.canReboot", {hash:{},inverse:self.noop,fn:self.program(5, program5, data),contexts:[depth0],types:["ID"],hashContexts:hashContexts,hashTypes:hashTypes,data:data});
  if(stack1 || stack1 === 0) { data.buffer.push(stack1); }
  hashTypes = {};
  hashContexts = {};
  stack1 = helpers['if'].call(depth0, "Mist.machinePowerController.canDestroy", {hash:{},inverse:self.noop,fn:self.program(7, program7, data),contexts:[depth0],types:["ID"],hashContexts:hashContexts,hashTypes:hashTypes,data:data});
  if(stack1 || stack1 === 0) { data.buffer.push(stack1); }
  data.buffer.push("<a data-role=\"button\" ");
  hashContexts = {'target': depth0};
  hashTypes = {'target': "STRING"};
  data.buffer.push(escapeExpression(helpers.action.call(depth0, "backClicked", {hash:{
    'target': ("view")
  },contexts:[depth0],types:["STRING"],hashContexts:hashContexts,hashTypes:hashTypes,data:data})));
  data.buffer.push(">Back</a></div></div>\n");
  return buffer;
  
});
Ember.TEMPLATES["machine_shell/js"] = Ember.Handlebars.template(function anonymous(Handlebars,depth0,helpers,partials,data) {
this.compilerInfo = [4,'>= 1.0.0'];
helpers = this.merge(helpers, Ember.Handlebars.helpers); data = data || {};
  var buffer = '', hashContexts, hashTypes, escapeExpression=this.escapeExpression;


  data.buffer.push("<div id=\"machine-shell\" class=\"huge-popup\" data-role=\"popup\" data-theme=\"b\" data-dismissible=\"false\" data-overlay-theme=\"b\" data-transition=\"slideup\"><div data-role=\"content\"><div id=\"shell-return\" data-theme=\"a\"><span class=\"fontSizeTest\">-</span></div><div class=\"ui-grid-a shell-back\"><a data-role=\"button\" data-theme=\"a\" ");
  hashContexts = {'target': depth0};
  hashTypes = {'target': "STRING"};
  data.buffer.push(escapeExpression(helpers.action.call(depth0, "backClicked", {hash:{
    'target': ("view")
  },contexts:[depth0],types:["STRING"],hashContexts:hashContexts,hashTypes:hashTypes,data:data})));
  data.buffer.push(">Back</a></div></div></div>\n");
  return buffer;
  
});
Ember.TEMPLATES["machine_shell_list_item/js"] = Ember.Handlebars.template(function anonymous(Handlebars,depth0,helpers,partials,data) {
this.compilerInfo = [4,'>= 1.0.0'];
helpers = this.merge(helpers, Ember.Handlebars.helpers); data = data || {};
  var buffer = '', stack1, hashContexts, hashTypes, options, helperMissing=helpers.helperMissing, escapeExpression=this.escapeExpression;


  data.buffer.push("<h3 ");
  hashContexts = {'id': depth0,'class': depth0};
  hashTypes = {'id': "STRING",'class': "STRING"};
  options = {hash:{
    'id': ("view.command.id"),
    'class': (":command :ui-alt-icon view.command.pendingResponse")
  },contexts:[],types:[],hashContexts:hashContexts,hashTypes:hashTypes,data:data};
  data.buffer.push(escapeExpression(((stack1 = helpers['bind-attr'] || (depth0 && depth0['bind-attr'])),stack1 ? stack1.call(depth0, options) : helperMissing.call(depth0, "bind-attr", options))));
  hashContexts = {'target': depth0};
  hashTypes = {'target': "STRING"};
  data.buffer.push(escapeExpression(helpers.action.call(depth0, "toggleCommand", {hash:{
    'target': ("view")
  },contexts:[depth0],types:["ID"],hashContexts:hashContexts,hashTypes:hashTypes,data:data})));
  data.buffer.push(" data-theme=\"c\"> # ");
  hashTypes = {};
  hashContexts = {};
  data.buffer.push(escapeExpression(helpers._triageMustache.call(depth0, "view.command.command", {hash:{},contexts:[depth0],types:["ID"],hashContexts:hashContexts,hashTypes:hashTypes,data:data})));
  data.buffer.push("<div class=\"shell-li-arrow ui-icon-carat-d ui-btn-icon-notext\"></div></h3><div class=\"output\"><pre>");
  hashTypes = {};
  hashContexts = {};
  data.buffer.push(escapeExpression(helpers._triageMustache.call(depth0, "view.command.response", {hash:{},contexts:[depth0],types:["ID"],hashContexts:hashContexts,hashTypes:hashTypes,data:data})));
  data.buffer.push("</pre></div>\n");
  return buffer;
  
});
Ember.TEMPLATES["machine_tags/js"] = Ember.Handlebars.template(function anonymous(Handlebars,depth0,helpers,partials,data) {
this.compilerInfo = [4,'>= 1.0.0'];
helpers = this.merge(helpers, Ember.Handlebars.helpers); data = data || {};
  var buffer = '', stack1, hashContexts, hashTypes, escapeExpression=this.escapeExpression, self=this;

function program1(depth0,data) {
  
  var hashContexts, hashTypes;
  hashContexts = {'tagBinding': depth0};
  hashTypes = {'tagBinding': "STRING"};
  data.buffer.push(escapeExpression(helpers.view.call(depth0, "Mist.machineTagsListItemView", {hash:{
    'tagBinding': ("this")
  },contexts:[depth0],types:["ID"],hashContexts:hashContexts,hashTypes:hashTypes,data:data})));
  }

function program3(depth0,data) {
  
  
  data.buffer.push("<div class=\"ajax-loader\"></div>");
  }

function program5(depth0,data) {
  
  var stack1, hashTypes, hashContexts;
  hashTypes = {};
  hashContexts = {};
  stack1 = helpers['if'].call(depth0, "Mist.machineTagsController.deletingTag", {hash:{},inverse:self.noop,fn:self.program(3, program3, data),contexts:[depth0],types:["ID"],hashContexts:hashContexts,hashTypes:hashTypes,data:data});
  if(stack1 || stack1 === 0) { data.buffer.push(stack1); }
  else { data.buffer.push(''); }
  }

  data.buffer.push("<div id=\"machine-tags-popup\" class=\"large-popup\" data-role=\"popup\" data-overlay-theme=\"b\" data-transition=\"flip\"><div data-role=\"header\" data-theme=\"b\"><h1>Manage Tags</h1></div><div data-role=\"content\" data-theme=\"a\">");
  hashContexts = {'valueBinding': depth0};
  hashTypes = {'valueBinding': "STRING"};
  data.buffer.push(escapeExpression(helpers.view.call(depth0, "Mist.TextField", {hash:{
    'valueBinding': ("Mist.machineTagsController.newTag")
  },contexts:[depth0],types:["ID"],hashContexts:hashContexts,hashTypes:hashTypes,data:data})));
  data.buffer.push("<a id=\"add-tag-ok\" data-role=\"button\" data-theme=\"d\" ");
  hashContexts = {'target': depth0};
  hashTypes = {'target': "STRING"};
  data.buffer.push(escapeExpression(helpers.action.call(depth0, "addClicked", {hash:{
    'target': ("view")
  },contexts:[depth0],types:["STRING"],hashContexts:hashContexts,hashTypes:hashTypes,data:data})));
  data.buffer.push(">Add</a><ul data-role=\"listview\">");
  hashTypes = {};
  hashContexts = {};
  stack1 = helpers.each.call(depth0, "Mist.machineTagsController.machine.tags", {hash:{},inverse:self.noop,fn:self.program(1, program1, data),contexts:[depth0],types:["ID"],hashContexts:hashContexts,hashTypes:hashTypes,data:data});
  if(stack1 || stack1 === 0) { data.buffer.push(stack1); }
  data.buffer.push("</ul>");
  hashTypes = {};
  hashContexts = {};
  stack1 = helpers['if'].call(depth0, "Mist.machineTagsController.addingTag", {hash:{},inverse:self.program(5, program5, data),fn:self.program(3, program3, data),contexts:[depth0],types:["ID"],hashContexts:hashContexts,hashTypes:hashTypes,data:data});
  if(stack1 || stack1 === 0) { data.buffer.push(stack1); }
  data.buffer.push("<a id=\"add-tag-back\" data-role=\"button\" ");
  hashContexts = {'target': depth0};
  hashTypes = {'target': "STRING"};
  data.buffer.push(escapeExpression(helpers.action.call(depth0, "backClicked", {hash:{
    'target': ("view")
  },contexts:[depth0],types:["STRING"],hashContexts:hashContexts,hashTypes:hashTypes,data:data})));
  data.buffer.push(">Back</a></div></div>\n");
  return buffer;
  
});
Ember.TEMPLATES["machine_tags_list_item/js"] = Ember.Handlebars.template(function anonymous(Handlebars,depth0,helpers,partials,data) {
this.compilerInfo = [4,'>= 1.0.0'];
helpers = this.merge(helpers, Ember.Handlebars.helpers); data = data || {};
  var buffer = '', hashTypes, hashContexts, escapeExpression=this.escapeExpression;


  data.buffer.push("<span class=\"small-list-item\"><p>");
  hashTypes = {};
  hashContexts = {};
  data.buffer.push(escapeExpression(helpers._triageMustache.call(depth0, "", {hash:{},contexts:[depth0],types:["ID"],hashContexts:hashContexts,hashTypes:hashTypes,data:data})));
  data.buffer.push("</p><button data-icon=\"delete\" data-iconpos=\"notext\" ");
  hashContexts = {'target': depth0};
  hashTypes = {'target': "STRING"};
  data.buffer.push(escapeExpression(helpers.action.call(depth0, "deleteClicked", {hash:{
    'target': ("view")
  },contexts:[depth0],types:["STRING"],hashContexts:hashContexts,hashTypes:hashTypes,data:data})));
  data.buffer.push("></button></span>\n");
  return buffer;
  
});
Ember.TEMPLATES["messagebox/js"] = Ember.Handlebars.template(function anonymous(Handlebars,depth0,helpers,partials,data) {
this.compilerInfo = [4,'>= 1.0.0'];
helpers = this.merge(helpers, Ember.Handlebars.helpers); data = data || {};
  var buffer = '', stack1, hashTypes, hashContexts, escapeExpression=this.escapeExpression, self=this;

function program1(depth0,data) {
  
  var buffer = '', hashTypes, hashContexts;
  data.buffer.push("<p id=\"message-cmd\">");
  hashTypes = {};
  hashContexts = {};
  data.buffer.push(escapeExpression(helpers._triageMustache.call(depth0, "Mist.notificationController.msgCmd", {hash:{},contexts:[depth0],types:["ID"],hashContexts:hashContexts,hashTypes:hashTypes,data:data})));
  data.buffer.push("</p>");
  return buffer;
  }

  data.buffer.push("<div id=\"message-box-screen\" class=\"ui-popup-screen ui-screen-hidden ui-overlay-a\"></div><div id=\"message-box-popup-popup\" class=\"ui-popup-container ui-popup-hidden large-popup ui-body-a ui-corner-all\"><div id=\"message-box-popup\" class=\"ui-popup ui-corner-all ui-overlay-shadow large-popup\" data-role=\"popup\" data-enhanced=\"true\" data-transition=\"flip\" data-dismissible=\"false\"><div class=\"ui-header ui-bar-b\"><h1 class=\"ui-title\">");
  hashTypes = {};
  hashContexts = {};
  data.buffer.push(escapeExpression(helpers._triageMustache.call(depth0, "Mist.notificationController.msgHeader", {hash:{},contexts:[depth0],types:["ID"],hashContexts:hashContexts,hashTypes:hashTypes,data:data})));
  data.buffer.push("</h1></div><div class=\"ui-content\"><p>");
  hashTypes = {};
  hashContexts = {};
  data.buffer.push(escapeExpression(helpers._triageMustache.call(depth0, "Mist.notificationController.msgPart1", {hash:{},contexts:[depth0],types:["ID"],hashContexts:hashContexts,hashTypes:hashTypes,data:data})));
  data.buffer.push("</p><p>");
  hashTypes = {};
  hashContexts = {};
  data.buffer.push(escapeExpression(helpers._triageMustache.call(depth0, "Mist.notificationController.msgPart2", {hash:{},contexts:[depth0],types:["ID"],hashContexts:hashContexts,hashTypes:hashTypes,data:data})));
  data.buffer.push("</p><p>");
  hashTypes = {};
  hashContexts = {};
  data.buffer.push(escapeExpression(helpers._triageMustache.call(depth0, "Mist.notificationController.msgPart3", {hash:{},contexts:[depth0],types:["ID"],hashContexts:hashContexts,hashTypes:hashTypes,data:data})));
  data.buffer.push("</p>");
  hashTypes = {};
  hashContexts = {};
  stack1 = helpers['if'].call(depth0, "Mist.notificationController.msgCmd", {hash:{},inverse:self.noop,fn:self.program(1, program1, data),contexts:[depth0],types:["ID"],hashContexts:hashContexts,hashTypes:hashTypes,data:data});
  if(stack1 || stack1 === 0) { data.buffer.push(stack1); }
  data.buffer.push("<p id=\"message-ps\">");
  hashTypes = {};
  hashContexts = {};
  data.buffer.push(escapeExpression(helpers._triageMustache.call(depth0, "Mist.notificationController.msgPart4", {hash:{},contexts:[depth0],types:["ID"],hashContexts:hashContexts,hashTypes:hashTypes,data:data})));
  data.buffer.push("</p><a id=\"message-link\" target=\"_blank\">");
  hashTypes = {};
  hashContexts = {};
  data.buffer.push(escapeExpression(helpers._triageMustache.call(depth0, "Mist.notificationController.msgLink", {hash:{},contexts:[depth0],types:["ID"],hashContexts:hashContexts,hashTypes:hashTypes,data:data})));
  data.buffer.push("</a><a class=\"ui-btn ui-btn-a ui-corner-all\" ");
  hashContexts = {'target': depth0};
  hashTypes = {'target': "STRING"};
  data.buffer.push(escapeExpression(helpers.action.call(depth0, "closeMessage", {hash:{
    'target': ("view")
  },contexts:[depth0],types:["STRING"],hashContexts:hashContexts,hashTypes:hashTypes,data:data})));
  data.buffer.push(">OK</a></div></div></div>\n");
  return buffer;
  
});
Ember.TEMPLATES["metric_add/js"] = Ember.Handlebars.template(function anonymous(Handlebars,depth0,helpers,partials,data) {
this.compilerInfo = [4,'>= 1.0.0'];
helpers = this.merge(helpers, Ember.Handlebars.helpers); data = data || {};
  var buffer = '', stack1, hashTypes, hashContexts, escapeExpression=this.escapeExpression, self=this;

function program1(depth0,data) {
  
  var buffer = '', hashContexts, hashTypes;
  data.buffer.push("<a class=\"ui-btn ui-btn-d ui-corner-all ui-btn-icon-left ui-icon-plus\" ");
  hashContexts = {'target': depth0};
  hashTypes = {'target': "STRING"};
  data.buffer.push(escapeExpression(helpers.action.call(depth0, "customClicked", {hash:{
    'target': ("view")
  },contexts:[depth0],types:["STRING"],hashContexts:hashContexts,hashTypes:hashTypes,data:data})));
  data.buffer.push(">custom</a>");
  hashContexts = {'nodeBinding': depth0};
  hashTypes = {'nodeBinding': "STRING"};
  data.buffer.push(escapeExpression(helpers.view.call(depth0, "Mist.metricNodeView", {hash:{
    'nodeBinding': ("Mist.metricAddController.metricsTree")
  },contexts:[depth0],types:["ID"],hashContexts:hashContexts,hashTypes:hashTypes,data:data})));
  return buffer;
  }

function program3(depth0,data) {
  
  
  data.buffer.push("<div class=\"ajax-loader\"></div>");
  }

function program5(depth0,data) {
  
  
  data.buffer.push("<div id=\"overlay\"></div>");
  }

  data.buffer.push("<div id=\"metric-add-screen\" class=\"ui-popup-screen ui-screen-hidden ui-overlay-a\"></div><div id=\"metric-add-popup\" class=\"ui-popup-container mid-popup ui-popup-hidden ui-body-inherit ui-corner-all\"><div id=\"metric-add\" class=\"ui-popup ui-corner-all ui-overlay-shadow\" data-role=\"popup\" data-enhanced=\"true\" data-transition=\"flip\" data-position-to=\"#add-metric-btn\"><div class=\"ui-header ui-bar-b\"><h1 class=\"ui-title\">Select Metric</h1></div>");
  hashTypes = {};
  hashContexts = {};
  stack1 = helpers['if'].call(depth0, "Mist.metricAddController.metrics.length", {hash:{},inverse:self.program(3, program3, data),fn:self.program(1, program1, data),contexts:[depth0],types:["ID"],hashContexts:hashContexts,hashTypes:hashTypes,data:data});
  if(stack1 || stack1 === 0) { data.buffer.push(stack1); }
  hashTypes = {};
  hashContexts = {};
  stack1 = helpers['if'].call(depth0, "Mist.metricsController.addingMetric", {hash:{},inverse:self.noop,fn:self.program(5, program5, data),contexts:[depth0],types:["ID"],hashContexts:hashContexts,hashTypes:hashTypes,data:data});
  if(stack1 || stack1 === 0) { data.buffer.push(stack1); }
  data.buffer.push("</div></div>");
  hashTypes = {};
  hashContexts = {};
  data.buffer.push(escapeExpression(helpers.view.call(depth0, "Mist.metricAddCustomView", {hash:{},contexts:[depth0],types:["ID"],hashContexts:hashContexts,hashTypes:hashTypes,data:data})));
  data.buffer.push("\n");
  return buffer;
  
});
Ember.TEMPLATES["metric_add_custom/js"] = Ember.Handlebars.template(function anonymous(Handlebars,depth0,helpers,partials,data) {
this.compilerInfo = [4,'>= 1.0.0'];
helpers = this.merge(helpers, Ember.Handlebars.helpers); data = data || {};
  var buffer = '', stack1, hashContexts, hashTypes, escapeExpression=this.escapeExpression, self=this;

function program1(depth0,data) {
  
  
  data.buffer.push("<div class=\"ajax-loader\"></div>");
  }

  data.buffer.push("<div id=\"metric-add-custom-screen\" class=\"ui-popup-screen ui-screen-hidden ui-overlay-a\"></div><div id=\"metric-add-custom-popup\" class=\"ui-popup-container ui-popup-hidden ui-body-inherit ui-corner-all\"><div id=\"metric-add-custom\" class=\"ui-popup ui-corner-all ui-overlay-shadow\" data-role=\"popup\" data-enhanced=\"true\" data-transition=\"flip\" data-position-to=\"#add-metric-btn\"><div class=\"ui-header ui-bar-b\"><h1 class=\"ui-title\">Add custom metric</h1></div><div class=\"ui-content\"><label for=\"custom-plugin-name\">Name:</label>");
  hashContexts = {'id': depth0,'valueBinding': depth0};
  hashTypes = {'id': "STRING",'valueBinding': "STRING"};
  data.buffer.push(escapeExpression(helpers.view.call(depth0, "Mist.TextField", {hash:{
    'id': ("custom-plugin-name"),
    'valueBinding': ("Mist.metricAddCustomController.metric.name")
  },contexts:[depth0],types:["ID"],hashContexts:hashContexts,hashTypes:hashTypes,data:data})));
  data.buffer.push("<label for=\"custom-plugin-script\">Python script:</label><pre id=\"custom-plugin-error\"></pre>");
  hashContexts = {'id': depth0,'valueBinding': depth0};
  hashTypes = {'id': "STRING",'valueBinding': "STRING"};
  data.buffer.push(escapeExpression(helpers.view.call(depth0, "Ember.TextArea", {hash:{
    'id': ("custom-plugin-script"),
    'valueBinding': ("Mist.metricAddCustomController.metric.script")
  },contexts:[depth0],types:["ID"],hashContexts:hashContexts,hashTypes:hashTypes,data:data})));
  data.buffer.push("<label for=\"custom-plugin-unit\">Unit:</label>");
  hashContexts = {'id': depth0,'placeholder': depth0,'valueBinding': depth0};
  hashTypes = {'id': "STRING",'placeholder': "STRING",'valueBinding': "STRING"};
  data.buffer.push(escapeExpression(helpers.view.call(depth0, "Mist.TextField", {hash:{
    'id': ("custom-plugin-unit"),
    'placeholder': ("e.g. bytes (optional)"),
    'valueBinding': ("Mist.metricAddCustomController.metric.unit")
  },contexts:[depth0],types:["ID"],hashContexts:hashContexts,hashTypes:hashTypes,data:data})));
  data.buffer.push("<select id=\"advanced-toggle\" data-role=\"slider\" data-theme=\"a\" ");
  hashContexts = {'target': depth0,'on': depth0};
  hashTypes = {'target': "STRING",'on': "STRING"};
  data.buffer.push(escapeExpression(helpers.action.call(depth0, "advancedToggled", {hash:{
    'target': ("view"),
    'on': ("change")
  },contexts:[depth0],types:["STRING"],hashContexts:hashContexts,hashTypes:hashTypes,data:data})));
  data.buffer.push("><option value=\"0\">Basic settings</option><option value=\"1\">Advanced settings</option></select><div id=\"custom-plugin-advanced\"><label>");
  hashContexts = {'data-mini': depth0,'checkedBinding': depth0};
  hashTypes = {'data-mini': "STRING",'checkedBinding': "STRING"};
  data.buffer.push(escapeExpression(helpers.view.call(depth0, "Mist.Checkbox", {hash:{
    'data-mini': ("true"),
    'checkedBinding': ("Mist.metricAddCustomController.metric.type")
  },contexts:[depth0],types:["ID"],hashContexts:hashContexts,hashTypes:hashTypes,data:data})));
  data.buffer.push(" Calculate derivative </label></div>");
  hashTypes = {};
  hashContexts = {};
  stack1 = helpers['if'].call(depth0, "Mist.metricAddCustomController.addingMetric", {hash:{},inverse:self.noop,fn:self.program(1, program1, data),contexts:[depth0],types:["ID"],hashContexts:hashContexts,hashTypes:hashTypes,data:data});
  if(stack1 || stack1 === 0) { data.buffer.push(stack1); }
  data.buffer.push("<div class=\"ok-cancel\" data-role=\"controlgroup\" data-type=\"horizontal\"><a class=\"ui-btn ui-corner-all\" ");
  hashContexts = {'target': depth0};
  hashTypes = {'target': "STRING"};
  data.buffer.push(escapeExpression(helpers.action.call(depth0, "backClicked", {hash:{
    'target': ("view")
  },contexts:[depth0],types:["STRING"],hashContexts:hashContexts,hashTypes:hashTypes,data:data})));
  data.buffer.push(">Back</a><a class=\"ui-btn ui-corner-all ui-btn-d ui-state-disabled\" id=\"deploy\" ");
  hashContexts = {'target': depth0};
  hashTypes = {'target': "STRING"};
  data.buffer.push(escapeExpression(helpers.action.call(depth0, "deployClicked", {hash:{
    'target': ("view")
  },contexts:[depth0],types:["STRING"],hashContexts:hashContexts,hashTypes:hashTypes,data:data})));
  data.buffer.push(">Deploy</a></div></div></div></div>\n");
  return buffer;
  
});
Ember.TEMPLATES["metric_node/js"] = Ember.Handlebars.template(function anonymous(Handlebars,depth0,helpers,partials,data) {
this.compilerInfo = [4,'>= 1.0.0'];
helpers = this.merge(helpers, Ember.Handlebars.helpers); data = data || {};
  var buffer = '', stack1, hashTypes, hashContexts, escapeExpression=this.escapeExpression, self=this;

function program1(depth0,data) {
  
  var buffer = '', hashContexts, hashTypes;
  data.buffer.push("<a class=\"end-node ui-btn ui-corner-all\" ");
  hashContexts = {'target': depth0};
  hashTypes = {'target': "STRING"};
  data.buffer.push(escapeExpression(helpers.action.call(depth0, "selectMetric", {hash:{
    'target': ("view")
  },contexts:[depth0],types:["STRING"],hashContexts:hashContexts,hashTypes:hashTypes,data:data})));
  data.buffer.push(">");
  hashTypes = {};
  hashContexts = {};
  data.buffer.push(escapeExpression(helpers._triageMustache.call(depth0, "view.node.text", {hash:{},contexts:[depth0],types:["ID"],hashContexts:hashContexts,hashTypes:hashTypes,data:data})));
  data.buffer.push("</a>");
  return buffer;
  }

function program3(depth0,data) {
  
  var buffer = '', stack1, hashTypes, hashContexts;
  hashTypes = {};
  hashContexts = {};
  stack1 = helpers.unless.call(depth0, "view.node.isRootNode", {hash:{},inverse:self.noop,fn:self.program(4, program4, data),contexts:[depth0],types:["ID"],hashContexts:hashContexts,hashTypes:hashTypes,data:data});
  if(stack1 || stack1 === 0) { data.buffer.push(stack1); }
  data.buffer.push("<div class=\"nest\">");
  hashTypes = {};
  hashContexts = {};
  stack1 = helpers.each.call(depth0, "view.node.subTargets", {hash:{},inverse:self.noop,fn:self.program(6, program6, data),contexts:[depth0],types:["ID"],hashContexts:hashContexts,hashTypes:hashTypes,data:data});
  if(stack1 || stack1 === 0) { data.buffer.push(stack1); }
  data.buffer.push("</div>");
  return buffer;
  }
function program4(depth0,data) {
  
  var buffer = '', hashContexts, hashTypes;
  data.buffer.push("<a class=\"parent-node ui-btn ui-corner-all ui-btn-icon-left ui-icon-carat-d\" ");
  hashContexts = {'target': depth0};
  hashTypes = {'target': "STRING"};
  data.buffer.push(escapeExpression(helpers.action.call(depth0, "toggleUnfold", {hash:{
    'target': ("view")
  },contexts:[depth0],types:["STRING"],hashContexts:hashContexts,hashTypes:hashTypes,data:data})));
  data.buffer.push(">");
  hashTypes = {};
  hashContexts = {};
  data.buffer.push(escapeExpression(helpers._triageMustache.call(depth0, "view.node.text", {hash:{},contexts:[depth0],types:["ID"],hashContexts:hashContexts,hashTypes:hashTypes,data:data})));
  data.buffer.push("</a>");
  return buffer;
  }

function program6(depth0,data) {
  
  var hashContexts, hashTypes;
  hashContexts = {'nodeBinding': depth0};
  hashTypes = {'nodeBinding': "STRING"};
  data.buffer.push(escapeExpression(helpers.view.call(depth0, "Mist.metricNodeView", {hash:{
    'nodeBinding': ("this")
  },contexts:[depth0],types:["ID"],hashContexts:hashContexts,hashTypes:hashTypes,data:data})));
  }

  hashTypes = {};
  hashContexts = {};
  stack1 = helpers['if'].call(depth0, "view.node.isEndNode", {hash:{},inverse:self.program(3, program3, data),fn:self.program(1, program1, data),contexts:[depth0],types:["ID"],hashContexts:hashContexts,hashTypes:hashTypes,data:data});
  if(stack1 || stack1 === 0) { data.buffer.push(stack1); }
  data.buffer.push("\n");
  return buffer;
  
});
Ember.TEMPLATES["monitoring/js"] = Ember.Handlebars.template(function anonymous(Handlebars,depth0,helpers,partials,data) {
this.compilerInfo = [4,'>= 1.0.0'];
helpers = this.merge(helpers, Ember.Handlebars.helpers); data = data || {};
  var buffer = '', stack1, hashContexts, hashTypes, escapeExpression=this.escapeExpression, self=this;

function program1(depth0,data) {
  
  var hashContexts, hashTypes;
  hashContexts = {'graphBinding': depth0};
  hashTypes = {'graphBinding': "STRING"};
  data.buffer.push(escapeExpression(helpers.view.call(depth0, "Mist.graphView", {hash:{
    'graphBinding': ("this")
  },contexts:[depth0],types:["ID"],hashContexts:hashContexts,hashTypes:hashTypes,data:data})));
  }

function program3(depth0,data) {
  
  var stack1, hashTypes, hashContexts;
  hashTypes = {};
  hashContexts = {};
  stack1 = helpers.unless.call(depth0, "pendingCreation", {hash:{},inverse:self.noop,fn:self.program(4, program4, data),contexts:[depth0],types:["ID"],hashContexts:hashContexts,hashTypes:hashTypes,data:data});
  if(stack1 || stack1 === 0) { data.buffer.push(stack1); }
  else { data.buffer.push(''); }
  }
function program4(depth0,data) {
  
  var hashContexts, hashTypes;
  hashContexts = {'graphBinding': depth0};
  hashTypes = {'graphBinding': "STRING"};
  data.buffer.push(escapeExpression(helpers.view.call(depth0, "Mist.graphButtonView", {hash:{
    'graphBinding': ("this")
  },contexts:[depth0],types:["ID"],hashContexts:hashContexts,hashTypes:hashTypes,data:data})));
  }

  data.buffer.push("<div class=\"graphControls\"><div class=\"graphZoomer\"><select id='zoomSelect' data-inline=\"true\" onChange=\"Mist.monitoringController.UI.zoomChange()\"><option value='0' selected='true'>Last 10 Minutes</option><option value='1' >Last 1 Hour</option><option value='2' >Last 1 Day</option><option value='3' >Last 1 Week</option><option value='4' >Last 1 Month</option></select></div><div class=\"graphMover\"><a id='graphsGoBack' class=\"ui-btn ui-corner-all ui-btn-inline\" ");
  hashContexts = {'target': depth0};
  hashTypes = {'target': "STRING"};
  data.buffer.push(escapeExpression(helpers.action.call(depth0, "goBack", {hash:{
    'target': ("Mist.monitoringController.history")
  },contexts:[depth0],types:["STRING"],hashContexts:hashContexts,hashTypes:hashTypes,data:data})));
  data.buffer.push(">&lt;&lt;</a><a id='graphsResetHistory' class=\"ui-btn ui-btn-b ui-corner-all ui-state-disabled ui-btn-inline\" ");
  hashContexts = {'target': depth0};
  hashTypes = {'target': "STRING"};
  data.buffer.push(escapeExpression(helpers.action.call(depth0, "disable", {hash:{
    'target': ("Mist.monitoringController.history")
  },contexts:[depth0],types:["STRING"],hashContexts:hashContexts,hashTypes:hashTypes,data:data})));
  data.buffer.push(">Reset</a><a id='graphsGoForward' class=\"ui-btn ui-corner-all ui-state-disabled ui-btn-inline\" ");
  hashContexts = {'target': depth0};
  hashTypes = {'target': "STRING"};
  data.buffer.push(escapeExpression(helpers.action.call(depth0, "goForward", {hash:{
    'target': ("Mist.monitoringController.history")
  },contexts:[depth0],types:["STRING"],hashContexts:hashContexts,hashTypes:hashTypes,data:data})));
  data.buffer.push(">&gt;&gt;</a></div></div><div id=\"GraphsArea\"><div class=\"valuePopUp\"></div><div id=\"graphs\">");
  hashTypes = {};
  hashContexts = {};
  stack1 = helpers.each.call(depth0, "view.graphs", {hash:{},inverse:self.noop,fn:self.program(1, program1, data),contexts:[depth0],types:["ID"],hashContexts:hashContexts,hashTypes:hashTypes,data:data});
  if(stack1 || stack1 === 0) { data.buffer.push(stack1); }
  data.buffer.push("</div><div id=\"graphBar\">");
  hashTypes = {};
  hashContexts = {};
  stack1 = helpers.each.call(depth0, "view.graphs", {hash:{},inverse:self.noop,fn:self.program(3, program3, data),contexts:[depth0],types:["ID"],hashContexts:hashContexts,hashTypes:hashTypes,data:data});
  if(stack1 || stack1 === 0) { data.buffer.push(stack1); }
  data.buffer.push("<div class=\"graphBtn\" id=\"add-metric-btn\"><a class=\"ui-btn ui-btn-icon-left ui-icon-plus ui-corner-all ui-btn-d\" ");
  hashContexts = {'target': depth0};
  hashTypes = {'target': "STRING"};
  data.buffer.push(escapeExpression(helpers.action.call(depth0, "addMetricClicked", {hash:{
    'target': ("view")
  },contexts:[depth0],types:["STRING"],hashContexts:hashContexts,hashTypes:hashTypes,data:data})));
  data.buffer.push("> Add Graph </a></div></div></div>\n");
  return buffer;
  
});
Ember.TEMPLATES["rule/js"] = Ember.Handlebars.template(function anonymous(Handlebars,depth0,helpers,partials,data) {
this.compilerInfo = [4,'>= 1.0.0'];
helpers = this.merge(helpers, Ember.Handlebars.helpers); data = data || {};
  var buffer = '', stack1, hashTypes, hashContexts, escapeExpression=this.escapeExpression, self=this;

function program1(depth0,data) {
  
  
  data.buffer.push("<div class=\"ajax-loader\"></div>");
  }

function program3(depth0,data) {
  
  var buffer = '', hashContexts, hashTypes;
  data.buffer.push("<div class=\"delete-rule-container\"><a class=\"delete-rule-button ui-btn ui-btn-icon-notext ui-icon-delete ui-corner-all\" ");
  hashContexts = {'target': depth0};
  hashTypes = {'target': "STRING"};
  data.buffer.push(escapeExpression(helpers.action.call(depth0, "deleteRuleClicked", {hash:{
    'target': ("view")
  },contexts:[depth0],types:["ID"],hashContexts:hashContexts,hashTypes:hashTypes,data:data})));
  data.buffer.push(">&nbsp;</a></div>");
  return buffer;
  }

  data.buffer.push("<div id=\"");
  hashTypes = {};
  hashContexts = {};
  data.buffer.push(escapeExpression(helpers.unbound.call(depth0, "id", {hash:{},contexts:[depth0],types:["ID"],hashContexts:hashContexts,hashTypes:hashTypes,data:data})));
  data.buffer.push("\" class=\"rule-box\"><div id=\"basic-condition\"><div class=\"rule-if rule-text\">if</div><a class=\"rule-button rule-metric ui-btn ui-btn-inline ui-shadow ui-corner-all\" ");
  hashContexts = {'target': depth0};
  hashTypes = {'target': "STRING"};
  data.buffer.push(escapeExpression(helpers.action.call(depth0, "openMetricPopup", {hash:{
    'target': ("view")
  },contexts:[depth0],types:["STRING"],hashContexts:hashContexts,hashTypes:hashTypes,data:data})));
  data.buffer.push(">");
  hashTypes = {};
  hashContexts = {};
  data.buffer.push(escapeExpression(helpers._triageMustache.call(depth0, "metric.name", {hash:{},contexts:[depth0],types:["ID"],hashContexts:hashContexts,hashTypes:hashTypes,data:data})));
  data.buffer.push("</a><a class=\"rule-button rule-operator ui-btn ui-btn-inline ui-shadow ui-corner-all\" ");
  hashContexts = {'target': depth0};
  hashTypes = {'target': "STRING"};
  data.buffer.push(escapeExpression(helpers.action.call(depth0, "openOperatorPopup", {hash:{
    'target': ("view")
  },contexts:[depth0],types:["STRING"],hashContexts:hashContexts,hashTypes:hashTypes,data:data})));
  data.buffer.push(">");
  hashTypes = {};
  hashContexts = {};
  data.buffer.push(escapeExpression(helpers._triageMustache.call(depth0, "operator.symbol", {hash:{},contexts:[depth0],types:["ID"],hashContexts:hashContexts,hashTypes:hashTypes,data:data})));
  data.buffer.push("</a>");
  hashContexts = {'class': depth0,'type': depth0,'valueBinding': depth0};
  hashTypes = {'class': "STRING",'type': "STRING",'valueBinding': "STRING"};
  data.buffer.push(escapeExpression(helpers.view.call(depth0, "Mist.TextField", {hash:{
    'class': ("rule-value"),
    'type': ("number"),
    'valueBinding': ("view.newRuleValue")
  },contexts:[depth0],types:["ID"],hashContexts:hashContexts,hashTypes:hashTypes,data:data})));
  data.buffer.push("<div class=\"rule-unit rule-text\">");
  hashTypes = {};
  hashContexts = {};
  data.buffer.push(escapeExpression(helpers._triageMustache.call(depth0, "metric.unit", {hash:{},contexts:[depth0],types:["ID"],hashContexts:hashContexts,hashTypes:hashTypes,data:data})));
  data.buffer.push("</div></div><!--a class=\"rule-button rule-more ui-btn ui-btn-inline ui-shadow ui-corner-all\" > ... </a><div class=\"advanced-condition\"> advanced </div--><div class=\"rule-then rule-text\">then</div><a class=\"rule-button rule-action ui-btn ui-btn-inline ui-shadow ui-corner-all\" ");
  hashContexts = {'target': depth0};
  hashTypes = {'target': "STRING"};
  data.buffer.push(escapeExpression(helpers.action.call(depth0, "openActionPopup", {hash:{
    'target': ("view")
  },contexts:[depth0],types:["STRING"],hashContexts:hashContexts,hashTypes:hashTypes,data:data})));
  data.buffer.push(">");
  hashTypes = {};
  hashContexts = {};
  data.buffer.push(escapeExpression(helpers._triageMustache.call(depth0, "actionToTake", {hash:{},contexts:[depth0],types:["ID"],hashContexts:hashContexts,hashTypes:hashTypes,data:data})));
  data.buffer.push("</a>");
  hashTypes = {};
  hashContexts = {};
  stack1 = helpers['if'].call(depth0, "pendingAction", {hash:{},inverse:self.program(3, program3, data),fn:self.program(1, program1, data),contexts:[depth0],types:["ID"],hashContexts:hashContexts,hashTypes:hashTypes,data:data});
  if(stack1 || stack1 === 0) { data.buffer.push(stack1); }
  data.buffer.push("</div>\n");
  return buffer;
  
});
Ember.TEMPLATES["rule_edit/js"] = Ember.Handlebars.template(function anonymous(Handlebars,depth0,helpers,partials,data) {
this.compilerInfo = [4,'>= 1.0.0'];
helpers = this.merge(helpers, Ember.Handlebars.helpers); data = data || {};
  var buffer = '', stack1, hashTypes, hashContexts, escapeExpression=this.escapeExpression, self=this;

function program1(depth0,data) {
  
  var buffer = '', hashContexts, hashTypes;
  data.buffer.push("<li data-icon=\"false\"><a class=\"ui-btn\" ");
  hashContexts = {'target': depth0};
  hashTypes = {'target': "STRING"};
  data.buffer.push(escapeExpression(helpers.action.call(depth0, "metricClicked", "", {hash:{
    'target': ("view")
  },contexts:[depth0,depth0],types:["STRING","ID"],hashContexts:hashContexts,hashTypes:hashTypes,data:data})));
  data.buffer.push(">");
  hashTypes = {};
  hashContexts = {};
  data.buffer.push(escapeExpression(helpers._triageMustache.call(depth0, "name", {hash:{},contexts:[depth0],types:["ID"],hashContexts:hashContexts,hashTypes:hashTypes,data:data})));
  data.buffer.push("</a></li>");
  return buffer;
  }

function program3(depth0,data) {
  
  var buffer = '', hashContexts, hashTypes;
  data.buffer.push("<li data-icon=\"false\"><a ");
  hashContexts = {'target': depth0};
  hashTypes = {'target': "STRING"};
  data.buffer.push(escapeExpression(helpers.action.call(depth0, "operatorClicked", "", {hash:{
    'target': ("view")
  },contexts:[depth0,depth0],types:["STRING","ID"],hashContexts:hashContexts,hashTypes:hashTypes,data:data})));
  data.buffer.push(">");
  hashTypes = {};
  hashContexts = {};
  data.buffer.push(escapeExpression(helpers._triageMustache.call(depth0, "symbol", {hash:{},contexts:[depth0],types:["ID"],hashContexts:hashContexts,hashTypes:hashTypes,data:data})));
  data.buffer.push("</a></li>");
  return buffer;
  }

function program5(depth0,data) {
  
  var buffer = '', hashContexts, hashTypes;
  data.buffer.push("<li data-icon=\"false\"><a ");
  hashContexts = {'target': depth0};
  hashTypes = {'target': "STRING"};
  data.buffer.push(escapeExpression(helpers.action.call(depth0, "actionClicked", "", {hash:{
    'target': ("view")
  },contexts:[depth0,depth0],types:["STRING","ID"],hashContexts:hashContexts,hashTypes:hashTypes,data:data})));
  data.buffer.push(">");
  hashTypes = {};
  hashContexts = {};
  data.buffer.push(escapeExpression(helpers._triageMustache.call(depth0, "", {hash:{},contexts:[depth0],types:["ID"],hashContexts:hashContexts,hashTypes:hashTypes,data:data})));
  data.buffer.push("</a></li>");
  return buffer;
  }

  data.buffer.push("<div id=\"rule-metric-screen\" class=\"ui-popup-screen ui-screen-hidden ui-overlay-b\"></div><div id=\"rule-metric-popup\" class=\"ui-popup-container ui-popup-hidden ui-body-inherit ui-overlay-shadow\"><div id=\"rule-metric\" class=\"ui-popup\" data-role=\"popup\" data-enhanced=\"true\" data-transition=\"flip\"><ul data-role=\"listview\">");
  hashTypes = {};
  hashContexts = {};
  stack1 = helpers.each.call(depth0, "view.metrics", {hash:{},inverse:self.noop,fn:self.program(1, program1, data),contexts:[depth0],types:["ID"],hashContexts:hashContexts,hashTypes:hashTypes,data:data});
  if(stack1 || stack1 === 0) { data.buffer.push(stack1); }
  data.buffer.push("<!--li data-icon=\"false\"><a class=\"ui-btn ui-btn-d\" ");
  hashContexts = {'target': depth0};
  hashTypes = {'target': "STRING"};
  data.buffer.push(escapeExpression(helpers.action.call(depth0, "customClicked", {hash:{
    'target': ("view")
  },contexts:[depth0],types:["STRING"],hashContexts:hashContexts,hashTypes:hashTypes,data:data})));
  data.buffer.push("> Custom </a></li--></ul></div></div><div id=\"rule-operator-screen\" class=\"ui-popup-screen ui-screen-hidden ui-overlay-b\"></div><div id=\"rule-operator-popup\" class=\"ui-popup-container ui-popup-hidden ui-body-inherit ui-overlay-shadow\"><div id=\"rule-operator\" class=\"ui-popup\" data-role=\"popup\" data-enhanced=\"true\" data-transition=\"flip\"><ul data-role=\"listview\">");
  hashTypes = {};
  hashContexts = {};
  stack1 = helpers.each.call(depth0, "Mist.rulesController.operatorList", {hash:{},inverse:self.noop,fn:self.program(3, program3, data),contexts:[depth0],types:["ID"],hashContexts:hashContexts,hashTypes:hashTypes,data:data});
  if(stack1 || stack1 === 0) { data.buffer.push(stack1); }
  data.buffer.push("</ul></div></div><div id=\"rule-action-screen\" class=\"ui-popup-screen ui-screen-hidden ui-overlay-b\"></div><div id=\"rule-action-popup\" class=\"ui-popup-container ui-popup-hidden ui-body-inherit ui-overlay-shadow\"><div id=\"rule-action\" class=\"ui-popup\" data-role=\"popup\" data-enhanced=\"true\" data-transition=\"flip\"><ul data-role=\"listview\">");
  hashTypes = {};
  hashContexts = {};
  stack1 = helpers.each.call(depth0, "Mist.rulesController.actionList", {hash:{},inverse:self.noop,fn:self.program(5, program5, data),contexts:[depth0],types:["ID"],hashContexts:hashContexts,hashTypes:hashTypes,data:data});
  if(stack1 || stack1 === 0) { data.buffer.push(stack1); }
  data.buffer.push("<li class=\"ui-state-disabled\" data-icon=\"false\"><a>launch</a></li></ul></div></div><div id=\"rule-command-screen\" class=\"ui-popup-screen ui-screen-hidden ui-overlay-b\"></div><div id=\"rule-command-popup\" class=\"ui-popup-container ui-popup-hidden ui-body-inherit ui-overlay-shadow ui-corner-all large-popup\"><div id=\"rule-command\" class=\"ui-popup ui-corner-all\" data-role=\"popup\" data-enhanced=\"true\" data-transition=\"flip\"><div data-role=\"header\"><h1>Command</h1></div><div data-role=\"content\">");
  hashContexts = {'valueBinding': depth0,'name': depth0};
  hashTypes = {'valueBinding': "STRING",'name': "STRING"};
  data.buffer.push(escapeExpression(helpers.view.call(depth0, "Ember.TextArea", {hash:{
    'valueBinding': ("Mist.ruleEditController.command"),
    'name': ("rule-command-content")
  },contexts:[depth0],types:["ID"],hashContexts:hashContexts,hashTypes:hashTypes,data:data})));
  data.buffer.push("<div data-role=\"controlgroup\" class=\"btn-full ok-cancel\" data-type=\"horizontal\"><a class=\"ui-btn ui-btn-a\" data-rel=\"back\">Back</a><a class=\"ui-btn ui-btn-d\" ");
  hashContexts = {'target': depth0};
  hashTypes = {'target': "STRING"};
  data.buffer.push(escapeExpression(helpers.action.call(depth0, "saveClicked", {hash:{
    'target': ("view")
  },contexts:[depth0],types:["STRING"],hashContexts:hashContexts,hashTypes:hashTypes,data:data})));
  data.buffer.push(">Save</a></div></div></div></div><div id=\"rule-advanced-screen\" class=\"ui-popup-screen ui-screen-hidden ui-overlay-b\"></div><div id=\"rule-advanced-popup\" class=\"ui-popup-container ui-popup-hidden ui-body-inherit ui-overlay-shadow ui-corner-all large-popup\"><div id=\"rule-advanced\" class=\"ui-popup ui-corner-all\" data-role=\"popup\" data-enhanced=\"true\" data-transition=\"flip\"><div class=\"ui-header ui-bar-b\"><h1 class=\"ui-title\">Advanced Options</h1></div><div data-role=\"content\"><div data-role=\"controlgroup\" class=\"btn-full ok-cancel\" data-type=\"horizontal\"><a class=\"ui-btn ui-btn-a\" data-rel=\"back\">Back</a><a class=\"ui-btn ui-btn-d\" ");
  hashContexts = {'target': depth0};
  hashTypes = {'target': "STRING"};
  data.buffer.push(escapeExpression(helpers.action.call(depth0, "doneClicked", {hash:{
    'target': ("view")
  },contexts:[depth0],types:["STRING"],hashContexts:hashContexts,hashTypes:hashTypes,data:data})));
  data.buffer.push(">Done</a></div></div></div></div>\n");
  return buffer;
  
});
Ember.TEMPLATES["user_menu/js"] = Ember.Handlebars.template(function anonymous(Handlebars,depth0,helpers,partials,data) {
this.compilerInfo = [4,'>= 1.0.0'];
helpers = this.merge(helpers, Ember.Handlebars.helpers); data = data || {};
  var buffer = '', stack1, hashContexts, hashTypes, helperMissing=helpers.helperMissing, escapeExpression=this.escapeExpression, self=this;

function program1(depth0,data) {
  
  var buffer = '', stack1, hashContexts, hashTypes, options;
  data.buffer.push("<img class=\"gravatar-image\" ");
  hashContexts = {'src': depth0};
  hashTypes = {'src': "STRING"};
  options = {hash:{
    'src': ("view.gravatarURL")
  },contexts:[],types:[],hashContexts:hashContexts,hashTypes:hashTypes,data:data};
  data.buffer.push(escapeExpression(((stack1 = helpers['bind-attr'] || (depth0 && depth0['bind-attr'])),stack1 ? stack1.call(depth0, options) : helperMissing.call(depth0, "bind-attr", options))));
  data.buffer.push("/>");
  return buffer;
  }

function program3(depth0,data) {
  
  
  data.buffer.push("<div class=\"gravatar-image user\"></div>");
  }

function program5(depth0,data) {
  
  var buffer = '', stack1, stack2, hashContexts, hashTypes, options;
  data.buffer.push("<a data-role=\"button\" data-mini=\"true\" ");
  hashContexts = {'href': depth0};
  hashTypes = {'href': "STRING"};
  options = {hash:{
    'href': ("view.accountUrl")
  },contexts:[],types:[],hashContexts:hashContexts,hashTypes:hashTypes,data:data};
  data.buffer.push(escapeExpression(((stack1 = helpers['bind-attr'] || (depth0 && depth0['bind-attr'])),stack1 ? stack1.call(depth0, options) : helperMissing.call(depth0, "bind-attr", options))));
  hashContexts = {'target': depth0};
  hashTypes = {'target': "STRING"};
  options = {hash:{
    'target': ("view.isNotCore")
  },contexts:[],types:[],hashContexts:hashContexts,hashTypes:hashTypes,data:data};
  data.buffer.push(escapeExpression(((stack1 = helpers['bind-attr'] || (depth0 && depth0['bind-attr'])),stack1 ? stack1.call(depth0, options) : helperMissing.call(depth0, "bind-attr", options))));
  data.buffer.push(">Account</a>");
  hashTypes = {};
  hashContexts = {};
  stack2 = helpers['if'].call(depth0, "Mist.isCore", {hash:{},inverse:self.noop,fn:self.program(6, program6, data),contexts:[depth0],types:["ID"],hashContexts:hashContexts,hashTypes:hashTypes,data:data});
  if(stack2 || stack2 === 0) { data.buffer.push(stack2); }
  return buffer;
  }
function program6(depth0,data) {
  
  var buffer = '', hashContexts, hashTypes;
  data.buffer.push("<button data-mini=\"true\" ");
  hashContexts = {'target': depth0};
  hashTypes = {'target': "STRING"};
  data.buffer.push(escapeExpression(helpers.action.call(depth0, "logoutClicked", {hash:{
    'target': ("view")
  },contexts:[depth0],types:["STRING"],hashContexts:hashContexts,hashTypes:hashTypes,data:data})));
  data.buffer.push(">Logout</a>");
  return buffer;
  }

function program8(depth0,data) {
  
  var stack1, hashTypes, hashContexts;
  hashTypes = {};
  hashContexts = {};
  stack1 = helpers.unless.call(depth0, "Mist.isCore", {hash:{},inverse:self.noop,fn:self.program(9, program9, data),contexts:[depth0],types:["ID"],hashContexts:hashContexts,hashTypes:hashTypes,data:data});
  if(stack1 || stack1 === 0) { data.buffer.push(stack1); }
  else { data.buffer.push(''); }
  }
function program9(depth0,data) {
  
  var buffer = '', hashContexts, hashTypes;
  data.buffer.push("<button data-mini=\"true\" ");
  hashContexts = {'target': depth0};
  hashTypes = {'target': "STRING"};
  data.buffer.push(escapeExpression(helpers.action.call(depth0, "loginClicked", {hash:{
    'target': ("view")
  },contexts:[depth0],types:["STRING"],hashContexts:hashContexts,hashTypes:hashTypes,data:data})));
  data.buffer.push(">Login</a>");
  return buffer;
  }

  data.buffer.push("<a id=\"me-btn\" class=\"ui-btn-right\" data-role=\"button\" ");
  hashContexts = {'target': depth0};
  hashTypes = {'target': "STRING"};
  data.buffer.push(escapeExpression(helpers.action.call(depth0, "meClicked", {hash:{
    'target': ("view")
  },contexts:[depth0],types:["STRING"],hashContexts:hashContexts,hashTypes:hashTypes,data:data})));
  data.buffer.push(">");
  hashTypes = {};
  hashContexts = {};
  stack1 = helpers['if'].call(depth0, "view.gravatarURL", {hash:{},inverse:self.program(3, program3, data),fn:self.program(1, program1, data),contexts:[depth0],types:["ID"],hashContexts:hashContexts,hashTypes:hashTypes,data:data});
  if(stack1 || stack1 === 0) { data.buffer.push(stack1); }
  data.buffer.push(" &nbsp;</a><div id=\"user-menu-popup\" data-role=\"popup\" data-position-to=\"#me-btn\" data-theme=\"b\" data-overlay-theme=\"b\" data-transition=\"flip\"><div data-role=\"content\"><div>");
  hashTypes = {};
  hashContexts = {};
  data.buffer.push(escapeExpression(helpers._triageMustache.call(depth0, "EMAIL", {hash:{},contexts:[depth0],types:["ID"],hashContexts:hashContexts,hashTypes:hashTypes,data:data})));
  data.buffer.push("</div><a href=\"https://mistio.zendesk.com/access/login\" target=\"_blank\" data-role=\"button\" data-mini=\"true\">Support</a>");
  hashTypes = {};
  hashContexts = {};
  stack1 = helpers['if'].call(depth0, "Mist.authenticated", {hash:{},inverse:self.program(8, program8, data),fn:self.program(5, program5, data),contexts:[depth0],types:["ID"],hashContexts:hashContexts,hashTypes:hashTypes,data:data});
  if(stack1 || stack1 === 0) { data.buffer.push(stack1); }
  data.buffer.push("</div></div>");
  hashTypes = {};
  hashContexts = {};
  data.buffer.push(escapeExpression(helpers.view.call(depth0, "Mist.loginView", {hash:{},contexts:[depth0],types:["ID"],hashContexts:hashContexts,hashTypes:hashTypes,data:data})));
  hashTypes = {};
  hashContexts = {};
  data.buffer.push(escapeExpression(helpers.view.call(depth0, "Mist.messageboxView", {hash:{},contexts:[depth0],types:["ID"],hashContexts:hashContexts,hashTypes:hashTypes,data:data})));
  data.buffer.push("\n");
  return buffer;
  
});
    callback();
  }
});<|MERGE_RESOLUTION|>--- conflicted
+++ resolved
@@ -318,96 +318,57 @@
 function program1(depth0,data) {
   
   
-<<<<<<< HEAD
   data.buffer.push("<div class=\"ajax-loader\"></div>");
   }
 
-  data.buffer.push("<div id=\"edit-backend-popup\" class=\"mid-popup\" data-role=\"popup\" data-theme=\"a\" data-overlay-theme=\"b\" data-transition=\"pop\"><div data-role=\"header\" data-theme=\"b\"><h1>Edit backend</h1></div><div data-role=\"content\" data-theme=\"a\">");
-=======
-  data.buffer.push("\n                <div class=\"ajax-loader\"></div>\n            ");
-  }
-
-  data.buffer.push("<!-- Popup Overlay -->\n\n<div id=\"backend-edit-screen\"\n    class=\"ui-popup-screen\n        ui-overlay-b\n        ui-screen-hidden\">\n</div>\n\n<!-- Popup Wrapper -->\n<div id=\"backend-edit-popup\"\n     class=\"pop\n        ui-popup-container\n        ui-popup-hidden\n        ui-popup-truncate\">\n\n    <!-- Popup -->\n\n    <div id=\"backend-edit\"\n         class=\"mid-popup\n            ui-popup\n            ui-body-a\n            ui-overlay-shadow\n            ui-corner-all\"\n         data-role=\"popup\"\n         data-enhanced=\"true\"\n         data-transition=\"flip\">\n\n         <!-- Header -->\n\n        <div class=\"ui-header ui-bar-b\">\n\n            <h1 class=\"ui-title\">Edit backend</h1>\n\n        </div>\n\n        <!-- Body -->\n\n        <div role=\"main\" class=\"ui-content\" data-theme=\"a\">\n\n            <!-- New backend title text field -->\n\n            ");
->>>>>>> 13a73127
+  data.buffer.push("<div id=\"backend-edit-screen\" class=\"ui-popup-screen ui-overlay-b ui-screen-hidden\"></div><div id=\"backend-edit-popup\" class=\"pop ui-popup-container ui-popup-hidden ui-popup-truncate\"><div id=\"backend-edit\" class=\"mid-popup ui-popup ui-body-a ui-overlay-shadow ui-corner-all\" data-role=\"popup\" data-enhanced=\"true\" data-transition=\"flip\"><div class=\"ui-header ui-bar-b\"><h1 class=\"ui-title\">Edit backend</h1></div><div role=\"main\" class=\"ui-content\" data-theme=\"a\">");
   hashContexts = {'valueBinding': depth0};
   hashTypes = {'valueBinding': "STRING"};
   data.buffer.push(escapeExpression(helpers.view.call(depth0, "Mist.TextField", {hash:{
     'valueBinding': ("Mist.backendEditController.newTitle")
   },contexts:[depth0],types:["ID"],hashContexts:hashContexts,hashTypes:hashTypes,data:data})));
-<<<<<<< HEAD
   data.buffer.push("<div data-role=\"fieldcontain\"><select id=\"backend-toggle\" data-role=\"slider\" ");
-=======
-  data.buffer.push("\n\n            <!-- Backend state toggle switch -->\n\n            <div data-role=\"fieldcontain\">\n                <select id=\"backend-toggle\" data-role=\"slider\"\n                    ");
->>>>>>> 13a73127
   hashContexts = {'target': depth0,'on': depth0};
   hashTypes = {'target': "STRING",'on': "STRING"};
   data.buffer.push(escapeExpression(helpers.action.call(depth0, "stateToggleSwitched", {hash:{
     'target': ("view"),
     'on': ("change")
   },contexts:[depth0],types:["STRING"],hashContexts:hashContexts,hashTypes:hashTypes,data:data})));
-<<<<<<< HEAD
   data.buffer.push("><option value=\"0\">Disabled</option><option value=\"1\">Enabled</option></select><span class=\"state\">");
   hashTypes = {};
   hashContexts = {};
   data.buffer.push(escapeExpression(helpers._triageMustache.call(depth0, "Mist.backendEditController.backend.state", {hash:{},contexts:[depth0],types:["ID"],hashContexts:hashContexts,hashTypes:hashTypes,data:data})));
-  data.buffer.push("</span></div><input type=\"button\" value=\"Delete\" ");
-=======
-  data.buffer.push(">\n                        <option value=\"0\">Disabled</option>\n                        <option value=\"1\">Enabled</option>\n                </select>\n                <span class=\"state\">");
-  hashTypes = {};
-  hashContexts = {};
-  data.buffer.push(escapeExpression(helpers._triageMustache.call(depth0, "Mist.backendEditController.backend.state", {hash:{},contexts:[depth0],types:["ID"],hashContexts:hashContexts,hashTypes:hashTypes,data:data})));
-  data.buffer.push("</span>\n            </div>\n\n            <!-- Delete button -->\n\n            <a class=\"ui-btn ui-shadow ui-corner-all\"\n                ");
->>>>>>> 13a73127
+  data.buffer.push("</span></div><a class=\"ui-btn ui-shadow ui-corner-all\" ");
   hashContexts = {'target': depth0,'on': depth0};
   hashTypes = {'target': "STRING",'on': "STRING"};
   data.buffer.push(escapeExpression(helpers.action.call(depth0, "deleteClicked", {hash:{
     'target': ("view"),
     'on': ("click")
   },contexts:[depth0],types:["STRING"],hashContexts:hashContexts,hashTypes:hashTypes,data:data})));
-<<<<<<< HEAD
-  data.buffer.push(" /><div id=\"backend-delete-confirm\"><label>Confirm backend removal?</label><label id=\"monitoring-message\">There are monitored machines.<br />Monitoring for these will be disabled</label><div class=\"ok-cancel\" data-role=\"controlgroup\" data-type=\"horizontal\"><a data-role=\"button\" id=\"button-confirm-disable\" ");
-=======
-  data.buffer.push(">\n                Delete\n            </a>\n\n            <!-- Delete confirmation -->\n\n            <div id=\"backend-delete-confirm\">\n                <label>Confirm backend removal?</label>\n                <label id=\"monitoring-message\">There are monitored machines.\n                    <br />Monitoring for these will be disabled\n                </label>\n                <div class=\"ok-cancel\" data-role=\"controlgroup\" data-type=\"horizontal\">\n                    <a class=\"ui-btn ui-shadow ui-corner-all\" id=\"button-confirm-disable\"\n                        ");
->>>>>>> 13a73127
+  data.buffer.push("> Delete </a><div id=\"backend-delete-confirm\"><label>Confirm backend removal?</label><label id=\"monitoring-message\">There are monitored machines. <br />Monitoring for these will be disabled </label><div class=\"ok-cancel\" data-role=\"controlgroup\" data-type=\"horizontal\"><a class=\"ui-btn ui-shadow ui-corner-all\" id=\"button-confirm-disable\" ");
   hashContexts = {'target': depth0};
   hashTypes = {'target': "STRING"};
   data.buffer.push(escapeExpression(helpers.action.call(depth0, "yesClicked", {hash:{
     'target': ("view")
   },contexts:[depth0],types:["STRING"],hashContexts:hashContexts,hashTypes:hashTypes,data:data})));
-<<<<<<< HEAD
-  data.buffer.push(">Yes</a><a data-role=\"button\" data-theme=\"d\" ");
-=======
-  data.buffer.push(">Yes</a>\n                    <a class=\"ui-btn ui-btn-d ui-shadow ui-corner-all\"\n                        ");
->>>>>>> 13a73127
+  data.buffer.push(">Yes</a><a class=\"ui-btn ui-btn-d ui-shadow ui-corner-all\" ");
   hashContexts = {'target': depth0};
   hashTypes = {'target': "STRING"};
   data.buffer.push(escapeExpression(helpers.action.call(depth0, "noClicked", {hash:{
     'target': ("view")
   },contexts:[depth0],types:["STRING"],hashContexts:hashContexts,hashTypes:hashTypes,data:data})));
-<<<<<<< HEAD
   data.buffer.push(">No</a></div></div>");
-=======
-  data.buffer.push(">No</a>\n                </div>\n            </div>\n\n            ");
->>>>>>> 13a73127
   hashTypes = {};
   hashContexts = {};
   stack1 = helpers['if'].call(depth0, "Mist.backendsController.deletingBackend", {hash:{},inverse:self.noop,fn:self.program(1, program1, data),contexts:[depth0],types:["ID"],hashContexts:hashContexts,hashTypes:hashTypes,data:data});
   if(stack1 || stack1 === 0) { data.buffer.push(stack1); }
-<<<<<<< HEAD
-  data.buffer.push("<a href=\"#\" data-role=\"button\" class=\"button-back\" ");
-=======
-  data.buffer.push("\n\n            <!-- Back button -->\n\n            <a class=\"ui-btn ui-shadow ui-corner-all button-back\"\n                ");
->>>>>>> 13a73127
+  data.buffer.push("<a class=\"ui-btn ui-shadow ui-corner-all button-back\" ");
   hashContexts = {'target': depth0};
   hashTypes = {'target': "STRING"};
   data.buffer.push(escapeExpression(helpers.action.call(depth0, "backClicked", {hash:{
     'target': ("view")
   },contexts:[depth0],types:["STRING"],hashContexts:hashContexts,hashTypes:hashTypes,data:data})));
-<<<<<<< HEAD
-  data.buffer.push(">Back</a></div></div>\n");
-=======
-  data.buffer.push(">Back</a>\n        </div>\n    </div>\n</div>\n");
->>>>>>> 13a73127
+  data.buffer.push(">Back</a></div></div></div>\n");
   return buffer;
   
 });
@@ -635,11 +596,7 @@
   },contexts:[depth0],types:["ID"],hashContexts:hashContexts,hashTypes:hashTypes,data:data})));
   }
 
-<<<<<<< HEAD
-  data.buffer.push("<div id=\"home-page\" class=\"ui-page-active ui-page ui-page-theme-a\"><div class=\"ui-header ui-bar-b\"><h1 class=\"ui-title\">mist.io</h1>");
-=======
-  data.buffer.push("<div id=\"home-page\" data-role=\"page\" class=\"ui-page-active ui-page ui-page-theme-a\">\n\n    <!-- Page header -->\n\n    <div class=\"ui-header ui-bar-b\">\n\n        <h1 class=\"ui-title\">mist.io</h1>\n\n        ");
->>>>>>> 13a73127
+  data.buffer.push("<div id=\"home-page\" data-role=\"page\" class=\"ui-page-active ui-page ui-page-theme-a\"><div class=\"ui-header ui-bar-b\"><h1 class=\"ui-title\">mist.io</h1>");
   hashTypes = {};
   hashContexts = {};
   data.buffer.push(escapeExpression(helpers.view.call(depth0, "Mist.userMenuView", {hash:{},contexts:[depth0],types:["ID"],hashContexts:hashContexts,hashTypes:hashTypes,data:data})));
@@ -773,7 +730,7 @@
     'class': ("view.starClass")
   },contexts:[],types:[],hashContexts:hashContexts,hashTypes:hashTypes,data:data};
   data.buffer.push(escapeExpression(((stack1 = helpers['bind-attr'] || (depth0 && depth0['bind-attr'])),stack1 ? stack1.call(depth0, options) : helperMissing.call(depth0, "bind-attr", options))));
-  data.buffer.push("\n	");
+  data.buffer.push("	");
   hashContexts = {'target': depth0};
   hashTypes = {'target': "STRING"};
   data.buffer.push(escapeExpression(helpers.action.call(depth0, "toggleImageStar", {hash:{
@@ -790,29 +747,16 @@
   hashTypes = {'target': "STRING"};
   data.buffer.push(escapeExpression(helpers.action.call(depth0, "launchImage", {hash:{
     'target': ("view")
-<<<<<<< HEAD
-  },contexts:[depth0],types:["ID"],hashContexts:hashContexts,hashTypes:hashTypes,data:data})));
+  },contexts:[depth0],types:["STRING"],hashContexts:hashContexts,hashTypes:hashTypes,data:data})));
   data.buffer.push("><h3>");
   hashTypes = {};
   hashContexts = {};
-  data.buffer.push(escapeExpression(helpers._triageMustache.call(depth0, "view.image.name", {hash:{},contexts:[depth0],types:["ID"],hashContexts:hashContexts,hashTypes:hashTypes,data:data})));
+  data.buffer.push(escapeExpression(helpers.unbound.call(depth0, "view.image.name", {hash:{},contexts:[depth0],types:["ID"],hashContexts:hashContexts,hashTypes:hashTypes,data:data})));
   data.buffer.push("</h3><p class=\"tag\">");
   hashTypes = {};
   hashContexts = {};
-  data.buffer.push(escapeExpression(helpers._triageMustache.call(depth0, "view.image.id", {hash:{},contexts:[depth0],types:["ID"],hashContexts:hashContexts,hashTypes:hashTypes,data:data})));
+  data.buffer.push(escapeExpression(helpers.unbound.call(depth0, "view.image.id", {hash:{},contexts:[depth0],types:["ID"],hashContexts:hashContexts,hashTypes:hashTypes,data:data})));
   data.buffer.push("</p><p class=\"tag\">");
-=======
-  },contexts:[depth0],types:["STRING"],hashContexts:hashContexts,hashTypes:hashTypes,data:data})));
-  data.buffer.push(">\n    <h3>");
-  hashTypes = {};
-  hashContexts = {};
-  data.buffer.push(escapeExpression(helpers.unbound.call(depth0, "view.image.name", {hash:{},contexts:[depth0],types:["ID"],hashContexts:hashContexts,hashTypes:hashTypes,data:data})));
-  data.buffer.push("</h3>\n    <p class=\"tag\">");
-  hashTypes = {};
-  hashContexts = {};
-  data.buffer.push(escapeExpression(helpers.unbound.call(depth0, "view.image.id", {hash:{},contexts:[depth0],types:["ID"],hashContexts:hashContexts,hashTypes:hashTypes,data:data})));
-  data.buffer.push("</p>\n    <p class=\"tag\">");
->>>>>>> 13a73127
   hashTypes = {};
   hashContexts = {};
   data.buffer.push(escapeExpression(helpers._triageMustache.call(depth0, "view.image.backend.title", {hash:{},contexts:[depth0],types:["ID"],hashContexts:hashContexts,hashTypes:hashTypes,data:data})));
@@ -929,134 +873,81 @@
 function program1(depth0,data) {
   
   
-<<<<<<< HEAD
-  data.buffer.push("<div class=\"ajax-loader add-key-loader\"></div>");
-=======
-  data.buffer.push("\n                    <div class=\"ajax-loader key-add-loader\"></div>\n                ");
->>>>>>> 13a73127
+  data.buffer.push("<div class=\"ajax-loader key-add-loader\"></div>");
   }
 
 function program3(depth0,data) {
   
-  var buffer = '', stack1, hashTypes, hashContexts;
-  data.buffer.push(" ");
+  var stack1, hashTypes, hashContexts;
   hashTypes = {};
   hashContexts = {};
   stack1 = helpers['if'].call(depth0, "Mist.keyAddController.uploadingKey", {hash:{},inverse:self.noop,fn:self.program(1, program1, data),contexts:[depth0],types:["ID"],hashContexts:hashContexts,hashTypes:hashTypes,data:data});
   if(stack1 || stack1 === 0) { data.buffer.push(stack1); }
-  data.buffer.push(" ");
-  return buffer;
+  else { data.buffer.push(''); }
   }
 
 function program5(depth0,data) {
   
-<<<<<<< HEAD
+  
   data.buffer.push("<div class=\"ajax-loader\"></div>");
   }
 
-  data.buffer.push("<div id=\"add-key-popup\" class=\"large-popup\" data-role=\"popup\" data-overlay-theme=\"b\" data-transition=\"flip\"><div data-role=\"header\" data-theme=\"b\"><h1>Add key</h1></div><div data-role=\"content\" data-theme=\"a\"><label for=\"add-key-id\">Name:</label>");
-=======
-  
-  data.buffer.push("\n                <div class=\"ajax-loader\"></div>\n            ");
-  }
-
-  data.buffer.push("<!-- Popup Overlay -->\n\n<div id=\"key-add-screen\"\n    class=\"ui-popup-screen ui-overlay-b ui-screen-hidden\">\n</div>\n\n<!-- Popup Wrapper -->\n\n<div id=\"key-add-popup\"\n    class=\"flip\n        ui-popup-container\n        ui-popup-hidden\n        ui-popup-truncate\">\n\n    <!-- Popup -->\n\n    <div id=\"key-add\"\n        class=\"large-popup\n            ui-popup\n            ui-body-inherit\n            ui-overlay-shadow\n            ui-corner-all\"\n        data-role=\"popup\"\n        data-enhanced=\"true\"\n        data-transition=\"flip\">\n\n\n        <!-- Header -->\n\n        <div class=\"ui-header ui-bar-b\" role=\"banner\">\n\n            <h1 class=\"ui-title\">Add key</h1>\n\n        </div>\n\n        <!-- Body -->\n\n        <div class=\"ui-content ui-body-a\" role=\"main\">\n\n            <!-- Key Name Field -->\n\n            <label for=\"key-add-id\">Name:</label>\n\n            ");
->>>>>>> 13a73127
+  data.buffer.push("<div id=\"key-add-screen\" class=\"ui-popup-screen ui-overlay-b ui-screen-hidden\"></div><div id=\"key-add-popup\" class=\"flip ui-popup-container ui-popup-hidden ui-popup-truncate\"><div id=\"key-add\" class=\"large-popup ui-popup ui-body-inherit ui-overlay-shadow ui-corner-all\" data-role=\"popup\" data-enhanced=\"true\" data-transition=\"flip\"><div class=\"ui-header ui-bar-b\" role=\"banner\"><h1 class=\"ui-title\">Add key</h1></div><div class=\"ui-content ui-body-a\" role=\"main\"><label for=\"key-add-id\">Name:</label>");
   hashContexts = {'id': depth0,'valueBinding': depth0};
   hashTypes = {'id': "STRING",'valueBinding': "STRING"};
   data.buffer.push(escapeExpression(helpers.view.call(depth0, "Mist.TextField", {hash:{
     'id': ("key-add-id"),
     'valueBinding': ("Mist.keyAddController.keyId")
   },contexts:[depth0],types:["ID"],hashContexts:hashContexts,hashTypes:hashTypes,data:data})));
-<<<<<<< HEAD
-  data.buffer.push("<label for=\"textarea-private-key\">Private Key: ");
-  hashTypes = {};
-  hashContexts = {};
-  stack1 = helpers['if'].call(depth0, "Mist.keysController.generatingKey", {hash:{},inverse:self.noop,fn:self.program(1, program1, data),contexts:[depth0],types:["ID"],hashContexts:hashContexts,hashTypes:hashTypes,data:data});
-  if(stack1 || stack1 === 0) { data.buffer.push(stack1); }
-=======
-  data.buffer.push("\n\n            <!-- Key Private Field -->\n\n            <label for=\"key-add-private\">Private Key:\n                ");
->>>>>>> 13a73127
+  data.buffer.push("<label for=\"key-add-private\">Private Key: ");
   hashTypes = {};
   hashContexts = {};
   stack1 = helpers['if'].call(depth0, "Mist.keyAddController.generatingKey", {hash:{},inverse:self.program(3, program3, data),fn:self.program(1, program1, data),contexts:[depth0],types:["ID"],hashContexts:hashContexts,hashTypes:hashTypes,data:data});
   if(stack1 || stack1 === 0) { data.buffer.push(stack1); }
-<<<<<<< HEAD
   data.buffer.push("</label>");
-=======
-  data.buffer.push("\n            </label>\n\n            ");
->>>>>>> 13a73127
   hashContexts = {'id': depth0,'valueBinding': depth0};
   hashTypes = {'id': "STRING",'valueBinding': "STRING"};
   data.buffer.push(escapeExpression(helpers.view.call(depth0, "Ember.TextArea", {hash:{
     'id': ("key-add-private"),
     'valueBinding': ("Mist.keyAddController.keyPrivate")
   },contexts:[depth0],types:["ID"],hashContexts:hashContexts,hashTypes:hashTypes,data:data})));
-<<<<<<< HEAD
-  data.buffer.push("<div class=\"generate-upload\" data-role=\"controlgroup\" data-type=\"horizontal\" data-theme=\"a\"><button data-icon=\"gear\" ");
-=======
-  data.buffer.push("\n\n            <!-- Generate and Upload buttons -->\n\n            <div class=\"generate-upload\n                    ui-controlgroup\n                    ui-controlgroup-horizontal\n                    ui-group-theme-a\n                    ui-corner-all\"\n                data-role=\"controlgroup\"\n                data-type=\"horizontal\">\n\n                <a class=\"ui-btn ui-btn-icon-left ui-icon-gear\"\n                    ");
->>>>>>> 13a73127
+  data.buffer.push("<div class=\"generate-upload ui-controlgroup ui-controlgroup-horizontal ui-group-theme-a ui-corner-all\" data-role=\"controlgroup\" data-type=\"horizontal\"><a class=\"ui-btn ui-btn-icon-left ui-icon-gear\" ");
   hashContexts = {'target': depth0};
   hashTypes = {'target': "STRING"};
   data.buffer.push(escapeExpression(helpers.action.call(depth0, "generateClicked", {hash:{
     'target': ("view")
   },contexts:[depth0],types:["STRING"],hashContexts:hashContexts,hashTypes:hashTypes,data:data})));
-<<<<<<< HEAD
-  data.buffer.push(">Generate</button><button data-icon=\"arrow-u\" data-iconpos=\"right\" ");
-=======
-  data.buffer.push(">\n                        Generate\n                </a>\n\n                <a class=\"ui-btn ui-btn-icon-right ui-icon-arrow-u\"\n                    ");
->>>>>>> 13a73127
+  data.buffer.push("> Generate </a><a class=\"ui-btn ui-btn-icon-right ui-icon-arrow-u\" ");
   hashContexts = {'target': depth0};
   hashTypes = {'target': "STRING"};
   data.buffer.push(escapeExpression(helpers.action.call(depth0, "uploadClicked", {hash:{
     'target': ("view")
   },contexts:[depth0],types:["STRING"],hashContexts:hashContexts,hashTypes:hashTypes,data:data})));
-<<<<<<< HEAD
-  data.buffer.push(">Upload</button></div><input id=\"add-key-upload\" type=\"file\" name=\"file\" ");
-=======
-  data.buffer.push(">\n                        Upload\n                </a>\n            </div>\n\n            <!-- Hidden Input field for uploading ssh keys -->\n\n            <input id=\"key-add-upload\" type=\"file\" name=\"file\"\n                ");
->>>>>>> 13a73127
+  data.buffer.push("> Upload </a></div><input id=\"key-add-upload\" type=\"file\" name=\"file\" ");
   hashContexts = {'on': depth0,'target': depth0};
   hashTypes = {'on': "STRING",'target': "STRING"};
   data.buffer.push(escapeExpression(helpers.action.call(depth0, "uploadInputChanged", {hash:{
     'on': ("change"),
     'target': ("view")
   },contexts:[depth0],types:["STRING"],hashContexts:hashContexts,hashTypes:hashTypes,data:data})));
-<<<<<<< HEAD
   data.buffer.push("/>");
-=======
-  data.buffer.push("/>\n\n            ");
->>>>>>> 13a73127
   hashTypes = {};
   hashContexts = {};
   stack1 = helpers['if'].call(depth0, "Mist.keyAddController.addingKey", {hash:{},inverse:self.noop,fn:self.program(5, program5, data),contexts:[depth0],types:["ID"],hashContexts:hashContexts,hashTypes:hashTypes,data:data});
   if(stack1 || stack1 === 0) { data.buffer.push(stack1); }
-<<<<<<< HEAD
-  data.buffer.push("<div class=\"ok-cancel\" data-role=\"controlgroup\" data-type=\"horizontal\"><a data-role=\"button\" data-theme=\"a\" ");
-=======
-  data.buffer.push("\n\n            <!-- Back and Add buttons -->\n\n            <div class=\"ok-cancel\n                    ui-controlgroup\n                    ui-controlgroup-horizontal\n                    ui-group-theme-a\n                    ui-corner-all\"\n                data-role=\"controlgroup\"\n                data-type=\"horizontal\">\n\n                <a class=\"ui-btn\"\n                    ");
->>>>>>> 13a73127
+  data.buffer.push("<div class=\"ok-cancel ui-controlgroup ui-controlgroup-horizontal ui-group-theme-a ui-corner-all\" data-role=\"controlgroup\" data-type=\"horizontal\"><a class=\"ui-btn\" ");
   hashContexts = {'target': depth0};
   hashTypes = {'target': "STRING"};
   data.buffer.push(escapeExpression(helpers.action.call(depth0, "backClicked", {hash:{
     'target': ("view")
   },contexts:[depth0],types:["STRING"],hashContexts:hashContexts,hashTypes:hashTypes,data:data})));
-<<<<<<< HEAD
-  data.buffer.push(">Back</a><button id=\"add-key-ok\" data-theme=\"d\" ");
-=======
-  data.buffer.push(">\n                        Back\n                </a>\n                <a id=\"key-add-ok\" class=\"ui-btn ui-btn-d ui-state-disabled\"\n                    ");
->>>>>>> 13a73127
+  data.buffer.push("> Back </a><a id=\"key-add-ok\" class=\"ui-btn ui-btn-d ui-state-disabled\" ");
   hashContexts = {'target': depth0};
   hashTypes = {'target': "STRING"};
   data.buffer.push(escapeExpression(helpers.action.call(depth0, "addClicked", {hash:{
     'target': ("view")
   },contexts:[depth0],types:["STRING"],hashContexts:hashContexts,hashTypes:hashTypes,data:data})));
-<<<<<<< HEAD
-  data.buffer.push(">Add</button></div></div></div>\n");
-=======
-  data.buffer.push(">\n                        Add\n                </a>\n            </div>\n\n        </div>\n    </div>\n</div>\n");
->>>>>>> 13a73127
+  data.buffer.push("> Add </a></div></div></div></div>\n");
   return buffer;
   
 });
