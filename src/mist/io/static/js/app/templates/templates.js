--- conflicted
+++ resolved
@@ -97,8 +97,6 @@
       });
       return;
     }
-<<<<<<< HEAD
-=======
 Ember.TEMPLATES["backend_add/html"] = Ember.Handlebars.template(function anonymous(Handlebars,depth0,helpers,partials,data) {
 this.compilerInfo = [4,'>= 1.0.0'];
 helpers = this.merge(helpers, Ember.Handlebars.helpers); data = data || {};
@@ -466,6 +464,164 @@
   return buffer;
   
 });
+Ember.TEMPLATES["dialog/html"] = Ember.Handlebars.template(function anonymous(Handlebars,depth0,helpers,partials,data) {
+this.compilerInfo = [4,'>= 1.0.0'];
+helpers = this.merge(helpers, Ember.Handlebars.helpers); data = data || {};
+  var buffer = '', stack1, hashTypes, hashContexts, escapeExpression=this.escapeExpression, helperMissing=helpers.helperMissing, self=this;
+
+function program1(depth0,data) {
+  
+  var buffer = '', stack1, hashTypes, hashContexts;
+  data.buffer.push("\n\n                ");
+  hashTypes = {};
+  hashContexts = {};
+  stack1 = helpers['if'].call(depth0, "paragraph", {hash:{},inverse:self.noop,fn:self.program(2, program2, data),contexts:[depth0],types:["ID"],hashContexts:hashContexts,hashTypes:hashTypes,data:data});
+  if(stack1 || stack1 === 0) { data.buffer.push(stack1); }
+  data.buffer.push("\n\n                ");
+  hashTypes = {};
+  hashContexts = {};
+  stack1 = helpers['if'].call(depth0, "link", {hash:{},inverse:self.noop,fn:self.program(4, program4, data),contexts:[depth0],types:["ID"],hashContexts:hashContexts,hashTypes:hashTypes,data:data});
+  if(stack1 || stack1 === 0) { data.buffer.push(stack1); }
+  data.buffer.push("\n\n                ");
+  hashTypes = {};
+  hashContexts = {};
+  stack1 = helpers['if'].call(depth0, "command", {hash:{},inverse:self.noop,fn:self.program(6, program6, data),contexts:[depth0],types:["ID"],hashContexts:hashContexts,hashTypes:hashTypes,data:data});
+  if(stack1 || stack1 === 0) { data.buffer.push(stack1); }
+  data.buffer.push("\n\n            ");
+  return buffer;
+  }
+function program2(depth0,data) {
+  
+  var buffer = '', hashTypes, hashContexts;
+  data.buffer.push("\n                    <p>");
+  hashTypes = {};
+  hashContexts = {};
+  data.buffer.push(escapeExpression(helpers._triageMustache.call(depth0, "paragraph", {hash:{},contexts:[depth0],types:["ID"],hashContexts:hashContexts,hashTypes:hashTypes,data:data})));
+  data.buffer.push("</p>\n                ");
+  return buffer;
+  }
+
+function program4(depth0,data) {
+  
+  var buffer = '', stack1, hashContexts, hashTypes, options;
+  data.buffer.push("\n                    <a ");
+  hashContexts = {'href': depth0};
+  hashTypes = {'href': "STRING"};
+  options = {hash:{
+    'href': ("this.href")
+  },contexts:[],types:[],hashContexts:hashContexts,hashTypes:hashTypes,data:data};
+  data.buffer.push(escapeExpression(((stack1 = helpers['bind-attr'] || (depth0 && depth0['bind-attr'])),stack1 ? stack1.call(depth0, options) : helperMissing.call(depth0, "bind-attr", options))));
+  data.buffer.push(" target=\"_blank\">\n                        ");
+  hashTypes = {};
+  hashContexts = {};
+  data.buffer.push(escapeExpression(helpers._triageMustache.call(depth0, "link", {hash:{},contexts:[depth0],types:["ID"],hashContexts:hashContexts,hashTypes:hashTypes,data:data})));
+  data.buffer.push("\n                    </a>\n                ");
+  return buffer;
+  }
+
+function program6(depth0,data) {
+  
+  var buffer = '', hashContexts, hashTypes;
+  data.buffer.push("\n                    <div class=\"command-container\"\n                        ");
+  hashContexts = {'on': depth0,'target': depth0};
+  hashTypes = {'on': "STRING",'target': "STRING"};
+  data.buffer.push(escapeExpression(helpers.action.call(depth0, "commandClicked", "", {hash:{
+    'on': ("click"),
+    'target': ("view")
+  },contexts:[depth0,depth0],types:["STRING","ID"],hashContexts:hashContexts,hashTypes:hashTypes,data:data})));
+  data.buffer.push(">\n                            ");
+  hashTypes = {};
+  hashContexts = {};
+  data.buffer.push(escapeExpression(helpers._triageMustache.call(depth0, "command", {hash:{},contexts:[depth0],types:["ID"],hashContexts:hashContexts,hashTypes:hashTypes,data:data})));
+  data.buffer.push("\n                    </div>\n                ");
+  return buffer;
+  }
+
+function program8(depth0,data) {
+  
+  var buffer = '', hashContexts, hashTypes;
+  data.buffer.push("\n\n                <a class=\"ui-btn ui-btn-a ui-corner-all\"\n                    ");
+  hashContexts = {'target': depth0};
+  hashTypes = {'target': "STRING"};
+  data.buffer.push(escapeExpression(helpers.action.call(depth0, "confirm", {hash:{
+    'target': ("view")
+  },contexts:[depth0],types:["STRING"],hashContexts:hashContexts,hashTypes:hashTypes,data:data})));
+  data.buffer.push(">OK</a>\n\n            ");
+  return buffer;
+  }
+
+function program10(depth0,data) {
+  
+  var buffer = '', stack1, hashTypes, hashContexts;
+  data.buffer.push("\n\n                <div class=\"ok-cancel\n                        ui-controlgroup\n                        ui-controlgroup-horizontal\n                        ui-group-theme-a\n                        ui-corner-all\"\n                    data-role=\"controlgroup\"\n                    data-type=\"horizontal\">\n\n                    ");
+  hashTypes = {};
+  hashContexts = {};
+  stack1 = helpers['if'].call(depth0, "view.isOKCancel", {hash:{},inverse:self.noop,fn:self.program(11, program11, data),contexts:[depth0],types:["ID"],hashContexts:hashContexts,hashTypes:hashTypes,data:data});
+  if(stack1 || stack1 === 0) { data.buffer.push(stack1); }
+  data.buffer.push("\n\n                    ");
+  hashTypes = {};
+  hashContexts = {};
+  stack1 = helpers['if'].call(depth0, "view.isYesNo", {hash:{},inverse:self.noop,fn:self.program(13, program13, data),contexts:[depth0],types:["ID"],hashContexts:hashContexts,hashTypes:hashTypes,data:data});
+  if(stack1 || stack1 === 0) { data.buffer.push(stack1); }
+  data.buffer.push("\n\n                </div>\n\n            ");
+  return buffer;
+  }
+function program11(depth0,data) {
+  
+  var buffer = '', hashContexts, hashTypes;
+  data.buffer.push("\n                        <a class=\"ui-btn\"\n                            ");
+  hashContexts = {'target': depth0};
+  hashTypes = {'target': "STRING"};
+  data.buffer.push(escapeExpression(helpers.action.call(depth0, "reject", {hash:{
+    'target': ("view")
+  },contexts:[depth0],types:["STRING"],hashContexts:hashContexts,hashTypes:hashTypes,data:data})));
+  data.buffer.push(">\n                                Cancel\n                        </a>\n                        <a class=\"ui-btn ui-btn-d\"\n                            ");
+  hashContexts = {'target': depth0};
+  hashTypes = {'target': "STRING"};
+  data.buffer.push(escapeExpression(helpers.action.call(depth0, "confirm", {hash:{
+    'target': ("view")
+  },contexts:[depth0],types:["STRING"],hashContexts:hashContexts,hashTypes:hashTypes,data:data})));
+  data.buffer.push(">\n                                OK\n                        </a>\n                    ");
+  return buffer;
+  }
+
+function program13(depth0,data) {
+  
+  var buffer = '', hashContexts, hashTypes;
+  data.buffer.push("\n                        <a class=\"ui-btn ui-btn-d\"\n                            ");
+  hashContexts = {'target': depth0};
+  hashTypes = {'target': "STRING"};
+  data.buffer.push(escapeExpression(helpers.action.call(depth0, "reject", {hash:{
+    'target': ("view")
+  },contexts:[depth0],types:["STRING"],hashContexts:hashContexts,hashTypes:hashTypes,data:data})));
+  data.buffer.push(">\n                                No\n                        </a>\n                        <a class=\"ui-btn\"\n                            ");
+  hashContexts = {'target': depth0};
+  hashTypes = {'target': "STRING"};
+  data.buffer.push(escapeExpression(helpers.action.call(depth0, "confirm", {hash:{
+    'target': ("view")
+  },contexts:[depth0],types:["STRING"],hashContexts:hashContexts,hashTypes:hashTypes,data:data})));
+  data.buffer.push(">\n                                Yes\n                        </a>\n                    ");
+  return buffer;
+  }
+
+  data.buffer.push("<!-- Popup Overlay -->\n\n<div id=\"dialog-screen\"\n    class=\"ui-popup-screen ui-overlay-b ui-screen-hidden\">\n</div>\n\n<!-- Popup Wrapper -->\n\n<div id=\"dialog-popup\"\n    class=\"flip\n        ui-popup-container\n        ui-popup-hidden\n        ui-popup-truncate\">\n\n    <!-- Popup -->\n\n    <div id=\"dialog\"\n        class=\"large-popup\n            ui-popup\n            ui-body-inherit\n            ui-overlay-shadow\n            ui-corner-all\"\n        data-role=\"popup\"\n        data-enhanced=\"true\"\n        data-transition=\"flip\"\n        data-dismissible=\"false\">\n\n\n        <!-- Header -->\n\n        <div class=\"ui-header ui-bar-b\" role=\"banner\">\n\n            <h1 class=\"ui-title\">\n                ");
+  hashTypes = {};
+  hashContexts = {};
+  data.buffer.push(escapeExpression(helpers._triageMustache.call(depth0, "Mist.dialogController.options.head", {hash:{},contexts:[depth0],types:["ID"],hashContexts:hashContexts,hashTypes:hashTypes,data:data})));
+  data.buffer.push("\n            </h1>\n\n        </div>\n\n        <!-- Body -->\n\n        <div class=\"ui-content ui-body-a\" role=\"main\">\n\n\n            ");
+  hashTypes = {};
+  hashContexts = {};
+  stack1 = helpers.each.call(depth0, "Mist.dialogController.options.body", {hash:{},inverse:self.noop,fn:self.program(1, program1, data),contexts:[depth0],types:["ID"],hashContexts:hashContexts,hashTypes:hashTypes,data:data});
+  if(stack1 || stack1 === 0) { data.buffer.push(stack1); }
+  data.buffer.push("\n\n\n            <!-- Buttons -->\n\n            ");
+  hashTypes = {};
+  hashContexts = {};
+  stack1 = helpers['if'].call(depth0, "view.isOK", {hash:{},inverse:self.program(10, program10, data),fn:self.program(8, program8, data),contexts:[depth0],types:["ID"],hashContexts:hashContexts,hashTypes:hashTypes,data:data});
+  if(stack1 || stack1 === 0) { data.buffer.push(stack1); }
+  data.buffer.push("\n\n        </div>\n    </div>\n</div>\n");
+  return buffer;
+  
+});
 Ember.TEMPLATES["file_upload/html"] = Ember.Handlebars.template(function anonymous(Handlebars,depth0,helpers,partials,data) {
 this.compilerInfo = [4,'>= 1.0.0'];
 helpers = this.merge(helpers, Ember.Handlebars.helpers); data = data || {};
@@ -532,7 +688,7 @@
   var buffer = '', stack1, hashContexts, hashTypes, options, helperMissing=helpers.helperMissing, escapeExpression=this.escapeExpression;
 
 
-  data.buffer.push("<div class=\"graphBtn\" ");
+  data.buffer.push("<div class=\"graph-button\" ");
   hashContexts = {'id': depth0};
   hashTypes = {'id': "STRING"};
   options = {hash:{
@@ -542,9 +698,9 @@
   data.buffer.push(">\n    <a class=\"ui-btn ui-btn-icon-left ui-icon-carat-u ui-corner-all\"\n        ");
   hashContexts = {'target': depth0};
   hashTypes = {'target': "STRING"};
-  data.buffer.push(escapeExpression(helpers.action.call(depth0, "expandClicked", {hash:{
-    'target': ("view")
-  },contexts:[depth0],types:["STRING"],hashContexts:hashContexts,hashTypes:hashTypes,data:data})));
+  data.buffer.push(escapeExpression(helpers.action.call(depth0, "graphButtonClicked", "view.graph", {hash:{
+    'target': ("view.actionProxy")
+  },contexts:[depth0,depth0],types:["STRING","ID"],hashContexts:hashContexts,hashTypes:hashTypes,data:data})));
   data.buffer.push(">\n            ");
   hashTypes = {};
   hashContexts = {};
@@ -553,7 +709,186 @@
   return buffer;
   
 });
-Ember.TEMPLATES["graph/html"] = Ember.Handlebars.template(function anonymous(Handlebars,depth0,helpers,partials,data) {
+Ember.TEMPLATES["graph_list/html"] = Ember.Handlebars.template(function anonymous(Handlebars,depth0,helpers,partials,data) {
+this.compilerInfo = [4,'>= 1.0.0'];
+helpers = this.merge(helpers, Ember.Handlebars.helpers); data = data || {};
+  var buffer = '', stack1, hashTypes, hashContexts, escapeExpression=this.escapeExpression, self=this;
+
+function program1(depth0,data) {
+  
+  var buffer = '', stack1, hashTypes, hashContexts;
+  data.buffer.push("\n\n    <!--\n        Control Widget\n    -->\n\n    ");
+  hashTypes = {};
+  hashContexts = {};
+  stack1 = helpers['if'].call(depth0, "Mist.graphsController.config.canControl", {hash:{},inverse:self.noop,fn:self.program(2, program2, data),contexts:[depth0],types:["ID"],hashContexts:hashContexts,hashTypes:hashTypes,data:data});
+  if(stack1 || stack1 === 0) { data.buffer.push(stack1); }
+  data.buffer.push("\n\n    <!--\n        Graphs\n    -->\n\n    <div id=\"graphs\">\n        ");
+  hashTypes = {};
+  hashContexts = {};
+  stack1 = helpers.each.call(depth0, "Mist.graphsController.content", {hash:{},inverse:self.noop,fn:self.program(4, program4, data),contexts:[depth0],types:["ID"],hashContexts:hashContexts,hashTypes:hashTypes,data:data});
+  if(stack1 || stack1 === 0) { data.buffer.push(stack1); }
+  data.buffer.push("\n    </div>\n\n    <!--\n        Minimized graph buttons\n    -->\n\n    ");
+  hashTypes = {};
+  hashContexts = {};
+  stack1 = helpers['if'].call(depth0, "Mist.graphsController.config.canMinimize", {hash:{},inverse:self.noop,fn:self.program(6, program6, data),contexts:[depth0],types:["ID"],hashContexts:hashContexts,hashTypes:hashTypes,data:data});
+  if(stack1 || stack1 === 0) { data.buffer.push(stack1); }
+  data.buffer.push("\n\n");
+  return buffer;
+  }
+function program2(depth0,data) {
+  
+  var buffer = '', hashContexts, hashTypes;
+  data.buffer.push("\n        ");
+  hashContexts = {'actionProxyBinding': depth0};
+  hashTypes = {'actionProxyBinding': "STRING"};
+  data.buffer.push(escapeExpression(helpers.view.call(depth0, "Mist.graphListControlView", {hash:{
+    'actionProxyBinding': ("view.actionProxy")
+  },contexts:[depth0],types:["ID"],hashContexts:hashContexts,hashTypes:hashTypes,data:data})));
+  data.buffer.push("\n    ");
+  return buffer;
+  }
+
+function program4(depth0,data) {
+  
+  var buffer = '', hashContexts, hashTypes;
+  data.buffer.push("\n            ");
+  hashContexts = {'graphBinding': depth0,'actionProxyBinding': depth0};
+  hashTypes = {'graphBinding': "STRING",'actionProxyBinding': "STRING"};
+  data.buffer.push(escapeExpression(helpers.view.call(depth0, "Mist.graphListItemView", {hash:{
+    'graphBinding': ("this"),
+    'actionProxyBinding': ("view.actionProxy")
+  },contexts:[depth0],types:["ID"],hashContexts:hashContexts,hashTypes:hashTypes,data:data})));
+  data.buffer.push("\n        ");
+  return buffer;
+  }
+
+function program6(depth0,data) {
+  
+  var buffer = '', hashContexts, hashTypes;
+  data.buffer.push("\n        ");
+  hashContexts = {'actionProxyBinding': depth0};
+  hashTypes = {'actionProxyBinding': "STRING"};
+  data.buffer.push(escapeExpression(helpers.view.call(depth0, "Mist.graphListBarView", {hash:{
+    'actionProxyBinding': ("view.actionProxy")
+  },contexts:[depth0],types:["ID"],hashContexts:hashContexts,hashTypes:hashTypes,data:data})));
+  data.buffer.push("\n    ");
+  return buffer;
+  }
+
+  hashTypes = {};
+  hashContexts = {};
+  stack1 = helpers['if'].call(depth0, "Mist.graphsController.isOpen", {hash:{},inverse:self.noop,fn:self.program(1, program1, data),contexts:[depth0],types:["ID"],hashContexts:hashContexts,hashTypes:hashTypes,data:data});
+  if(stack1 || stack1 === 0) { data.buffer.push(stack1); }
+  data.buffer.push("\n");
+  return buffer;
+  
+});
+Ember.TEMPLATES["graph_list_bar/html"] = Ember.Handlebars.template(function anonymous(Handlebars,depth0,helpers,partials,data) {
+this.compilerInfo = [4,'>= 1.0.0'];
+helpers = this.merge(helpers, Ember.Handlebars.helpers); data = data || {};
+  var buffer = '', stack1, hashTypes, hashContexts, escapeExpression=this.escapeExpression, self=this;
+
+function program1(depth0,data) {
+  
+  var buffer = '', hashContexts, hashTypes;
+  data.buffer.push("\n        ");
+  hashContexts = {'graphBinding': depth0,'actionProxyBinding': depth0};
+  hashTypes = {'graphBinding': "STRING",'actionProxyBinding': "STRING"};
+  data.buffer.push(escapeExpression(helpers.view.call(depth0, "Mist.graphButtonView", {hash:{
+    'graphBinding': ("this"),
+    'actionProxyBinding': ("view.actionProxy")
+  },contexts:[depth0],types:["ID"],hashContexts:hashContexts,hashTypes:hashTypes,data:data})));
+  data.buffer.push("\n    ");
+  return buffer;
+  }
+
+function program3(depth0,data) {
+  
+  var buffer = '', hashContexts, hashTypes;
+  data.buffer.push("\n        <div class=\"graph-button\" id=\"add-metric-btn\">\n            <a class=\"ui-btn ui-btn-icon-left ui-icon-plus ui-corner-all ui-btn-d\"\n                ");
+  hashContexts = {'target': depth0};
+  hashTypes = {'target': "STRING"};
+  data.buffer.push(escapeExpression(helpers.action.call(depth0, "addGraphClicked", {hash:{
+    'target': ("view.actionProxy")
+  },contexts:[depth0],types:["STRING"],hashContexts:hashContexts,hashTypes:hashTypes,data:data})));
+  data.buffer.push(">\n                    Add Graph\n            </a>\n        </div>\n    ");
+  return buffer;
+  }
+
+  data.buffer.push("<div id=\"graphBar\">\n\n    ");
+  hashTypes = {};
+  hashContexts = {};
+  stack1 = helpers.each.call(depth0, "Mist.graphsController.content", {hash:{},inverse:self.noop,fn:self.program(1, program1, data),contexts:[depth0],types:["ID"],hashContexts:hashContexts,hashTypes:hashTypes,data:data});
+  if(stack1 || stack1 === 0) { data.buffer.push(stack1); }
+  data.buffer.push("\n\n    ");
+  hashTypes = {};
+  hashContexts = {};
+  stack1 = helpers['if'].call(depth0, "Mist.graphsController.config.canModify", {hash:{},inverse:self.noop,fn:self.program(3, program3, data),contexts:[depth0],types:["ID"],hashContexts:hashContexts,hashTypes:hashTypes,data:data});
+  if(stack1 || stack1 === 0) { data.buffer.push(stack1); }
+  data.buffer.push("\n\n</div>\n");
+  return buffer;
+  
+});
+Ember.TEMPLATES["graph_list_control/html"] = Ember.Handlebars.template(function anonymous(Handlebars,depth0,helpers,partials,data) {
+this.compilerInfo = [4,'>= 1.0.0'];
+helpers = this.merge(helpers, Ember.Handlebars.helpers); data = data || {};
+  var buffer = '', stack1, hashContexts, hashTypes, escapeExpression=this.escapeExpression, self=this;
+
+function program1(depth0,data) {
+  
+  var buffer = '', hashContexts, hashTypes;
+  data.buffer.push("\n                <a id=\"history-control-stream\"\n                    class=\"ui-btn\n                        ui-btn-b\n                        ui-corner-all\n                        ui-btn-inline\"\n                    ");
+  hashContexts = {'target': depth0};
+  hashTypes = {'target': "STRING"};
+  data.buffer.push(escapeExpression(helpers.action.call(depth0, "pauseClicked", {hash:{
+    'target': ("view.actionProxy")
+  },contexts:[depth0],types:["STRING"],hashContexts:hashContexts,hashTypes:hashTypes,data:data})));
+  data.buffer.push(">\n                        Pause\n                </a>\n            ");
+  return buffer;
+  }
+
+function program3(depth0,data) {
+  
+  var buffer = '', hashContexts, hashTypes;
+  data.buffer.push("\n                <a id=\"history-control-stream\"\n                    class=\"ui-btn\n                        ui-btn-b\n                        ui-corner-all\n                        ui-btn-inline\"\n                    ");
+  hashContexts = {'target': depth0};
+  hashTypes = {'target': "STRING"};
+  data.buffer.push(escapeExpression(helpers.action.call(depth0, "resetClicked", {hash:{
+    'target': ("view.actionProxy")
+  },contexts:[depth0],types:["STRING"],hashContexts:hashContexts,hashTypes:hashTypes,data:data})));
+  data.buffer.push(">\n                        Reset\n                </a>\n            ");
+  return buffer;
+  }
+
+  data.buffer.push("<div id=\"graph-list-control\">\n\n    <div id=\"time-window-control\">\n        <select data-inline=\"true\" data-shadow=\"false\"\n            ");
+  hashContexts = {'on': depth0,'target': depth0};
+  hashTypes = {'on': "STRING",'target': "STRING"};
+  data.buffer.push(escapeExpression(helpers.action.call(depth0, "timeWindowChanged", {hash:{
+    'on': ("change"),
+    'target': ("view.actionProxy")
+  },contexts:[depth0],types:["STRING"],hashContexts:hashContexts,hashTypes:hashTypes,data:data})));
+  data.buffer.push(">\n                <option value=\"minutes\" selected='true'>10 Minutes</option>\n                <option value=\"hour\">1 Hour</option>\n                <option value=\"day\">1 Day</option>\n                <option value=\"week\">1 Week</option>\n                <option value=\"month\">1 Month</option>\n        </select>\n    </div>\n\n    <div id=\"history-control\" class=\"ui-grid-b\">\n\n        <!--\n            Back Button\n        -->\n\n        <div class=\"ui-block-a\">\n            <a id=\"history-control-back\"\n                class=\"time\n                    ui-btn\n                    ui-corner-all\n                    ui-btn-inline\n                    ui-btn-icon-notext\n                    ui-icon-arrow-l\"\n                ");
+  hashContexts = {'target': depth0};
+  hashTypes = {'target': "STRING"};
+  data.buffer.push(escapeExpression(helpers.action.call(depth0, "backClicked", {hash:{
+    'target': ("view.actionProxy")
+  },contexts:[depth0],types:["STRING"],hashContexts:hashContexts,hashTypes:hashTypes,data:data})));
+  data.buffer.push(">\n            </a>\n        </div>\n\n        <!--\n            Stream Toggle\n        -->\n\n        <div class=\"ui-block-b\">\n            ");
+  hashTypes = {};
+  hashContexts = {};
+  stack1 = helpers['if'].call(depth0, "Mist.graphsController.stream.isStreaming", {hash:{},inverse:self.program(3, program3, data),fn:self.program(1, program1, data),contexts:[depth0],types:["ID"],hashContexts:hashContexts,hashTypes:hashTypes,data:data});
+  if(stack1 || stack1 === 0) { data.buffer.push(stack1); }
+  data.buffer.push("\n        </div>\n\n        <!--\n            Forward Button\n        -->\n\n        <div class=\"ui-block-c\">\n            <a id=\"history-control-forward\"\n                class=\"time\n                    ui-btn\n                    ui-corner-all\n                    ui-btn-inline\n                    ui-btn-icon-notext\n                    ui-icon-arrow-r\"\n                ");
+  hashContexts = {'target': depth0};
+  hashTypes = {'target': "STRING"};
+  data.buffer.push(escapeExpression(helpers.action.call(depth0, "forwardClicked", {hash:{
+    'target': ("view.actionProxy")
+  },contexts:[depth0],types:["STRING"],hashContexts:hashContexts,hashTypes:hashTypes,data:data})));
+  data.buffer.push(">\n            </a>\n        </div>\n    </div>\n</div>\n");
+  return buffer;
+  
+});
+Ember.TEMPLATES["graph_list_item/html"] = Ember.Handlebars.template(function anonymous(Handlebars,depth0,helpers,partials,data) {
 this.compilerInfo = [4,'>= 1.0.0'];
 helpers = this.merge(helpers, Ember.Handlebars.helpers); data = data || {};
   var buffer = '', stack1, stack2, hashContexts, hashTypes, options, escapeExpression=this.escapeExpression, self=this, helperMissing=helpers.helperMissing;
@@ -572,54 +907,85 @@
 function program3(depth0,data) {
   
   
-  data.buffer.push("\n            <div class=\"ajax-loader\"></div>\n        ");
+  data.buffer.push("\n\n            <div class=\"ajax-loader\"></div>\n\n        ");
   }
 
 function program5(depth0,data) {
   
   var buffer = '', stack1, hashTypes, hashContexts;
+  data.buffer.push("\n\n            ");
+  hashTypes = {};
+  hashContexts = {};
+  stack1 = helpers['if'].call(depth0, "view.graph.pendingRemoval", {hash:{},inverse:self.noop,fn:self.program(6, program6, data),contexts:[depth0],types:["ID"],hashContexts:hashContexts,hashTypes:hashTypes,data:data});
+  if(stack1 || stack1 === 0) { data.buffer.push(stack1); }
+  data.buffer.push("\n\n            <div class=\"ajax-loader fetching-stats-loader\"></div>\n\n            <!--\n                Remove button\n            -->\n\n            ");
+  hashTypes = {};
+  hashContexts = {};
+  stack1 = helpers['if'].call(depth0, "Mist.graphsController.config.canModify", {hash:{},inverse:self.noop,fn:self.program(8, program8, data),contexts:[depth0],types:["ID"],hashContexts:hashContexts,hashTypes:hashTypes,data:data});
+  if(stack1 || stack1 === 0) { data.buffer.push(stack1); }
+  data.buffer.push("\n\n            <!--\n                Minimize button\n            -->\n\n            ");
+  hashTypes = {};
+  hashContexts = {};
+  stack1 = helpers['if'].call(depth0, "Mist.graphsController.config.canMinimize", {hash:{},inverse:self.noop,fn:self.program(11, program11, data),contexts:[depth0],types:["ID"],hashContexts:hashContexts,hashTypes:hashTypes,data:data});
+  if(stack1 || stack1 === 0) { data.buffer.push(stack1); }
+  data.buffer.push("\n\n        ");
+  return buffer;
+  }
+function program6(depth0,data) {
+  
+  
+  data.buffer.push("\n                <div class=\"ajax-loader\"></div>\n            ");
+  }
+
+function program8(depth0,data) {
+  
+  var buffer = '', stack1, hashTypes, hashContexts;
+  data.buffer.push("\n                ");
+  hashTypes = {};
+  hashContexts = {};
+  stack1 = helpers.unless.call(depth0, "view.graph.isBuiltIn", {hash:{},inverse:self.noop,fn:self.program(9, program9, data),contexts:[depth0],types:["ID"],hashContexts:hashContexts,hashTypes:hashTypes,data:data});
+  if(stack1 || stack1 === 0) { data.buffer.push(stack1); }
   data.buffer.push("\n            ");
-  hashTypes = {};
-  hashContexts = {};
-  stack1 = helpers['if'].call(depth0, "view.graph.pendingRemoval", {hash:{},inverse:self.noop,fn:self.program(6, program6, data),contexts:[depth0],types:["ID"],hashContexts:hashContexts,hashTypes:hashTypes,data:data});
-  if(stack1 || stack1 === 0) { data.buffer.push(stack1); }
-  data.buffer.push("\n            ");
-  hashTypes = {};
-  hashContexts = {};
-  stack1 = helpers.unless.call(depth0, "view.graph.isBuiltIn", {hash:{},inverse:self.noop,fn:self.program(8, program8, data),contexts:[depth0],types:["ID"],hashContexts:hashContexts,hashTypes:hashTypes,data:data});
-  if(stack1 || stack1 === 0) { data.buffer.push(stack1); }
-  data.buffer.push("\n            <a class=\"ui-btn ui-btn-icon-notext ui-corner-all ui-icon-carat-d\"\n                ");
-  hashContexts = {'target': depth0};
-  hashTypes = {'target': "STRING"};
-  data.buffer.push(escapeExpression(helpers.action.call(depth0, "collapseClicked", {hash:{
-    'target': ("view")
-  },contexts:[depth0],types:["STRING"],hashContexts:hashContexts,hashTypes:hashTypes,data:data})));
-  data.buffer.push(">-\n            </a>\n        ");
-  return buffer;
-  }
-function program6(depth0,data) {
-  
-  
-  data.buffer.push("\n                <div class=\"ajax-loader\"></div>\n            ");
-  }
-
-function program8(depth0,data) {
-  
-  var buffer = '', hashContexts, hashTypes;
-  data.buffer.push("\n                <a class=\"ui-btn ui-shadow ui-corner-all ui-icon-delete ui-btn-icon-notext\"\n                    ");
-  hashContexts = {'target': depth0};
-  hashTypes = {'target': "STRING"};
-  data.buffer.push(escapeExpression(helpers.action.call(depth0, "removeClicked", {hash:{
-    'target': ("view")
-  },contexts:[depth0],types:["STRING"],hashContexts:hashContexts,hashTypes:hashTypes,data:data})));
-  data.buffer.push(">x\n                </a>\n            ");
-  return buffer;
-  }
-
-function program10(depth0,data) {
-  
-  
-  data.buffer.push("\n    <svg>\n    	<g class=\"grid-x\"></g>\n    	<g class=\"grid-y\"></g>\n        <g class=\"valueArea\">\n            <path></path>\n        </g>\n        <g class=\"valueLine\">\n            <path></path>\n        </g>\n        <g class=\"x-axis\"></g>\n        <rect class=\"hideAnimeLine\"></rect>\n        <line class=\"axisLine x\"></line>\n        <line class=\"axisLine y\"></line>\n        <g class=\"y-axis\"></g>\n    </svg>\n    ");
+  return buffer;
+  }
+function program9(depth0,data) {
+  
+  var buffer = '', hashContexts, hashTypes;
+  data.buffer.push("\n                    <a class=\"ui-btn ui-shadow ui-corner-all ui-icon-delete ui-btn-icon-notext\"\n                        ");
+  hashContexts = {'target': depth0};
+  hashTypes = {'target': "STRING"};
+  data.buffer.push(escapeExpression(helpers.action.call(depth0, "removeClicked", "view.graph", {hash:{
+    'target': ("view.actionProxy")
+  },contexts:[depth0,depth0],types:["STRING","ID"],hashContexts:hashContexts,hashTypes:hashTypes,data:data})));
+  data.buffer.push(">x\n                    </a>\n                ");
+  return buffer;
+  }
+
+function program11(depth0,data) {
+  
+  var buffer = '', hashContexts, hashTypes;
+  data.buffer.push("\n                <a class=\"ui-btn ui-btn-icon-notext ui-corner-all ui-icon-carat-d\"\n                    ");
+  hashContexts = {'target': depth0};
+  hashTypes = {'target': "STRING"};
+  data.buffer.push(escapeExpression(helpers.action.call(depth0, "collapseClicked", "view.graph", {hash:{
+    'target': ("view.actionProxy")
+  },contexts:[depth0,depth0],types:["STRING","ID"],hashContexts:hashContexts,hashTypes:hashTypes,data:data})));
+  data.buffer.push(">-\n                </a>\n            ");
+  return buffer;
+  }
+
+function program13(depth0,data) {
+  
+  var buffer = '', stack1, hashContexts, hashTypes, options;
+  data.buffer.push("\n            <g ");
+  hashContexts = {'class': depth0};
+  hashTypes = {'class': "STRING"};
+  options = {hash:{
+    'class': ("this.id")
+  },contexts:[],types:[],hashContexts:hashContexts,hashTypes:hashTypes,data:data};
+  data.buffer.push(escapeExpression(((stack1 = helpers['bind-attr'] || (depth0 && depth0['bind-attr'])),stack1 ? stack1.call(depth0, options) : helperMissing.call(depth0, "bind-attr", options))));
+  data.buffer.push(">\n                <path></path>\n            </g>\n        ");
+  return buffer;
   }
 
   data.buffer.push("<div class=\"graph\" ");
@@ -629,7 +995,7 @@
     'id': ("view.graph.id")
   },contexts:[],types:[],hashContexts:hashContexts,hashTypes:hashTypes,data:data};
   data.buffer.push(escapeExpression(((stack1 = helpers['bind-attr'] || (depth0 && depth0['bind-attr'])),stack1 ? stack1.call(depth0, options) : helperMissing.call(depth0, "bind-attr", options))));
-  data.buffer.push(">\n\n    <div class=\"header\">\n        <div class=\"title\">\n            ");
+  data.buffer.push(">\n\n    <!--\n        Graph Head\n    -->\n\n    <div class=\"header\">\n\n        <div class=\"title\">\n            ");
   hashTypes = {};
   hashContexts = {};
   data.buffer.push(escapeExpression(helpers._triageMustache.call(depth0, "view.graph.title", {hash:{},contexts:[depth0],types:["ID"],hashContexts:hashContexts,hashTypes:hashTypes,data:data})));
@@ -638,17 +1004,17 @@
   hashContexts = {};
   stack2 = helpers['if'].call(depth0, "view.graph.unit", {hash:{},inverse:self.noop,fn:self.program(1, program1, data),contexts:[depth0],types:["ID"],hashContexts:hashContexts,hashTypes:hashTypes,data:data});
   if(stack2 || stack2 === 0) { data.buffer.push(stack2); }
-  data.buffer.push("\n        </div>\n        ");
+  data.buffer.push("\n        </div>\n\n        ");
   hashTypes = {};
   hashContexts = {};
   stack2 = helpers['if'].call(depth0, "view.graph.pendingCreation", {hash:{},inverse:self.program(5, program5, data),fn:self.program(3, program3, data),contexts:[depth0],types:["ID"],hashContexts:hashContexts,hashTypes:hashTypes,data:data});
   if(stack2 || stack2 === 0) { data.buffer.push(stack2); }
-  data.buffer.push("\n    </div>\n\n    ");
-  hashTypes = {};
-  hashContexts = {};
-  stack2 = helpers['if'].call(depth0, "view.graph.metrics.length", {hash:{},inverse:self.noop,fn:self.program(10, program10, data),contexts:[depth0],types:["ID"],hashContexts:hashContexts,hashTypes:hashTypes,data:data});
+  data.buffer.push("\n    </div>\n\n    <!--\n        Graph Body\n    -->\n\n    <svg>\n        <g class=\"grid-x\"></g>\n        <g class=\"grid-y\"></g>\n        ");
+  hashTypes = {};
+  hashContexts = {};
+  stack2 = helpers.each.call(depth0, "view.graph.datasources", {hash:{},inverse:self.noop,fn:self.program(13, program13, data),contexts:[depth0],types:["ID"],hashContexts:hashContexts,hashTypes:hashTypes,data:data});
   if(stack2 || stack2 === 0) { data.buffer.push(stack2); }
-  data.buffer.push("\n</div>");
+  data.buffer.push("\n\n        <!--  Visible only when on single line graphs -->\n        <g class=\"valueArea\">\n            <path></path>\n        </g>\n\n        <g class=\"x-axis\"></g>\n        <rect class=\"hideAnimeLine\"></rect>\n        <line class=\"axisLine x\"></line>\n        <line class=\"axisLine y\"></line>\n        <g class=\"y-axis\"></g>\n    </svg>\n\n    <div class=\"valuePopUp\"></div>\n</div>\n");
   return buffer;
   
 });
@@ -861,6 +1227,117 @@
   return buffer;
   
 });
+Ember.TEMPLATES["key/html"] = Ember.Handlebars.template(function anonymous(Handlebars,depth0,helpers,partials,data) {
+this.compilerInfo = [4,'>= 1.0.0'];
+helpers = this.merge(helpers, Ember.Handlebars.helpers); data = data || {};
+  var buffer = '', stack1, hashTypes, hashContexts, escapeExpression=this.escapeExpression, self=this;
+
+function program1(depth0,data) {
+  
+  
+  data.buffer.push("\n        <div class=\"ajax-loader\"></div>\n        ");
+  }
+
+function program3(depth0,data) {
+  
+  
+  data.buffer.push("\n                <div class=\"ajax-loader\"></div>\n                ");
+  }
+
+function program5(depth0,data) {
+  
+  var buffer = '', stack1, hashTypes, hashContexts;
+  data.buffer.push("\n        <div id=\"single-key-machines\" data-role=\"collapsible\">\n\n            <h3>Machines\n                ");
+  hashTypes = {};
+  hashContexts = {};
+  stack1 = helpers['if'].call(depth0, "Mist.backendsController.loadingMachines", {hash:{},inverse:self.noop,fn:self.program(3, program3, data),contexts:[depth0],types:["ID"],hashContexts:hashContexts,hashTypes:hashTypes,data:data});
+  if(stack1 || stack1 === 0) { data.buffer.push(stack1); }
+  data.buffer.push("\n            </h3>\n            <ul data-role=\"listview\" class=\"checkbox-list\" data-inset=\"true\">\n                ");
+  hashTypes = {};
+  hashContexts = {};
+  stack1 = helpers.each.call(depth0, "view.machines", {hash:{},inverse:self.noop,fn:self.program(6, program6, data),contexts:[depth0],types:["ID"],hashContexts:hashContexts,hashTypes:hashTypes,data:data});
+  if(stack1 || stack1 === 0) { data.buffer.push(stack1); }
+  data.buffer.push("\n            </ul>\n        </div>\n        ");
+  return buffer;
+  }
+function program6(depth0,data) {
+  
+  var buffer = '', hashContexts, hashTypes;
+  data.buffer.push("\n                    ");
+  hashContexts = {'machineBinding': depth0,'class': depth0};
+  hashTypes = {'machineBinding': "STRING",'class': "STRING"};
+  data.buffer.push(escapeExpression(helpers.view.call(depth0, "Mist.machineListItemView", {hash:{
+    'machineBinding': ("this"),
+    'class': ("checkbox-link")
+  },contexts:[depth0],types:["ID"],hashContexts:hashContexts,hashTypes:hashTypes,data:data})));
+  data.buffer.push("\n                ");
+  return buffer;
+  }
+
+  data.buffer.push("<div id=\"single-key-page\" data-role=\"page\" class=\"ui-page-active\" data-theme=\"c\">\n\n    <div data-role=\"header\" data-theme=\"b\">\n\n        <a href=\"#/keys\" class=\"responsive-button\" data-icon=\"arrow-l\">Keys</a>\n\n        <h1>");
+  hashTypes = {};
+  hashContexts = {};
+  data.buffer.push(escapeExpression(helpers._triageMustache.call(depth0, "id", {hash:{},contexts:[depth0],types:["ID"],hashContexts:hashContexts,hashTypes:hashTypes,data:data})));
+  data.buffer.push("</h1>\n\n        ");
+  hashTypes = {};
+  hashContexts = {};
+  data.buffer.push(escapeExpression(helpers.view.call(depth0, "Mist.userMenuView", {hash:{},contexts:[depth0],types:["ID"],hashContexts:hashContexts,hashTypes:hashTypes,data:data})));
+  data.buffer.push("\n\n    </div>\n\n    <div data-role=\"content\" data-theme=\"c\">\n\n        ");
+  hashTypes = {};
+  hashContexts = {};
+  stack1 = helpers['if'].call(depth0, "Mist.keysController.loading", {hash:{},inverse:self.noop,fn:self.program(1, program1, data),contexts:[depth0],types:["ID"],hashContexts:hashContexts,hashTypes:hashTypes,data:data});
+  if(stack1 || stack1 === 0) { data.buffer.push(stack1); }
+  data.buffer.push("\n\n         <div data-role=\"collapsible\" data-collapsed=\"false\">\n            <h3>Public Key\n                ");
+  hashTypes = {};
+  hashContexts = {};
+  stack1 = helpers['if'].call(depth0, "Mist.keysController.gettingPublicKey", {hash:{},inverse:self.noop,fn:self.program(3, program3, data),contexts:[depth0],types:["ID"],hashContexts:hashContexts,hashTypes:hashTypes,data:data});
+  if(stack1 || stack1 === 0) { data.buffer.push(stack1); }
+  data.buffer.push("\n            </h3>\n            <input id=\"public-key\" type=\"text\" readonly=\"readonly\" onclick=\"this.focus();this.select()\"/>\n        </div>\n\n        <div data-role=\"collapsible\">\n            <h3>Private key\n                ");
+  hashTypes = {};
+  hashContexts = {};
+  stack1 = helpers['if'].call(depth0, "Mist.keysController.gettingPrivateKey", {hash:{},inverse:self.noop,fn:self.program(3, program3, data),contexts:[depth0],types:["ID"],hashContexts:hashContexts,hashTypes:hashTypes,data:data});
+  if(stack1 || stack1 === 0) { data.buffer.push(stack1); }
+  data.buffer.push("\n            </h3>\n            <a data-role=\"button\" ");
+  hashContexts = {'target': depth0};
+  hashTypes = {'target': "STRING"};
+  data.buffer.push(escapeExpression(helpers.action.call(depth0, "displayClicked", {hash:{
+    'target': ("view")
+  },contexts:[depth0],types:["STRING"],hashContexts:hashContexts,hashTypes:hashTypes,data:data})));
+  data.buffer.push(">Display</a>\n        </div>\n\n        ");
+  hashTypes = {};
+  hashContexts = {};
+  stack1 = helpers['if'].call(depth0, "machines", {hash:{},inverse:self.noop,fn:self.program(5, program5, data),contexts:[depth0],types:["ID"],hashContexts:hashContexts,hashTypes:hashTypes,data:data});
+  if(stack1 || stack1 === 0) { data.buffer.push(stack1); }
+  data.buffer.push("\n\n        <div class=\"large-padding\"></div>\n\n    </div>\n\n    ");
+  hashTypes = {};
+  hashContexts = {};
+  data.buffer.push(escapeExpression(helpers.view.call(depth0, "Mist.keyEditView", {hash:{},contexts:[depth0],types:["ID"],hashContexts:hashContexts,hashTypes:hashTypes,data:data})));
+  data.buffer.push("\n\n    ");
+  hashTypes = {};
+  hashContexts = {};
+  data.buffer.push(escapeExpression(helpers.view.call(depth0, "Mist.confirmationDialog", {hash:{},contexts:[depth0],types:["ID"],hashContexts:hashContexts,hashTypes:hashTypes,data:data})));
+  data.buffer.push("\n\n\n    <!--\n     Since the private key is very sensitive information, it should be\n     erased as soon as the popup is closed. We set the data-dismissible\n     attribute to false to make sure that user will click the \"Back\" button\n     to leave the popup (which will remove the private key from the textarea)\n    -->\n    <div id=\"private-key-popup\"\n         class=\"medium-popup\"\n         data-role=\"popup\"\n         data-overlay-theme=\"b\"\n         data-transition=\"flip\"\n         data-dismissible=\"false\">\n        <div data-role=\"header\" data-theme=\"b\">\n            <h1>Private Key</h1>\n        </div>\n        <div data-role=\"content\">\n            <textarea id=\"private-key\" readonly=\"readonly\" onclick=\"this.focus();this.select()\"></textarea>\n            <a data-role=\"button\" ");
+  hashContexts = {'target': depth0};
+  hashTypes = {'target': "STRING"};
+  data.buffer.push(escapeExpression(helpers.action.call(depth0, "backClicked", {hash:{
+    'target': ("view")
+  },contexts:[depth0],types:["STRING"],hashContexts:hashContexts,hashTypes:hashTypes,data:data})));
+  data.buffer.push(">Back</a>\n        </div>\n    </div>\n\n    <div class=\"dual-action-footer\" data-role=\"footer\" data-theme=\"b\">\n        <table><tbody><tr><td>\n            <a data-role=\"button\" data-icon=\"edit\" ");
+  hashContexts = {'target': depth0};
+  hashTypes = {'target': "STRING"};
+  data.buffer.push(escapeExpression(helpers.action.call(depth0, "renameClicked", {hash:{
+    'target': ("view")
+  },contexts:[depth0],types:["STRING"],hashContexts:hashContexts,hashTypes:hashTypes,data:data})));
+  data.buffer.push(">Rename</a>\n        </td><td>\n            <a data-role=\"button\" data-icon=\"delete\" ");
+  hashContexts = {'target': depth0};
+  hashTypes = {'target': "STRING"};
+  data.buffer.push(escapeExpression(helpers.action.call(depth0, "deleteClicked", {hash:{
+    'target': ("view")
+  },contexts:[depth0],types:["STRING"],hashContexts:hashContexts,hashTypes:hashTypes,data:data})));
+  data.buffer.push(">Delete</a>\n        </td></tr></tbody></table>\n    </div>\n\n</div>\n");
+  return buffer;
+  
+});
 Ember.TEMPLATES["key_add/html"] = Ember.Handlebars.template(function anonymous(Handlebars,depth0,helpers,partials,data) {
 this.compilerInfo = [4,'>= 1.0.0'];
 helpers = this.merge(helpers, Ember.Handlebars.helpers); data = data || {};
@@ -985,117 +1462,6 @@
     'target': ("view")
   },contexts:[depth0],types:["STRING"],hashContexts:hashContexts,hashTypes:hashTypes,data:data})));
   data.buffer.push(">Save</button>\n        </div>\n\n    </div>\n\n</div>\n");
-  return buffer;
-  
-});
-Ember.TEMPLATES["key/html"] = Ember.Handlebars.template(function anonymous(Handlebars,depth0,helpers,partials,data) {
-this.compilerInfo = [4,'>= 1.0.0'];
-helpers = this.merge(helpers, Ember.Handlebars.helpers); data = data || {};
-  var buffer = '', stack1, hashTypes, hashContexts, escapeExpression=this.escapeExpression, self=this;
-
-function program1(depth0,data) {
-  
-  
-  data.buffer.push("\n        <div class=\"ajax-loader\"></div>\n        ");
-  }
-
-function program3(depth0,data) {
-  
-  
-  data.buffer.push("\n                <div class=\"ajax-loader\"></div>\n                ");
-  }
-
-function program5(depth0,data) {
-  
-  var buffer = '', stack1, hashTypes, hashContexts;
-  data.buffer.push("\n        <div id=\"single-key-machines\" data-role=\"collapsible\">\n\n            <h3>Machines\n                ");
-  hashTypes = {};
-  hashContexts = {};
-  stack1 = helpers['if'].call(depth0, "Mist.backendsController.loadingMachines", {hash:{},inverse:self.noop,fn:self.program(3, program3, data),contexts:[depth0],types:["ID"],hashContexts:hashContexts,hashTypes:hashTypes,data:data});
-  if(stack1 || stack1 === 0) { data.buffer.push(stack1); }
-  data.buffer.push("\n            </h3>\n            <ul data-role=\"listview\" class=\"checkbox-list\" data-inset=\"true\">\n                ");
-  hashTypes = {};
-  hashContexts = {};
-  stack1 = helpers.each.call(depth0, "view.machines", {hash:{},inverse:self.noop,fn:self.program(6, program6, data),contexts:[depth0],types:["ID"],hashContexts:hashContexts,hashTypes:hashTypes,data:data});
-  if(stack1 || stack1 === 0) { data.buffer.push(stack1); }
-  data.buffer.push("\n            </ul>\n        </div>\n        ");
-  return buffer;
-  }
-function program6(depth0,data) {
-  
-  var buffer = '', hashContexts, hashTypes;
-  data.buffer.push("\n                    ");
-  hashContexts = {'machineBinding': depth0,'class': depth0};
-  hashTypes = {'machineBinding': "STRING",'class': "STRING"};
-  data.buffer.push(escapeExpression(helpers.view.call(depth0, "Mist.machineListItemView", {hash:{
-    'machineBinding': ("this"),
-    'class': ("checkbox-link")
-  },contexts:[depth0],types:["ID"],hashContexts:hashContexts,hashTypes:hashTypes,data:data})));
-  data.buffer.push("\n                ");
-  return buffer;
-  }
-
-  data.buffer.push("<div id=\"single-key-page\" data-role=\"page\" class=\"ui-page-active\" data-theme=\"c\">\n\n    <div data-role=\"header\" data-theme=\"b\">\n\n        <a href=\"#/keys\" class=\"responsive-button\" data-icon=\"arrow-l\">Keys</a>\n\n        <h1>");
-  hashTypes = {};
-  hashContexts = {};
-  data.buffer.push(escapeExpression(helpers._triageMustache.call(depth0, "id", {hash:{},contexts:[depth0],types:["ID"],hashContexts:hashContexts,hashTypes:hashTypes,data:data})));
-  data.buffer.push("</h1>\n\n        ");
-  hashTypes = {};
-  hashContexts = {};
-  data.buffer.push(escapeExpression(helpers.view.call(depth0, "Mist.userMenuView", {hash:{},contexts:[depth0],types:["ID"],hashContexts:hashContexts,hashTypes:hashTypes,data:data})));
-  data.buffer.push("\n\n    </div>\n\n    <div data-role=\"content\" data-theme=\"c\">\n\n        ");
-  hashTypes = {};
-  hashContexts = {};
-  stack1 = helpers['if'].call(depth0, "Mist.keysController.loading", {hash:{},inverse:self.noop,fn:self.program(1, program1, data),contexts:[depth0],types:["ID"],hashContexts:hashContexts,hashTypes:hashTypes,data:data});
-  if(stack1 || stack1 === 0) { data.buffer.push(stack1); }
-  data.buffer.push("\n\n         <div data-role=\"collapsible\" data-collapsed=\"false\">\n            <h3>Public Key\n                ");
-  hashTypes = {};
-  hashContexts = {};
-  stack1 = helpers['if'].call(depth0, "Mist.keysController.gettingPublicKey", {hash:{},inverse:self.noop,fn:self.program(3, program3, data),contexts:[depth0],types:["ID"],hashContexts:hashContexts,hashTypes:hashTypes,data:data});
-  if(stack1 || stack1 === 0) { data.buffer.push(stack1); }
-  data.buffer.push("\n            </h3>\n            <input id=\"public-key\" type=\"text\" readonly=\"readonly\" onclick=\"this.focus();this.select()\"/>\n        </div>\n\n        <div data-role=\"collapsible\">\n            <h3>Private key\n                ");
-  hashTypes = {};
-  hashContexts = {};
-  stack1 = helpers['if'].call(depth0, "Mist.keysController.gettingPrivateKey", {hash:{},inverse:self.noop,fn:self.program(3, program3, data),contexts:[depth0],types:["ID"],hashContexts:hashContexts,hashTypes:hashTypes,data:data});
-  if(stack1 || stack1 === 0) { data.buffer.push(stack1); }
-  data.buffer.push("\n            </h3>\n            <a data-role=\"button\" ");
-  hashContexts = {'target': depth0};
-  hashTypes = {'target': "STRING"};
-  data.buffer.push(escapeExpression(helpers.action.call(depth0, "displayClicked", {hash:{
-    'target': ("view")
-  },contexts:[depth0],types:["STRING"],hashContexts:hashContexts,hashTypes:hashTypes,data:data})));
-  data.buffer.push(">Display</a>\n        </div>\n\n        ");
-  hashTypes = {};
-  hashContexts = {};
-  stack1 = helpers['if'].call(depth0, "machines", {hash:{},inverse:self.noop,fn:self.program(5, program5, data),contexts:[depth0],types:["ID"],hashContexts:hashContexts,hashTypes:hashTypes,data:data});
-  if(stack1 || stack1 === 0) { data.buffer.push(stack1); }
-  data.buffer.push("\n\n        <div class=\"large-padding\"></div>\n\n    </div>\n\n    ");
-  hashTypes = {};
-  hashContexts = {};
-  data.buffer.push(escapeExpression(helpers.view.call(depth0, "Mist.keyEditView", {hash:{},contexts:[depth0],types:["ID"],hashContexts:hashContexts,hashTypes:hashTypes,data:data})));
-  data.buffer.push("\n\n    ");
-  hashTypes = {};
-  hashContexts = {};
-  data.buffer.push(escapeExpression(helpers.view.call(depth0, "Mist.confirmationDialog", {hash:{},contexts:[depth0],types:["ID"],hashContexts:hashContexts,hashTypes:hashTypes,data:data})));
-  data.buffer.push("\n\n\n    <!--\n     Since the private key is very sensitive information, it should be\n     erased as soon as the popup is closed. We set the data-dismissible\n     attribute to false to make sure that user will click the \"Back\" button\n     to leave the popup (which will remove the private key from the textarea)\n    -->\n    <div id=\"private-key-popup\"\n         class=\"medium-popup\"\n         data-role=\"popup\"\n         data-overlay-theme=\"b\"\n         data-transition=\"flip\"\n         data-dismissible=\"false\">\n        <div data-role=\"header\" data-theme=\"b\">\n            <h1>Private Key</h1>\n        </div>\n        <div data-role=\"content\">\n            <textarea id=\"private-key\" readonly=\"readonly\" onclick=\"this.focus();this.select()\"></textarea>\n            <a data-role=\"button\" ");
-  hashContexts = {'target': depth0};
-  hashTypes = {'target': "STRING"};
-  data.buffer.push(escapeExpression(helpers.action.call(depth0, "backClicked", {hash:{
-    'target': ("view")
-  },contexts:[depth0],types:["STRING"],hashContexts:hashContexts,hashTypes:hashTypes,data:data})));
-  data.buffer.push(">Back</a>\n        </div>\n    </div>\n\n    <div class=\"dual-action-footer\" data-role=\"footer\" data-theme=\"b\">\n        <table><tbody><tr><td>\n            <a data-role=\"button\" data-icon=\"edit\" ");
-  hashContexts = {'target': depth0};
-  hashTypes = {'target': "STRING"};
-  data.buffer.push(escapeExpression(helpers.action.call(depth0, "renameClicked", {hash:{
-    'target': ("view")
-  },contexts:[depth0],types:["STRING"],hashContexts:hashContexts,hashTypes:hashTypes,data:data})));
-  data.buffer.push(">Rename</a>\n        </td><td>\n            <a data-role=\"button\" data-icon=\"delete\" ");
-  hashContexts = {'target': depth0};
-  hashTypes = {'target': "STRING"};
-  data.buffer.push(escapeExpression(helpers.action.call(depth0, "deleteClicked", {hash:{
-    'target': ("view")
-  },contexts:[depth0],types:["STRING"],hashContexts:hashContexts,hashTypes:hashTypes,data:data})));
-  data.buffer.push(">Delete</a>\n        </td></tr></tbody></table>\n    </div>\n\n</div>\n");
   return buffer;
   
 });
@@ -1277,6 +1643,470 @@
     'target': ("view")
   },contexts:[depth0],types:["STRING"],hashContexts:hashContexts,hashTypes:hashTypes,data:data})));
   data.buffer.push(">Log in</button>\n        </div>\n\n    </div>\n\n</div>\n");
+  return buffer;
+  
+});
+Ember.TEMPLATES["machine/html"] = Ember.Handlebars.template(function anonymous(Handlebars,depth0,helpers,partials,data) {
+this.compilerInfo = [4,'>= 1.0.0'];
+helpers = this.merge(helpers, Ember.Handlebars.helpers); data = data || {};
+  var buffer = '', stack1, stack2, hashTypes, hashContexts, options, self=this, escapeExpression=this.escapeExpression, helperMissing=helpers.helperMissing;
+
+function program1(depth0,data) {
+  
+  var buffer = '', stack1, hashTypes, hashContexts;
+  data.buffer.push("\n            ");
+  hashTypes = {};
+  hashContexts = {};
+  stack1 = helpers['if'].call(depth0, "Mist.backendsController.loadingMachines", {hash:{},inverse:self.noop,fn:self.program(2, program2, data),contexts:[depth0],types:["ID"],hashContexts:hashContexts,hashTypes:hashTypes,data:data});
+  if(stack1 || stack1 === 0) { data.buffer.push(stack1); }
+  data.buffer.push("\n        ");
+  return buffer;
+  }
+function program2(depth0,data) {
+  
+  
+  data.buffer.push("\n                <div class=\"ajax-loader\"></div>\n            ");
+  }
+
+function program4(depth0,data) {
+  
+  var buffer = '', stack1, hashTypes, hashContexts;
+  data.buffer.push("\n                ");
+  hashTypes = {};
+  hashContexts = {};
+  stack1 = helpers['if'].call(depth0, "keysCount", {hash:{},inverse:self.program(7, program7, data),fn:self.program(5, program5, data),contexts:[depth0],types:["ID"],hashContexts:hashContexts,hashTypes:hashTypes,data:data});
+  if(stack1 || stack1 === 0) { data.buffer.push(stack1); }
+  data.buffer.push("\n            ");
+  return buffer;
+  }
+function program5(depth0,data) {
+  
+  var buffer = '', hashContexts, hashTypes;
+  data.buffer.push("\n                    <a class=\"ui-btn\n                            ui-shadow\n                            ui-corner-all\"\n                        ");
+  hashContexts = {'target': depth0};
+  hashTypes = {'target': "STRING"};
+  data.buffer.push(escapeExpression(helpers.action.call(depth0, "manageKeysClicked", {hash:{
+    'target': ("view")
+  },contexts:[depth0],types:["STRING"],hashContexts:hashContexts,hashTypes:hashTypes,data:data})));
+  data.buffer.push(">\n                        ");
+  hashTypes = {};
+  hashContexts = {};
+  data.buffer.push(escapeExpression(helpers._triageMustache.call(depth0, "keysCount", {hash:{},contexts:[depth0],types:["ID"],hashContexts:hashContexts,hashTypes:hashTypes,data:data})));
+  data.buffer.push(" keys\n                    </a>\n                ");
+  return buffer;
+  }
+
+function program7(depth0,data) {
+  
+  var buffer = '', hashContexts, hashTypes;
+  data.buffer.push("\n                    <a class=\"ui-btn\n                            ui-btn-d\n                            ui-btn-icon-right\n                            ui-icon-plus\n                            ui-corner-all\"\n                        ");
+  hashContexts = {'target': depth0};
+  hashTypes = {'target': "STRING"};
+  data.buffer.push(escapeExpression(helpers.action.call(depth0, "addKeyClicked", {hash:{
+    'target': ("view")
+  },contexts:[depth0],types:["STRING"],hashContexts:hashContexts,hashTypes:hashTypes,data:data})));
+  data.buffer.push(">\n                        Add key\n                    </a>\n                ");
+  return buffer;
+  }
+
+function program9(depth0,data) {
+  
+  
+  data.buffer.push("\n                             probing... <div class=\"ajax-loader\"></div>\n                         ");
+  }
+
+function program11(depth0,data) {
+  
+  var buffer = '', hashTypes, hashContexts;
+  data.buffer.push("\n                             ");
+  hashTypes = {};
+  hashContexts = {};
+  data.buffer.push(escapeExpression(helpers._triageMustache.call(depth0, "view.lastProbe", {hash:{},contexts:[depth0],types:["ID"],hashContexts:hashContexts,hashTypes:hashTypes,data:data})));
+  data.buffer.push("\n                             <a id=\"machine-probe-btn\"\n                                class=\"ui-btn ui-shadow ui-corner-all\"\n                                ");
+  hashContexts = {'target': depth0};
+  hashTypes = {'target': "STRING"};
+  data.buffer.push(escapeExpression(helpers.action.call(depth0, "probeClicked", {hash:{
+    'target': ("view")
+  },contexts:[depth0],types:["STRING"],hashContexts:hashContexts,hashTypes:hashTypes,data:data})));
+  data.buffer.push(">\n                                    Probe\n                            </a>\n                         ");
+  return buffer;
+  }
+
+function program13(depth0,data) {
+  
+  var buffer = '', hashTypes, hashContexts;
+  data.buffer.push("\n                    <tr>\n                        <td>Up and running for</td>\n                        <td>");
+  hashTypes = {};
+  hashContexts = {};
+  data.buffer.push(escapeExpression(helpers._triageMustache.call(depth0, "view.upFor", {hash:{},contexts:[depth0],types:["ID"],hashContexts:hashContexts,hashTypes:hashTypes,data:data})));
+  data.buffer.push("</td>\n                    </tr>\n                ");
+  return buffer;
+  }
+
+function program15(depth0,data) {
+  
+  var buffer = '', stack1, hashContexts, hashTypes, options;
+  data.buffer.push("\n                    <tr>\n                        <td>Load</td>\n                        <td>\n                            <div class=\"loadleds\">\n                                <div ");
+  hashContexts = {'class': depth0};
+  hashTypes = {'class': "STRING"};
+  options = {hash:{
+    'class': ("loadavg15 :led")
+  },contexts:[],types:[],hashContexts:hashContexts,hashTypes:hashTypes,data:data};
+  data.buffer.push(escapeExpression(((stack1 = helpers['bind-attr'] || (depth0 && depth0['bind-attr'])),stack1 ? stack1.call(depth0, options) : helperMissing.call(depth0, "bind-attr", options))));
+  data.buffer.push(">\n                                </div>\n                                <div ");
+  hashContexts = {'class': depth0};
+  hashTypes = {'class': "STRING"};
+  options = {hash:{
+    'class': ("loadavg5 :led")
+  },contexts:[],types:[],hashContexts:hashContexts,hashTypes:hashTypes,data:data};
+  data.buffer.push(escapeExpression(((stack1 = helpers['bind-attr'] || (depth0 && depth0['bind-attr'])),stack1 ? stack1.call(depth0, options) : helperMissing.call(depth0, "bind-attr", options))));
+  data.buffer.push(">\n                                </div>\n                                <div ");
+  hashContexts = {'class': depth0};
+  hashTypes = {'class': "STRING"};
+  options = {hash:{
+    'class': ("loadavg1 :led")
+  },contexts:[],types:[],hashContexts:hashContexts,hashTypes:hashTypes,data:data};
+  data.buffer.push(escapeExpression(((stack1 = helpers['bind-attr'] || (depth0 && depth0['bind-attr'])),stack1 ? stack1.call(depth0, options) : helperMissing.call(depth0, "bind-attr", options))));
+  data.buffer.push(">\n                                </div>\n                            </div>\n                            ");
+  hashTypes = {};
+  hashContexts = {};
+  data.buffer.push(escapeExpression(helpers._triageMustache.call(depth0, "loadavg", {hash:{},contexts:[depth0],types:["ID"],hashContexts:hashContexts,hashTypes:hashTypes,data:data})));
+  data.buffer.push(" - ");
+  hashTypes = {};
+  hashContexts = {};
+  data.buffer.push(escapeExpression(helpers._triageMustache.call(depth0, "loadavg5", {hash:{},contexts:[depth0],types:["ID"],hashContexts:hashContexts,hashTypes:hashTypes,data:data})));
+  data.buffer.push("\n                        </td>\n                    </tr>\n                ");
+  return buffer;
+  }
+
+function program17(depth0,data) {
+  
+  var buffer = '', stack1, hashContexts, hashTypes, options;
+  data.buffer.push("\n                    <tr>\n                        <td>Latency</td>\n                        <td>\n                            <div ");
+  hashContexts = {'class': depth0};
+  hashTypes = {'class': "STRING"};
+  options = {hash:{
+    'class': (":netleds")
+  },contexts:[],types:[],hashContexts:hashContexts,hashTypes:hashTypes,data:data};
+  data.buffer.push(escapeExpression(((stack1 = helpers['bind-attr'] || (depth0 && depth0['bind-attr'])),stack1 ? stack1.call(depth0, options) : helperMissing.call(depth0, "bind-attr", options))));
+  data.buffer.push(">\n                                <div ");
+  hashContexts = {'class': depth0};
+  hashTypes = {'class': "STRING"};
+  options = {hash:{
+    'class': ("netled4 :netled1")
+  },contexts:[],types:[],hashContexts:hashContexts,hashTypes:hashTypes,data:data};
+  data.buffer.push(escapeExpression(((stack1 = helpers['bind-attr'] || (depth0 && depth0['bind-attr'])),stack1 ? stack1.call(depth0, options) : helperMissing.call(depth0, "bind-attr", options))));
+  data.buffer.push(">\n                                </div>\n                                <div ");
+  hashContexts = {'class': depth0};
+  hashTypes = {'class': "STRING"};
+  options = {hash:{
+    'class': ("netled3 :netled2")
+  },contexts:[],types:[],hashContexts:hashContexts,hashTypes:hashTypes,data:data};
+  data.buffer.push(escapeExpression(((stack1 = helpers['bind-attr'] || (depth0 && depth0['bind-attr'])),stack1 ? stack1.call(depth0, options) : helperMissing.call(depth0, "bind-attr", options))));
+  data.buffer.push(">\n                                </div>\n                                <div ");
+  hashContexts = {'class': depth0};
+  hashTypes = {'class': "STRING"};
+  options = {hash:{
+    'class': ("netled2 :netled3")
+  },contexts:[],types:[],hashContexts:hashContexts,hashTypes:hashTypes,data:data};
+  data.buffer.push(escapeExpression(((stack1 = helpers['bind-attr'] || (depth0 && depth0['bind-attr'])),stack1 ? stack1.call(depth0, options) : helperMissing.call(depth0, "bind-attr", options))));
+  data.buffer.push(">\n                                </div>\n                                <div ");
+  hashContexts = {'class': depth0};
+  hashTypes = {'class': "STRING"};
+  options = {hash:{
+    'class': ("netled1 :netled4")
+  },contexts:[],types:[],hashContexts:hashContexts,hashTypes:hashTypes,data:data};
+  data.buffer.push(escapeExpression(((stack1 = helpers['bind-attr'] || (depth0 && depth0['bind-attr'])),stack1 ? stack1.call(depth0, options) : helperMissing.call(depth0, "bind-attr", options))));
+  data.buffer.push(">\n                                </div>\n                            </div>\n                            ");
+  hashTypes = {};
+  hashContexts = {};
+  data.buffer.push(escapeExpression(helpers._triageMustache.call(depth0, "latency", {hash:{},contexts:[depth0],types:["ID"],hashContexts:hashContexts,hashTypes:hashTypes,data:data})));
+  data.buffer.push("ms</td>\n                    </tr>\n                ");
+  return buffer;
+  }
+
+function program19(depth0,data) {
+  
+  var buffer = '', hashTypes, hashContexts;
+  data.buffer.push("\n                    <tr>\n                        <td>Packet loss</td>\n                        <td>");
+  hashTypes = {};
+  hashContexts = {};
+  data.buffer.push(escapeExpression(helpers._triageMustache.call(depth0, "loss", {hash:{},contexts:[depth0],types:["ID"],hashContexts:hashContexts,hashTypes:hashTypes,data:data})));
+  data.buffer.push("</td>\n                    </tr>\n                ");
+  return buffer;
+  }
+
+function program21(depth0,data) {
+  
+  var buffer = '', stack1, hashTypes, hashContexts;
+  data.buffer.push("\n                    <tr>\n                        <td>Tags</td>\n                        <td>\n                            ");
+  hashTypes = {};
+  hashContexts = {};
+  stack1 = helpers.each.call(depth0, "tags", {hash:{},inverse:self.noop,fn:self.program(22, program22, data),contexts:[depth0],types:["ID"],hashContexts:hashContexts,hashTypes:hashTypes,data:data});
+  if(stack1 || stack1 === 0) { data.buffer.push(stack1); }
+  data.buffer.push("\n                        </td>\n                    </tr>\n                ");
+  return buffer;
+  }
+function program22(depth0,data) {
+  
+  var buffer = '', hashTypes, hashContexts;
+  data.buffer.push("\n                            <span class=\"tag\">");
+  hashTypes = {};
+  hashContexts = {};
+  data.buffer.push(escapeExpression(helpers._triageMustache.call(depth0, "", {hash:{},contexts:[depth0],types:["ID"],hashContexts:hashContexts,hashTypes:hashTypes,data:data})));
+  data.buffer.push("</span>\n                            ");
+  return buffer;
+  }
+
+function program24(depth0,data) {
+  
+  var buffer = '', stack1, hashTypes, hashContexts;
+  data.buffer.push("\n                    <tr>\n                        <td>Public IPs</td>\n                        <td>\n                            ");
+  hashTypes = {};
+  hashContexts = {};
+  stack1 = helpers.each.call(depth0, "view.public_ips", {hash:{},inverse:self.noop,fn:self.program(25, program25, data),contexts:[depth0],types:["ID"],hashContexts:hashContexts,hashTypes:hashTypes,data:data});
+  if(stack1 || stack1 === 0) { data.buffer.push(stack1); }
+  data.buffer.push("\n                        </td>\n                    </tr>\n                ");
+  return buffer;
+  }
+function program25(depth0,data) {
+  
+  var buffer = '', hashTypes, hashContexts;
+  data.buffer.push("\n                                <div class=\"ip\">");
+  hashTypes = {};
+  hashContexts = {};
+  data.buffer.push(escapeExpression(helpers._triageMustache.call(depth0, "", {hash:{},contexts:[depth0],types:["ID"],hashContexts:hashContexts,hashTypes:hashTypes,data:data})));
+  data.buffer.push("</div>\n                            ");
+  return buffer;
+  }
+
+function program27(depth0,data) {
+  
+  var buffer = '', stack1, hashTypes, hashContexts;
+  data.buffer.push("\n                    <tr>\n                        <td>Private IPs</td>\n                        <td>\n                            ");
+  hashTypes = {};
+  hashContexts = {};
+  stack1 = helpers.each.call(depth0, "view.private_ips", {hash:{},inverse:self.noop,fn:self.program(25, program25, data),contexts:[depth0],types:["ID"],hashContexts:hashContexts,hashTypes:hashTypes,data:data});
+  if(stack1 || stack1 === 0) { data.buffer.push(stack1); }
+  data.buffer.push("\n                        </td>\n                    </tr>\n                ");
+  return buffer;
+  }
+
+function program29(depth0,data) {
+  
+  var buffer = '', hashTypes, hashContexts;
+  data.buffer.push("\n                    <tr>\n                        <td>");
+  hashTypes = {};
+  hashContexts = {};
+  data.buffer.push(escapeExpression(helpers._triageMustache.call(depth0, "key", {hash:{},contexts:[depth0],types:["ID"],hashContexts:hashContexts,hashTypes:hashTypes,data:data})));
+  data.buffer.push("</td>\n                        <td>");
+  hashTypes = {};
+  hashContexts = {};
+  data.buffer.push(escapeExpression(helpers._triageMustache.call(depth0, "value", {hash:{},contexts:[depth0],types:["ID"],hashContexts:hashContexts,hashTypes:hashTypes,data:data})));
+  data.buffer.push("</td>\n                    </tr>\n                ");
+  return buffer;
+  }
+
+function program31(depth0,data) {
+  
+  var buffer = '', stack1, hashTypes, hashContexts;
+  data.buffer.push("\n            <div id=\"single-machine-metadata\" data-role=\"collapsible\">\n\n                <h3>Full metadata list</h3>\n\n                <table class=\"info-table\">\n                    ");
+  hashTypes = {};
+  hashContexts = {};
+  stack1 = helpers.each.call(depth0, "view.metadata", {hash:{},inverse:self.noop,fn:self.program(32, program32, data),contexts:[depth0],types:["ID"],hashContexts:hashContexts,hashTypes:hashTypes,data:data});
+  if(stack1 || stack1 === 0) { data.buffer.push(stack1); }
+  data.buffer.push("\n                </table>\n\n            </div>\n        ");
+  return buffer;
+  }
+function program32(depth0,data) {
+  
+  var buffer = '', hashTypes, hashContexts;
+  data.buffer.push("\n                        <tr>\n                            <td>");
+  hashTypes = {};
+  hashContexts = {};
+  data.buffer.push(escapeExpression(helpers._triageMustache.call(depth0, "key", {hash:{},contexts:[depth0],types:["ID"],hashContexts:hashContexts,hashTypes:hashTypes,data:data})));
+  data.buffer.push("</td>\n                            <td>");
+  hashTypes = {};
+  hashContexts = {};
+  data.buffer.push(escapeExpression(helpers._triageMustache.call(depth0, "value", {hash:{},contexts:[depth0],types:["ID"],hashContexts:hashContexts,hashTypes:hashTypes,data:data})));
+  data.buffer.push("</td>\n                        </tr>\n                    ");
+  return buffer;
+  }
+
+  data.buffer.push("<div id=\"single-machine-page\" data-role=\"page\" class=\"ui-page-active\" data-theme=\"c\">\n\n    <div data-role=\"header\" data-theme=\"b\">\n\n        <a class=\"ui-btn\n                ui-btn-icon-left\n                ui-icon-arrow-l\n                responsive-button\"\n            href=\"#/machines\">Machines</a>\n\n        <h1>");
+  hashTypes = {};
+  hashContexts = {};
+  data.buffer.push(escapeExpression(helpers._triageMustache.call(depth0, "name", {hash:{},contexts:[depth0],types:["ID"],hashContexts:hashContexts,hashTypes:hashTypes,data:data})));
+  data.buffer.push("</h1>\n\n        ");
+  hashTypes = {};
+  hashContexts = {};
+  data.buffer.push(escapeExpression(helpers.view.call(depth0, "Mist.userMenuView", {hash:{},contexts:[depth0],types:["ID"],hashContexts:hashContexts,hashTypes:hashTypes,data:data})));
+  data.buffer.push("\n\n    </div>\n\n    <div data-role=\"header\" data-theme=\"a\" class=\"single-machine-header\">\n\n        <!-- Provider Icon -->\n        <span class=\"single-view-icon-wrapper\">\n            <span id=\"single-view-provider-icon\"\n                ");
+  hashContexts = {'class': depth0};
+  hashTypes = {'class': "STRING"};
+  options = {hash:{
+    'class': ("view.providerIconClass")
+  },contexts:[],types:[],hashContexts:hashContexts,hashTypes:hashTypes,data:data};
+  data.buffer.push(escapeExpression(((stack1 = helpers['bind-attr'] || (depth0 && depth0['bind-attr'])),stack1 ? stack1.call(depth0, options) : helperMissing.call(depth0, "bind-attr", options))));
+  data.buffer.push(">\n            </span>\n        </span>\n\n        <!-- OS Icon -->\n        <span class=\"single-view-icon-wrapper\">\n            <span id=\"single-view-image-icon\"\n                ");
+  hashContexts = {'class': depth0};
+  hashTypes = {'class': "STRING"};
+  options = {hash:{
+    'class': ("view.imageIconClass")
+  },contexts:[],types:[],hashContexts:hashContexts,hashTypes:hashTypes,data:data};
+  data.buffer.push(escapeExpression(((stack1 = helpers['bind-attr'] || (depth0 && depth0['bind-attr'])),stack1 ? stack1.call(depth0, options) : helperMissing.call(depth0, "bind-attr", options))));
+  data.buffer.push(">\n            </span>\n        </span>\n\n        <!-- State label -->\n        <h1 ");
+  hashContexts = {'class': depth0};
+  hashTypes = {'class': "STRING"};
+  options = {hash:{
+    'class': ("state")
+  },contexts:[],types:[],hashContexts:hashContexts,hashTypes:hashTypes,data:data};
+  data.buffer.push(escapeExpression(((stack1 = helpers['bind-attr'] || (depth0 && depth0['bind-attr'])),stack1 ? stack1.call(depth0, options) : helperMissing.call(depth0, "bind-attr", options))));
+  data.buffer.push(">");
+  hashTypes = {};
+  hashContexts = {};
+  data.buffer.push(escapeExpression(helpers._triageMustache.call(depth0, "state", {hash:{},contexts:[depth0],types:["ID"],hashContexts:hashContexts,hashTypes:hashTypes,data:data})));
+  data.buffer.push("</h1>\n\n        <!-- Show spinner if machines are being loaded -->\n        ");
+  hashTypes = {};
+  hashContexts = {};
+  stack2 = helpers.unless.call(depth0, "id", {hash:{},inverse:self.noop,fn:self.program(1, program1, data),contexts:[depth0],types:["ID"],hashContexts:hashContexts,hashTypes:hashTypes,data:data});
+  if(stack2 || stack2 === 0) { data.buffer.push(stack2); }
+  data.buffer.push("\n\n\n        <!-- If machine is not running created, disable keys UI -->\n        <span id=\"mist-manage-keys\"\n            ");
+  hashContexts = {'class': depth0};
+  hashTypes = {'class': "STRING"};
+  options = {hash:{
+    'class': ("view.isRunning::ui-state-disabled\n                :ui-btn-right")
+  },contexts:[],types:[],hashContexts:hashContexts,hashTypes:hashTypes,data:data};
+  data.buffer.push(escapeExpression(((stack1 = helpers['bind-attr'] || (depth0 && depth0['bind-attr'])),stack1 ? stack1.call(depth0, options) : helperMissing.call(depth0, "bind-attr", options))));
+  data.buffer.push(">\n\n            <!-- If machine is beging created, hide keys UI -->\n            ");
+  hashTypes = {};
+  hashContexts = {};
+  stack2 = helpers.unless.call(depth0, "pendingCreation", {hash:{},inverse:self.noop,fn:self.program(4, program4, data),contexts:[depth0],types:["ID"],hashContexts:hashContexts,hashTypes:hashTypes,data:data});
+  if(stack2 || stack2 === 0) { data.buffer.push(stack2); }
+  data.buffer.push("\n        </span>\n    </div>\n\n    <div data-role=\"content\" data-theme=\"c\">\n\n\n        <!--\n\n             Monitoring collapsible\n\n        -->\n\n\n        <div id=\"monitoring-collapsible\" data-role=\"collapsible\" data-collapsed=\"false\">\n\n            <h3>Monitoring</h3>\n\n            ");
+  hashContexts = {'machineBinding': depth0};
+  hashTypes = {'machineBinding': "STRING"};
+  data.buffer.push(escapeExpression(helpers.view.call(depth0, "Mist.machineMonitoringView", {hash:{
+    'machineBinding': ("view.machine")
+  },contexts:[depth0],types:["ID"],hashContexts:hashContexts,hashTypes:hashTypes,data:data})));
+  data.buffer.push("\n\n        </div>\n\n\n        <!--\n\n             Information collapsibles\n\n        -->\n\n\n        <div data-role=\"collapsible\" data-collapsed=\"false\">\n\n            <h3>Basic Info</h3>\n\n            <table class=\"info-table\">\n                <tr>\n                    <td>Last probed</td>\n                    <td> ");
+  hashTypes = {};
+  hashContexts = {};
+  stack2 = helpers['if'].call(depth0, "probing", {hash:{},inverse:self.program(11, program11, data),fn:self.program(9, program9, data),contexts:[depth0],types:["ID"],hashContexts:hashContexts,hashTypes:hashTypes,data:data});
+  if(stack2 || stack2 === 0) { data.buffer.push(stack2); }
+  data.buffer.push("\n                    </td>\n                </tr>\n                ");
+  hashTypes = {};
+  hashContexts = {};
+  stack2 = helpers['if'].call(depth0, "probed", {hash:{},inverse:self.noop,fn:self.program(13, program13, data),contexts:[depth0],types:["ID"],hashContexts:hashContexts,hashTypes:hashTypes,data:data});
+  if(stack2 || stack2 === 0) { data.buffer.push(stack2); }
+  data.buffer.push("\n                ");
+  hashTypes = {};
+  hashContexts = {};
+  stack2 = helpers['if'].call(depth0, "loadavg", {hash:{},inverse:self.noop,fn:self.program(15, program15, data),contexts:[depth0],types:["ID"],hashContexts:hashContexts,hashTypes:hashTypes,data:data});
+  if(stack2 || stack2 === 0) { data.buffer.push(stack2); }
+  data.buffer.push("\n                ");
+  hashTypes = {};
+  hashContexts = {};
+  stack2 = helpers['if'].call(depth0, "latency", {hash:{},inverse:self.noop,fn:self.program(17, program17, data),contexts:[depth0],types:["ID"],hashContexts:hashContexts,hashTypes:hashTypes,data:data});
+  if(stack2 || stack2 === 0) { data.buffer.push(stack2); }
+  data.buffer.push("\n                ");
+  hashTypes = {};
+  hashContexts = {};
+  stack2 = helpers['if'].call(depth0, "loss", {hash:{},inverse:self.noop,fn:self.program(19, program19, data),contexts:[depth0],types:["ID"],hashContexts:hashContexts,hashTypes:hashTypes,data:data});
+  if(stack2 || stack2 === 0) { data.buffer.push(stack2); }
+  data.buffer.push("\n                ");
+  hashTypes = {};
+  hashContexts = {};
+  stack2 = helpers['if'].call(depth0, "tags", {hash:{},inverse:self.noop,fn:self.program(21, program21, data),contexts:[depth0],types:["ID"],hashContexts:hashContexts,hashTypes:hashTypes,data:data});
+  if(stack2 || stack2 === 0) { data.buffer.push(stack2); }
+  data.buffer.push("\n                ");
+  hashTypes = {};
+  hashContexts = {};
+  stack2 = helpers['if'].call(depth0, "view.public_ips", {hash:{},inverse:self.noop,fn:self.program(24, program24, data),contexts:[depth0],types:["ID"],hashContexts:hashContexts,hashTypes:hashTypes,data:data});
+  if(stack2 || stack2 === 0) { data.buffer.push(stack2); }
+  data.buffer.push("\n                ");
+  hashTypes = {};
+  hashContexts = {};
+  stack2 = helpers['if'].call(depth0, "view.private_ips", {hash:{},inverse:self.noop,fn:self.program(27, program27, data),contexts:[depth0],types:["ID"],hashContexts:hashContexts,hashTypes:hashTypes,data:data});
+  if(stack2 || stack2 === 0) { data.buffer.push(stack2); }
+  data.buffer.push("\n                ");
+  hashTypes = {};
+  hashContexts = {};
+  stack2 = helpers.each.call(depth0, "view.basicInfo", {hash:{},inverse:self.noop,fn:self.program(29, program29, data),contexts:[depth0],types:["ID"],hashContexts:hashContexts,hashTypes:hashTypes,data:data});
+  if(stack2 || stack2 === 0) { data.buffer.push(stack2); }
+  data.buffer.push("\n            </table>\n        </div>\n\n        ");
+  hashTypes = {};
+  hashContexts = {};
+  stack2 = helpers['if'].call(depth0, "view.metadata", {hash:{},inverse:self.noop,fn:self.program(31, program31, data),contexts:[depth0],types:["ID"],hashContexts:hashContexts,hashTypes:hashTypes,data:data});
+  if(stack2 || stack2 === 0) { data.buffer.push(stack2); }
+  data.buffer.push("\n\n        <div class=\"mid-padding\"></div>\n\n    </div>\n\n    ");
+  hashTypes = {};
+  hashContexts = {};
+  data.buffer.push(escapeExpression(helpers.view.call(depth0, "Mist.ruleEditView", {hash:{},contexts:[depth0],types:["ID"],hashContexts:hashContexts,hashTypes:hashTypes,data:data})));
+  data.buffer.push("\n\n    ");
+  hashTypes = {};
+  hashContexts = {};
+  data.buffer.push(escapeExpression(helpers.view.call(depth0, "Mist.metricAddView", {hash:{},contexts:[depth0],types:["ID"],hashContexts:hashContexts,hashTypes:hashTypes,data:data})));
+  data.buffer.push("\n\n    ");
+  hashTypes = {};
+  hashContexts = {};
+  data.buffer.push(escapeExpression(helpers.view.call(depth0, "Mist.machineKeysView", {hash:{},contexts:[depth0],types:["ID"],hashContexts:hashContexts,hashTypes:hashTypes,data:data})));
+  data.buffer.push("\n\n    ");
+  hashTypes = {};
+  hashContexts = {};
+  data.buffer.push(escapeExpression(helpers.view.call(depth0, "Mist.machineTagsView", {hash:{},contexts:[depth0],types:["ID"],hashContexts:hashContexts,hashTypes:hashTypes,data:data})));
+  data.buffer.push("\n\n    ");
+  hashTypes = {};
+  hashContexts = {};
+  data.buffer.push(escapeExpression(helpers.view.call(depth0, "Mist.machineShellView", {hash:{},contexts:[depth0],types:["ID"],hashContexts:hashContexts,hashTypes:hashTypes,data:data})));
+  data.buffer.push("\n\n    ");
+  hashTypes = {};
+  hashContexts = {};
+  data.buffer.push(escapeExpression(helpers.view.call(depth0, "Mist.machinePowerView", {hash:{},contexts:[depth0],types:["ID"],hashContexts:hashContexts,hashTypes:hashTypes,data:data})));
+  data.buffer.push("\n\n    ");
+  hashTypes = {};
+  hashContexts = {};
+  data.buffer.push(escapeExpression(helpers.view.call(depth0, "Mist.confirmationDialog", {hash:{},contexts:[depth0],types:["ID"],hashContexts:hashContexts,hashTypes:hashTypes,data:data})));
+  data.buffer.push("\n\n    <div class=\"tri-action-footer\" data-role=\"footer\" data-theme=\"b\">\n        <table><tbody><tr><td>\n            <a id=\"single-machine-tags-btn\"\n                ");
+  hashContexts = {'class': depth0};
+  hashTypes = {'class': "STRING"};
+  options = {hash:{
+    'class': ("id::ui-state-disabled\n                    can_tag::ui-state-disabled\n                    :ui-btn\n                    :ui-btn-icon-left\n                    :ui-icon-grid")
+  },contexts:[],types:[],hashContexts:hashContexts,hashTypes:hashTypes,data:data};
+  data.buffer.push(escapeExpression(((stack1 = helpers['bind-attr'] || (depth0 && depth0['bind-attr'])),stack1 ? stack1.call(depth0, options) : helperMissing.call(depth0, "bind-attr", options))));
+  data.buffer.push("\n                ");
+  hashContexts = {'target': depth0};
+  hashTypes = {'target': "STRING"};
+  data.buffer.push(escapeExpression(helpers.action.call(depth0, "tagsClicked", {hash:{
+    'target': ("view")
+  },contexts:[depth0],types:["STRING"],hashContexts:hashContexts,hashTypes:hashTypes,data:data})));
+  data.buffer.push(">Tags</a>\n        </td><td>\n            <a id=\"single-machine-shell-btn\"\n                ");
+  hashContexts = {'class': depth0};
+  hashTypes = {'class': "STRING"};
+  options = {hash:{
+    'class': ("id::ui-state-disabled\n                    :ui-btn\n                    :ui-btn-icon-left\n                    :ui-icon-gear")
+  },contexts:[],types:[],hashContexts:hashContexts,hashTypes:hashTypes,data:data};
+  data.buffer.push(escapeExpression(((stack1 = helpers['bind-attr'] || (depth0 && depth0['bind-attr'])),stack1 ? stack1.call(depth0, options) : helperMissing.call(depth0, "bind-attr", options))));
+  data.buffer.push("\n                ");
+  hashContexts = {'target': depth0};
+  hashTypes = {'target': "STRING"};
+  data.buffer.push(escapeExpression(helpers.action.call(depth0, "shellClicked", {hash:{
+    'target': ("view")
+  },contexts:[depth0],types:["STRING"],hashContexts:hashContexts,hashTypes:hashTypes,data:data})));
+  data.buffer.push(">Shell</a>\n        </td><td>\n            <a id=\"single-machine-power-btn\"\n                ");
+  hashContexts = {'class': depth0};
+  hashTypes = {'class': "STRING"};
+  options = {hash:{
+    'class': ("id::ui-state-disabled\n                    :ui-btn\n                    :ui-btn-icon-left\n                    :ui-icon-power")
+  },contexts:[],types:[],hashContexts:hashContexts,hashTypes:hashTypes,data:data};
+  data.buffer.push(escapeExpression(((stack1 = helpers['bind-attr'] || (depth0 && depth0['bind-attr'])),stack1 ? stack1.call(depth0, options) : helperMissing.call(depth0, "bind-attr", options))));
+  data.buffer.push("\n                ");
+  hashContexts = {'target': depth0};
+  hashTypes = {'target': "STRING"};
+  data.buffer.push(escapeExpression(helpers.action.call(depth0, "powerClicked", {hash:{
+    'target': ("view")
+  },contexts:[depth0],types:["STRING"],hashContexts:hashContexts,hashTypes:hashTypes,data:data})));
+  data.buffer.push(">Power</a>\n        </td></tr></tbody></table>\n    </div>\n\n</div>\n");
   return buffer;
   
 });
@@ -1569,595 +2399,6 @@
   hashContexts = {};
   data.buffer.push(escapeExpression(helpers.view.call(depth0, "Mist.keyAddView", {hash:{},contexts:[depth0],types:["ID"],hashContexts:hashContexts,hashTypes:hashTypes,data:data})));
   data.buffer.push("\n");
-  return buffer;
-  
-});
-Ember.TEMPLATES["machine/html"] = Ember.Handlebars.template(function anonymous(Handlebars,depth0,helpers,partials,data) {
-this.compilerInfo = [4,'>= 1.0.0'];
-helpers = this.merge(helpers, Ember.Handlebars.helpers); data = data || {};
-  var buffer = '', stack1, stack2, hashTypes, hashContexts, options, self=this, escapeExpression=this.escapeExpression, helperMissing=helpers.helperMissing;
-
-function program1(depth0,data) {
-  
-  var buffer = '', stack1, hashTypes, hashContexts;
-  data.buffer.push("\n            ");
-  hashTypes = {};
-  hashContexts = {};
-  stack1 = helpers['if'].call(depth0, "Mist.backendsController.loadingMachines", {hash:{},inverse:self.noop,fn:self.program(2, program2, data),contexts:[depth0],types:["ID"],hashContexts:hashContexts,hashTypes:hashTypes,data:data});
-  if(stack1 || stack1 === 0) { data.buffer.push(stack1); }
-  data.buffer.push("\n        ");
-  return buffer;
-  }
-function program2(depth0,data) {
-  
-  
-  data.buffer.push("\n                <div class=\"ajax-loader\"></div>\n            ");
-  }
-
-function program4(depth0,data) {
-  
-  
-  data.buffer.push("\n                <a class=\"ui-btn ui-btn-icon-right ui-icon-plus\n                    ui-corner-all ui-state-disabled\">\n                        Add key\n                </a>\n            ");
-  }
-
-function program6(depth0,data) {
-  
-  var buffer = '', stack1, hashTypes, hashContexts;
-  data.buffer.push(" ");
-  hashTypes = {};
-  hashContexts = {};
-  stack1 = helpers['if'].call(depth0, "keysCount", {hash:{},inverse:self.program(9, program9, data),fn:self.program(7, program7, data),contexts:[depth0],types:["ID"],hashContexts:hashContexts,hashTypes:hashTypes,data:data});
-  if(stack1 || stack1 === 0) { data.buffer.push(stack1); }
-  return buffer;
-  }
-function program7(depth0,data) {
-  
-  var buffer = '', hashContexts, hashTypes;
-  data.buffer.push("\n                <a class=\"ui-btn ui-shadow ui-corner-all\"\n                    ");
-  hashContexts = {'target': depth0};
-  hashTypes = {'target': "STRING"};
-  data.buffer.push(escapeExpression(helpers.action.call(depth0, "manageKeysClicked", {hash:{
-    'target': ("view")
-  },contexts:[depth0],types:["STRING"],hashContexts:hashContexts,hashTypes:hashTypes,data:data})));
-  data.buffer.push(">\n                        ");
-  hashTypes = {};
-  hashContexts = {};
-  data.buffer.push(escapeExpression(helpers._triageMustache.call(depth0, "keysCount", {hash:{},contexts:[depth0],types:["ID"],hashContexts:hashContexts,hashTypes:hashTypes,data:data})));
-  data.buffer.push(" keys\n                </a>\n            ");
-  return buffer;
-  }
-
-function program9(depth0,data) {
-  
-  var buffer = '', hashContexts, hashTypes;
-  data.buffer.push("\n                <a class=\"ui-btn ui-btn-d ui-btn-icon-right ui-icon-plus ui-corner-all\"\n                    ");
-  hashContexts = {'target': depth0};
-  hashTypes = {'target': "STRING"};
-  data.buffer.push(escapeExpression(helpers.action.call(depth0, "addKeyClicked", {hash:{
-    'target': ("view")
-  },contexts:[depth0],types:["STRING"],hashContexts:hashContexts,hashTypes:hashTypes,data:data})));
-  data.buffer.push(">\n                        Add key\n                </a>\n            ");
-  return buffer;
-  }
-
-function program11(depth0,data) {
-  
-  var buffer = '', stack1, hashTypes, hashContexts;
-  data.buffer.push("\n        ");
-  hashTypes = {};
-  hashContexts = {};
-  stack1 = helpers.unless.call(depth0, "pendingMonitoring", {hash:{},inverse:self.noop,fn:self.program(12, program12, data),contexts:[depth0],types:["ID"],hashContexts:hashContexts,hashTypes:hashTypes,data:data});
-  if(stack1 || stack1 === 0) { data.buffer.push(stack1); }
-  data.buffer.push("\n        ");
-  return buffer;
-  }
-function program12(depth0,data) {
-  
-  
-  data.buffer.push("\n        <div class=\"single-machine-loader ui-loader ui-corner-all ui-body-a ui-loader-verbose\">\n            <span class=\"ui-icon ui-icon-loading\"></span>\n            <h1>Enabling monitoring. Please wait</h1>\n        </div>\n        ");
-  }
-
-function program14(depth0,data) {
-  
-  
-  data.buffer.push("\n        <div class=\"single-machine-loader ui-loader ui-corner-all ui-body-a ui-loader-verbose\">\n            <span class=\"ui-icon ui-icon-loading\"></span>\n            <h1>Disabling monitoring. Please wait</h1>\n        </div>\n        ");
-  }
-
-function program16(depth0,data) {
-  
-  
-  data.buffer.push("\n        <div class=\"single-machine-loader ui-loader ui-corner-all ui-body-a ui-loader-verbose\">\n            <span class=\"ui-icon ui-icon-loading\"></span>\n            <h1>Fetching stats...</h1>\n        </div>\n        ");
-  }
-
-function program18(depth0,data) {
-  
-  var buffer = '', stack1, hashTypes, hashContexts;
-  data.buffer.push("\n\n            ");
-  hashTypes = {};
-  hashContexts = {};
-  stack1 = helpers.unless.call(depth0, "pendingMonitoring", {hash:{},inverse:self.noop,fn:self.program(19, program19, data),contexts:[depth0],types:["ID"],hashContexts:hashContexts,hashTypes:hashTypes,data:data});
-  if(stack1 || stack1 === 0) { data.buffer.push(stack1); }
-  data.buffer.push("\n\n            ");
-  return buffer;
-  }
-function program19(depth0,data) {
-  
-  var buffer = '', stack1, hashTypes, hashContexts;
-  data.buffer.push("\n\n                ");
-  hashTypes = {};
-  hashContexts = {};
-  stack1 = helpers['if'].call(depth0, "pendingFirstData", {hash:{},inverse:self.noop,fn:self.program(20, program20, data),contexts:[depth0],types:["ID"],hashContexts:hashContexts,hashTypes:hashTypes,data:data});
-  if(stack1 || stack1 === 0) { data.buffer.push(stack1); }
-  data.buffer.push("\n\n                ");
-  hashTypes = {};
-  hashContexts = {};
-  data.buffer.push(escapeExpression(helpers.view.call(depth0, "Mist.monitoringView", {hash:{},contexts:[depth0],types:["ID"],hashContexts:hashContexts,hashTypes:hashTypes,data:data})));
-  data.buffer.push("\n\n                <div class=\"rules-container\" data-role=\"listview\">\n                    ");
-  hashTypes = {};
-  hashContexts = {};
-  stack1 = helpers.each.call(depth0, "view.rules", {hash:{},inverse:self.noop,fn:self.program(22, program22, data),contexts:[depth0],types:["ID"],hashContexts:hashContexts,hashTypes:hashTypes,data:data});
-  if(stack1 || stack1 === 0) { data.buffer.push(stack1); }
-  data.buffer.push("\n\n                    ");
-  hashTypes = {};
-  hashContexts = {};
-  stack1 = helpers['if'].call(depth0, "Mist.rulesController.creationPending", {hash:{},inverse:self.noop,fn:self.program(24, program24, data),contexts:[depth0],types:["ID"],hashContexts:hashContexts,hashTypes:hashTypes,data:data});
-  if(stack1 || stack1 === 0) { data.buffer.push(stack1); }
-  data.buffer.push("\n                </div>\n\n                <div id=\"monitoring-bottom-btns\">\n                    <div data-rule=\"ui-grid-a\">\n                        <div class=\"ui-block-a\">\n                            <a id=\"add-rule-button\"\n                                class=\"ui-btn ui-corner-all ui-btn-d ui-btn-icon-left ui-icon-plus\"\n                                ");
-  hashContexts = {'target': depth0};
-  hashTypes = {'target': "STRING"};
-  data.buffer.push(escapeExpression(helpers.action.call(depth0, "addRuleClicked", {hash:{
-    'target': ("view")
-  },contexts:[depth0],types:["STRING"],hashContexts:hashContexts,hashTypes:hashTypes,data:data})));
-  data.buffer.push(">Add Rule</a>\n                        </div>\n                        <!--div class=\"ui-block-b\">\n                            <a id=\"add-metric-btn\"\n                                class=\"ui-btn ui-corner-all ui-btn-d ui-btn-icon-left ui-icon-plus\"\n                                ");
-  hashContexts = {'target': depth0};
-  hashTypes = {'target': "STRING"};
-  data.buffer.push(escapeExpression(helpers.action.call(depth0, "addMetricClicked", {hash:{
-    'target': ("view")
-  },contexts:[depth0],types:["STRING"],hashContexts:hashContexts,hashTypes:hashTypes,data:data})));
-  data.buffer.push(">Add Metric</a>\n                        </div-->\n                        <div class=\"ui-block-b\">\n                            <a id=\"disable-monitor-btn\"\n                            class=\"ui-btn ui-corner-all ui-btn-b ui-btn-icon-left ui-icon-delete\"\n                                ");
-  hashContexts = {'target': depth0};
-  hashTypes = {'target': "STRING"};
-  data.buffer.push(escapeExpression(helpers.action.call(depth0, "disableMonitoringClicked", {hash:{
-    'target': ("view")
-  },contexts:[depth0],types:["STRING"],hashContexts:hashContexts,hashTypes:hashTypes,data:data})));
-  data.buffer.push(">Disable</a>\n                        </div>\n                    </div>\n                </div>\n\n            ");
-  return buffer;
-  }
-function program20(depth0,data) {
-  
-  
-  data.buffer.push("\n                <div class=\"single-machine-loader ui-loader ui-corner-all ui-body-a ui-loader-verbose\">\n                    <span class=\"ui-icon ui-icon-loading\"></span>\n                    <h1>Waiting for data</h1>\n                </div>\n                ");
-  }
-
-function program22(depth0,data) {
-  
-  var buffer = '', hashContexts, hashTypes;
-  data.buffer.push("\n                        ");
-  hashContexts = {'ruleBinding': depth0};
-  hashTypes = {'ruleBinding': "STRING"};
-  data.buffer.push(escapeExpression(helpers.view.call(depth0, "Mist.ruleView", {hash:{
-    'ruleBinding': ("this")
-  },contexts:[depth0],types:["ID"],hashContexts:hashContexts,hashTypes:hashTypes,data:data})));
-  data.buffer.push("\n                    ");
-  return buffer;
-  }
-
-function program24(depth0,data) {
-  
-  
-  data.buffer.push("\n                    <div class=\"rule-box\" id=\"creation-rule\">\n                        <div class=\"ajax-loader\"></div>\n                    </div>\n                    ");
-  }
-
-function program26(depth0,data) {
-  
-  var buffer = '', stack1, hashContexts, hashTypes;
-  data.buffer.push("\n\n                <div class=\"monitoring-dialog-container\" id=\"monitoring-disabled\">\n\n                    <div id=\"enable-monitoring-bundle\">\n                        <div>Monitoring is currently disabled</div>\n\n                        <a id=\"enable-monitor-btn\"\n                           class=\"ui-btn ui-corner-all ui-btn-d ui-btn-icon-left ui-icon-star\"\n                           ");
-  hashContexts = {'target': depth0};
-  hashTypes = {'target': "STRING"};
-  data.buffer.push(escapeExpression(helpers.action.call(depth0, "enableMonitoringClicked", {hash:{
-    'target': ("view")
-  },contexts:[depth0],types:["STRING"],hashContexts:hashContexts,hashTypes:hashTypes,data:data})));
-  data.buffer.push(">Enable</a>\n\n                       ");
-  hashTypes = {};
-  hashContexts = {};
-  stack1 = helpers['if'].call(depth0, "Mist.machineManualMonitoringController.gettingCommand", {hash:{},inverse:self.noop,fn:self.program(27, program27, data),contexts:[depth0],types:["ID"],hashContexts:hashContexts,hashTypes:hashTypes,data:data});
-  if(stack1 || stack1 === 0) { data.buffer.push(stack1); }
-  data.buffer.push("\n                    </div>\n\n                </div>\n\n            ");
-  return buffer;
-  }
-function program27(depth0,data) {
-  
-  
-  data.buffer.push("\n                            <div class=\"ajax-loader\"></div>\n                       ");
-  }
-
-function program29(depth0,data) {
-  
-  
-  data.buffer.push("\n                             probing... <div class=\"ajax-loader\"></div>\n                         ");
-  }
-
-function program31(depth0,data) {
-  
-  var buffer = '', hashTypes, hashContexts;
-  data.buffer.push("\n                             ");
-  hashTypes = {};
-  hashContexts = {};
-  data.buffer.push(escapeExpression(helpers._triageMustache.call(depth0, "view.lastProbe", {hash:{},contexts:[depth0],types:["ID"],hashContexts:hashContexts,hashTypes:hashTypes,data:data})));
-  data.buffer.push("\n                             <a id=\"machine-probe-btn\"\n                                class=\"ui-btn ui-shadow ui-corner-all\"\n                                data-mini=\"true\"\n                                ");
-  hashContexts = {'target': depth0};
-  hashTypes = {'target': "STRING"};
-  data.buffer.push(escapeExpression(helpers.action.call(depth0, "probeClicked", {hash:{
-    'target': ("view")
-  },contexts:[depth0],types:["STRING"],hashContexts:hashContexts,hashTypes:hashTypes,data:data})));
-  data.buffer.push(">\n                                    Probe\n                            </a>\n                         ");
-  return buffer;
-  }
-
-function program33(depth0,data) {
-  
-  var buffer = '', hashTypes, hashContexts;
-  data.buffer.push("\n                <tr>\n                    <td>Up and running for</td>\n                    <td>");
-  hashTypes = {};
-  hashContexts = {};
-  data.buffer.push(escapeExpression(helpers._triageMustache.call(depth0, "view.upFor", {hash:{},contexts:[depth0],types:["ID"],hashContexts:hashContexts,hashTypes:hashTypes,data:data})));
-  data.buffer.push("</td>\n                </tr>\n                ");
-  return buffer;
-  }
-
-function program35(depth0,data) {
-  
-  var buffer = '', stack1, hashContexts, hashTypes, options;
-  data.buffer.push("\n                <tr>\n                    <td>Load</td>\n                    <td>\n                        <div class=\"loadleds\">\n\n                            <div ");
-  hashContexts = {'class': depth0};
-  hashTypes = {'class': "STRING"};
-  options = {hash:{
-    'class': ("loadavg15 :led")
-  },contexts:[],types:[],hashContexts:hashContexts,hashTypes:hashTypes,data:data};
-  data.buffer.push(escapeExpression(((stack1 = helpers['bind-attr'] || (depth0 && depth0['bind-attr'])),stack1 ? stack1.call(depth0, options) : helperMissing.call(depth0, "bind-attr", options))));
-  data.buffer.push(">\n                            </div>\n                            <div ");
-  hashContexts = {'class': depth0};
-  hashTypes = {'class': "STRING"};
-  options = {hash:{
-    'class': ("loadavg5 :led")
-  },contexts:[],types:[],hashContexts:hashContexts,hashTypes:hashTypes,data:data};
-  data.buffer.push(escapeExpression(((stack1 = helpers['bind-attr'] || (depth0 && depth0['bind-attr'])),stack1 ? stack1.call(depth0, options) : helperMissing.call(depth0, "bind-attr", options))));
-  data.buffer.push(">\n                            </div>\n                            <div ");
-  hashContexts = {'class': depth0};
-  hashTypes = {'class': "STRING"};
-  options = {hash:{
-    'class': ("loadavg1 :led")
-  },contexts:[],types:[],hashContexts:hashContexts,hashTypes:hashTypes,data:data};
-  data.buffer.push(escapeExpression(((stack1 = helpers['bind-attr'] || (depth0 && depth0['bind-attr'])),stack1 ? stack1.call(depth0, options) : helperMissing.call(depth0, "bind-attr", options))));
-  data.buffer.push(">\n                            </div>\n                        </div>\n                        ");
-  hashTypes = {};
-  hashContexts = {};
-  data.buffer.push(escapeExpression(helpers._triageMustache.call(depth0, "loadavg", {hash:{},contexts:[depth0],types:["ID"],hashContexts:hashContexts,hashTypes:hashTypes,data:data})));
-  data.buffer.push(" - ");
-  hashTypes = {};
-  hashContexts = {};
-  data.buffer.push(escapeExpression(helpers._triageMustache.call(depth0, "loadavg5", {hash:{},contexts:[depth0],types:["ID"],hashContexts:hashContexts,hashTypes:hashTypes,data:data})));
-  data.buffer.push("\n                    </td>\n                </tr>\n                ");
-  return buffer;
-  }
-
-function program37(depth0,data) {
-  
-  var buffer = '', stack1, hashContexts, hashTypes, options;
-  data.buffer.push("\n                <tr>\n                    <td>Latency</td>\n                    <td>\n                        <div ");
-  hashContexts = {'class': depth0};
-  hashTypes = {'class': "STRING"};
-  options = {hash:{
-    'class': (":netleds")
-  },contexts:[],types:[],hashContexts:hashContexts,hashTypes:hashTypes,data:data};
-  data.buffer.push(escapeExpression(((stack1 = helpers['bind-attr'] || (depth0 && depth0['bind-attr'])),stack1 ? stack1.call(depth0, options) : helperMissing.call(depth0, "bind-attr", options))));
-  data.buffer.push(">\n                            <div ");
-  hashContexts = {'class': depth0};
-  hashTypes = {'class': "STRING"};
-  options = {hash:{
-    'class': ("netled4 :netled1")
-  },contexts:[],types:[],hashContexts:hashContexts,hashTypes:hashTypes,data:data};
-  data.buffer.push(escapeExpression(((stack1 = helpers['bind-attr'] || (depth0 && depth0['bind-attr'])),stack1 ? stack1.call(depth0, options) : helperMissing.call(depth0, "bind-attr", options))));
-  data.buffer.push(">\n                            </div>\n                            <div ");
-  hashContexts = {'class': depth0};
-  hashTypes = {'class': "STRING"};
-  options = {hash:{
-    'class': ("netled3 :netled2")
-  },contexts:[],types:[],hashContexts:hashContexts,hashTypes:hashTypes,data:data};
-  data.buffer.push(escapeExpression(((stack1 = helpers['bind-attr'] || (depth0 && depth0['bind-attr'])),stack1 ? stack1.call(depth0, options) : helperMissing.call(depth0, "bind-attr", options))));
-  data.buffer.push(">\n                            </div>\n                            <div ");
-  hashContexts = {'class': depth0};
-  hashTypes = {'class': "STRING"};
-  options = {hash:{
-    'class': ("netled2 :netled3")
-  },contexts:[],types:[],hashContexts:hashContexts,hashTypes:hashTypes,data:data};
-  data.buffer.push(escapeExpression(((stack1 = helpers['bind-attr'] || (depth0 && depth0['bind-attr'])),stack1 ? stack1.call(depth0, options) : helperMissing.call(depth0, "bind-attr", options))));
-  data.buffer.push(">\n                            </div>\n                            <div ");
-  hashContexts = {'class': depth0};
-  hashTypes = {'class': "STRING"};
-  options = {hash:{
-    'class': ("netled1 :netled4")
-  },contexts:[],types:[],hashContexts:hashContexts,hashTypes:hashTypes,data:data};
-  data.buffer.push(escapeExpression(((stack1 = helpers['bind-attr'] || (depth0 && depth0['bind-attr'])),stack1 ? stack1.call(depth0, options) : helperMissing.call(depth0, "bind-attr", options))));
-  data.buffer.push(">\n                            </div>\n                        </div>\n                        ");
-  hashTypes = {};
-  hashContexts = {};
-  data.buffer.push(escapeExpression(helpers._triageMustache.call(depth0, "latency", {hash:{},contexts:[depth0],types:["ID"],hashContexts:hashContexts,hashTypes:hashTypes,data:data})));
-  data.buffer.push("ms</td>\n                </tr>\n                ");
-  return buffer;
-  }
-
-function program39(depth0,data) {
-  
-  var buffer = '', hashTypes, hashContexts;
-  data.buffer.push("\n                <tr>\n                    <td>Packet loss</td>\n                    <td>");
-  hashTypes = {};
-  hashContexts = {};
-  data.buffer.push(escapeExpression(helpers._triageMustache.call(depth0, "loss", {hash:{},contexts:[depth0],types:["ID"],hashContexts:hashContexts,hashTypes:hashTypes,data:data})));
-  data.buffer.push("</td>\n                </tr>\n                ");
-  return buffer;
-  }
-
-function program41(depth0,data) {
-  
-  var buffer = '', stack1, hashTypes, hashContexts;
-  data.buffer.push("\n                <tr>\n                    <td>Tags</td>\n                    <td>\n                        ");
-  hashTypes = {};
-  hashContexts = {};
-  stack1 = helpers.each.call(depth0, "tags", {hash:{},inverse:self.noop,fn:self.program(42, program42, data),contexts:[depth0],types:["ID"],hashContexts:hashContexts,hashTypes:hashTypes,data:data});
-  if(stack1 || stack1 === 0) { data.buffer.push(stack1); }
-  data.buffer.push("\n                    </td>\n                </tr>\n                ");
-  return buffer;
-  }
-function program42(depth0,data) {
-  
-  var buffer = '', hashTypes, hashContexts;
-  data.buffer.push("\n                        <span class=\"tag\">");
-  hashTypes = {};
-  hashContexts = {};
-  data.buffer.push(escapeExpression(helpers._triageMustache.call(depth0, "", {hash:{},contexts:[depth0],types:["ID"],hashContexts:hashContexts,hashTypes:hashTypes,data:data})));
-  data.buffer.push("</span>\n                        ");
-  return buffer;
-  }
-
-function program44(depth0,data) {
-  
-  var buffer = '', stack1, hashTypes, hashContexts;
-  data.buffer.push("\n                    <tr>\n                        <td>Public IPs</td>\n                        <td>\n                            ");
-  hashTypes = {};
-  hashContexts = {};
-  stack1 = helpers.each.call(depth0, "view.public_ips", {hash:{},inverse:self.noop,fn:self.program(45, program45, data),contexts:[depth0],types:["ID"],hashContexts:hashContexts,hashTypes:hashTypes,data:data});
-  if(stack1 || stack1 === 0) { data.buffer.push(stack1); }
-  data.buffer.push("\n                        </td>\n                    </tr>\n                ");
-  return buffer;
-  }
-function program45(depth0,data) {
-  
-  var buffer = '', hashTypes, hashContexts;
-  data.buffer.push("\n                                <div class=\"ip\">");
-  hashTypes = {};
-  hashContexts = {};
-  data.buffer.push(escapeExpression(helpers._triageMustache.call(depth0, "", {hash:{},contexts:[depth0],types:["ID"],hashContexts:hashContexts,hashTypes:hashTypes,data:data})));
-  data.buffer.push("</div>\n                            ");
-  return buffer;
-  }
-
-function program47(depth0,data) {
-  
-  var buffer = '', stack1, hashTypes, hashContexts;
-  data.buffer.push("\n                    <tr>\n                        <td>Private IPs</td>\n                        <td>\n                            ");
-  hashTypes = {};
-  hashContexts = {};
-  stack1 = helpers.each.call(depth0, "view.private_ips", {hash:{},inverse:self.noop,fn:self.program(45, program45, data),contexts:[depth0],types:["ID"],hashContexts:hashContexts,hashTypes:hashTypes,data:data});
-  if(stack1 || stack1 === 0) { data.buffer.push(stack1); }
-  data.buffer.push("\n                        </td>\n                    </tr>\n                ");
-  return buffer;
-  }
-
-function program49(depth0,data) {
-  
-  var buffer = '', hashTypes, hashContexts;
-  data.buffer.push("\n                <tr>\n                    <td>");
-  hashTypes = {};
-  hashContexts = {};
-  data.buffer.push(escapeExpression(helpers._triageMustache.call(depth0, "key", {hash:{},contexts:[depth0],types:["ID"],hashContexts:hashContexts,hashTypes:hashTypes,data:data})));
-  data.buffer.push("</td>\n                    <td>");
-  hashTypes = {};
-  hashContexts = {};
-  data.buffer.push(escapeExpression(helpers._triageMustache.call(depth0, "value", {hash:{},contexts:[depth0],types:["ID"],hashContexts:hashContexts,hashTypes:hashTypes,data:data})));
-  data.buffer.push("</td>\n                </tr>\n                ");
-  return buffer;
-  }
-
-function program51(depth0,data) {
-  
-  var buffer = '', stack1, hashTypes, hashContexts;
-  data.buffer.push("\n        <div id=\"single-machine-metadata\" data-role=\"collapsible\">\n\n            <h3>Full metadata list</h3>\n\n            <table class=\"info-table\">\n                ");
-  hashTypes = {};
-  hashContexts = {};
-  stack1 = helpers.each.call(depth0, "view.metadata", {hash:{},inverse:self.noop,fn:self.program(49, program49, data),contexts:[depth0],types:["ID"],hashContexts:hashContexts,hashTypes:hashTypes,data:data});
-  if(stack1 || stack1 === 0) { data.buffer.push(stack1); }
-  data.buffer.push("\n            </table>\n\n        </div>\n        ");
-  return buffer;
-  }
-
-  data.buffer.push("<div id=\"single-machine-page\" data-role=\"page\" class=\"ui-page-active\" data-theme=\"c\">\n\n    <div data-role=\"header\" data-theme=\"b\">\n\n        <a href=\"#/machines\" class=\"responsive-button\" data-icon=\"arrow-l\">Machines</a>\n\n        <h1>");
-  hashTypes = {};
-  hashContexts = {};
-  data.buffer.push(escapeExpression(helpers._triageMustache.call(depth0, "name", {hash:{},contexts:[depth0],types:["ID"],hashContexts:hashContexts,hashTypes:hashTypes,data:data})));
-  data.buffer.push("</h1>\n\n        ");
-  hashTypes = {};
-  hashContexts = {};
-  data.buffer.push(escapeExpression(helpers.view.call(depth0, "Mist.userMenuView", {hash:{},contexts:[depth0],types:["ID"],hashContexts:hashContexts,hashTypes:hashTypes,data:data})));
-  data.buffer.push("\n\n    </div>\n\n    <div data-role=\"header\" data-theme=\"a\" class=\"single-machine-header\">\n\n        <span class=\"single-view-icon-wrapper\">\n            <span id=\"single-view-provider-icon\" ");
-  hashContexts = {'class': depth0};
-  hashTypes = {'class': "STRING"};
-  options = {hash:{
-    'class': ("view.providerIconClass")
-  },contexts:[],types:[],hashContexts:hashContexts,hashTypes:hashTypes,data:data};
-  data.buffer.push(escapeExpression(((stack1 = helpers['bind-attr'] || (depth0 && depth0['bind-attr'])),stack1 ? stack1.call(depth0, options) : helperMissing.call(depth0, "bind-attr", options))));
-  data.buffer.push("></span>\n        </span>\n        <span ");
-  hashContexts = {'class': depth0};
-  hashTypes = {'class': "STRING"};
-  options = {hash:{
-    'class': (":single-view-icon-wrapper")
-  },contexts:[],types:[],hashContexts:hashContexts,hashTypes:hashTypes,data:data};
-  data.buffer.push(escapeExpression(((stack1 = helpers['bind-attr'] || (depth0 && depth0['bind-attr'])),stack1 ? stack1.call(depth0, options) : helperMissing.call(depth0, "bind-attr", options))));
-  data.buffer.push(">\n            <span id=\"single-view-image-icon\"\n                ");
-  hashContexts = {'class': depth0};
-  hashTypes = {'class': "STRING"};
-  options = {hash:{
-    'class': ("view.imageIconClass")
-  },contexts:[],types:[],hashContexts:hashContexts,hashTypes:hashTypes,data:data};
-  data.buffer.push(escapeExpression(((stack1 = helpers['bind-attr'] || (depth0 && depth0['bind-attr'])),stack1 ? stack1.call(depth0, options) : helperMissing.call(depth0, "bind-attr", options))));
-  data.buffer.push(">\n            </span>\n        </span>\n\n        <h1 ");
-  hashContexts = {'class': depth0};
-  hashTypes = {'class': "STRING"};
-  options = {hash:{
-    'class': ("view.machine.state")
-  },contexts:[],types:[],hashContexts:hashContexts,hashTypes:hashTypes,data:data};
-  data.buffer.push(escapeExpression(((stack1 = helpers['bind-attr'] || (depth0 && depth0['bind-attr'])),stack1 ? stack1.call(depth0, options) : helperMissing.call(depth0, "bind-attr", options))));
-  data.buffer.push(">");
-  hashTypes = {};
-  hashContexts = {};
-  data.buffer.push(escapeExpression(helpers._triageMustache.call(depth0, "state", {hash:{},contexts:[depth0],types:["ID"],hashContexts:hashContexts,hashTypes:hashTypes,data:data})));
-  data.buffer.push("</h1>\n\n        ");
-  hashTypes = {};
-  hashContexts = {};
-  stack2 = helpers.unless.call(depth0, "view.machine.id", {hash:{},inverse:self.noop,fn:self.program(1, program1, data),contexts:[depth0],types:["ID"],hashContexts:hashContexts,hashTypes:hashTypes,data:data});
-  if(stack2 || stack2 === 0) { data.buffer.push(stack2); }
-  data.buffer.push("\n\n        <span class=\"ui-btn-right\" id=\"mist-manage-keys\">\n            ");
-  hashTypes = {};
-  hashContexts = {};
-  stack2 = helpers['if'].call(depth0, "pendingCreation", {hash:{},inverse:self.program(6, program6, data),fn:self.program(4, program4, data),contexts:[depth0],types:["ID"],hashContexts:hashContexts,hashTypes:hashTypes,data:data});
-  if(stack2 || stack2 === 0) { data.buffer.push(stack2); }
-  data.buffer.push("\n        </span>\n    </div>\n\n    <div data-role=\"content\" data-theme=\"c\">\n\n        <!--\n\n             Info popups\n\n        -->\n\n\n        ");
-  hashTypes = {};
-  hashContexts = {};
-  stack2 = helpers['if'].call(depth0, "enablingMonitoring", {hash:{},inverse:self.noop,fn:self.program(11, program11, data),contexts:[depth0],types:["ID"],hashContexts:hashContexts,hashTypes:hashTypes,data:data});
-  if(stack2 || stack2 === 0) { data.buffer.push(stack2); }
-  data.buffer.push("\n\n        ");
-  hashTypes = {};
-  hashContexts = {};
-  stack2 = helpers['if'].call(depth0, "disablingMonitoring", {hash:{},inverse:self.noop,fn:self.program(14, program14, data),contexts:[depth0],types:["ID"],hashContexts:hashContexts,hashTypes:hashTypes,data:data});
-  if(stack2 || stack2 === 0) { data.buffer.push(stack2); }
-  data.buffer.push("\n\n        ");
-  hashTypes = {};
-  hashContexts = {};
-  stack2 = helpers['if'].call(depth0, "pendingStats", {hash:{},inverse:self.noop,fn:self.program(16, program16, data),contexts:[depth0],types:["ID"],hashContexts:hashContexts,hashTypes:hashTypes,data:data});
-  if(stack2 || stack2 === 0) { data.buffer.push(stack2); }
-  data.buffer.push("\n\n        <!--\n\n             Monitoring collapsible\n\n        -->\n\n        <div data-role=\"collapsible\" id=\"monitoring-collapsible\" data-collapsed=\"false\">\n\n            <h3>Monitoring</h3>\n\n            ");
-  hashTypes = {};
-  hashContexts = {};
-  stack2 = helpers['if'].call(depth0, "hasMonitoring", {hash:{},inverse:self.program(26, program26, data),fn:self.program(18, program18, data),contexts:[depth0],types:["ID"],hashContexts:hashContexts,hashTypes:hashTypes,data:data});
-  if(stack2 || stack2 === 0) { data.buffer.push(stack2); }
-  data.buffer.push("\n\n        </div>\n\n        <!--\n\n             Information collapsibles\n\n        -->\n\n        <div data-role=\"collapsible\" data-collapsed=\"false\">\n\n            <h3>Basic Info</h3>\n\n            <table class=\"info-table\">\n                <tr>\n                    <td>Last probed</td>\n                    <td> ");
-  hashTypes = {};
-  hashContexts = {};
-  stack2 = helpers['if'].call(depth0, "probing", {hash:{},inverse:self.program(31, program31, data),fn:self.program(29, program29, data),contexts:[depth0],types:["ID"],hashContexts:hashContexts,hashTypes:hashTypes,data:data});
-  if(stack2 || stack2 === 0) { data.buffer.push(stack2); }
-  data.buffer.push("\n                    </td>\n                </tr>\n                </tr>\n                ");
-  hashTypes = {};
-  hashContexts = {};
-  stack2 = helpers['if'].call(depth0, "probed", {hash:{},inverse:self.noop,fn:self.program(33, program33, data),contexts:[depth0],types:["ID"],hashContexts:hashContexts,hashTypes:hashTypes,data:data});
-  if(stack2 || stack2 === 0) { data.buffer.push(stack2); }
-  data.buffer.push("\n                ");
-  hashTypes = {};
-  hashContexts = {};
-  stack2 = helpers['if'].call(depth0, "loadavg", {hash:{},inverse:self.noop,fn:self.program(35, program35, data),contexts:[depth0],types:["ID"],hashContexts:hashContexts,hashTypes:hashTypes,data:data});
-  if(stack2 || stack2 === 0) { data.buffer.push(stack2); }
-  data.buffer.push("\n                ");
-  hashTypes = {};
-  hashContexts = {};
-  stack2 = helpers['if'].call(depth0, "latency", {hash:{},inverse:self.noop,fn:self.program(37, program37, data),contexts:[depth0],types:["ID"],hashContexts:hashContexts,hashTypes:hashTypes,data:data});
-  if(stack2 || stack2 === 0) { data.buffer.push(stack2); }
-  data.buffer.push("\n                ");
-  hashTypes = {};
-  hashContexts = {};
-  stack2 = helpers['if'].call(depth0, "loss", {hash:{},inverse:self.noop,fn:self.program(39, program39, data),contexts:[depth0],types:["ID"],hashContexts:hashContexts,hashTypes:hashTypes,data:data});
-  if(stack2 || stack2 === 0) { data.buffer.push(stack2); }
-  data.buffer.push("\n                ");
-  hashTypes = {};
-  hashContexts = {};
-  stack2 = helpers['if'].call(depth0, "tags", {hash:{},inverse:self.noop,fn:self.program(41, program41, data),contexts:[depth0],types:["ID"],hashContexts:hashContexts,hashTypes:hashTypes,data:data});
-  if(stack2 || stack2 === 0) { data.buffer.push(stack2); }
-  data.buffer.push("\n                ");
-  hashTypes = {};
-  hashContexts = {};
-  stack2 = helpers['if'].call(depth0, "view.public_ips", {hash:{},inverse:self.noop,fn:self.program(44, program44, data),contexts:[depth0],types:["ID"],hashContexts:hashContexts,hashTypes:hashTypes,data:data});
-  if(stack2 || stack2 === 0) { data.buffer.push(stack2); }
-  data.buffer.push("\n                ");
-  hashTypes = {};
-  hashContexts = {};
-  stack2 = helpers['if'].call(depth0, "view.private_ips", {hash:{},inverse:self.noop,fn:self.program(47, program47, data),contexts:[depth0],types:["ID"],hashContexts:hashContexts,hashTypes:hashTypes,data:data});
-  if(stack2 || stack2 === 0) { data.buffer.push(stack2); }
-  data.buffer.push("\n                ");
-  hashTypes = {};
-  hashContexts = {};
-  stack2 = helpers.each.call(depth0, "view.basicInfo", {hash:{},inverse:self.noop,fn:self.program(49, program49, data),contexts:[depth0],types:["ID"],hashContexts:hashContexts,hashTypes:hashTypes,data:data});
-  if(stack2 || stack2 === 0) { data.buffer.push(stack2); }
-  data.buffer.push("\n            </table>\n        </div>\n\n        ");
-  hashTypes = {};
-  hashContexts = {};
-  stack2 = helpers['if'].call(depth0, "view.metadata", {hash:{},inverse:self.noop,fn:self.program(51, program51, data),contexts:[depth0],types:["ID"],hashContexts:hashContexts,hashTypes:hashTypes,data:data});
-  if(stack2 || stack2 === 0) { data.buffer.push(stack2); }
-  data.buffer.push("\n\n        <div class=\"mid-padding\"></div>\n\n    </div>\n\n    ");
-  hashTypes = {};
-  hashContexts = {};
-  data.buffer.push(escapeExpression(helpers.view.call(depth0, "Mist.ruleEditView", {hash:{},contexts:[depth0],types:["ID"],hashContexts:hashContexts,hashTypes:hashTypes,data:data})));
-  data.buffer.push("\n\n    ");
-  hashTypes = {};
-  hashContexts = {};
-  data.buffer.push(escapeExpression(helpers.view.call(depth0, "Mist.metricAddView", {hash:{},contexts:[depth0],types:["ID"],hashContexts:hashContexts,hashTypes:hashTypes,data:data})));
-  data.buffer.push("\n\n    ");
-  hashTypes = {};
-  hashContexts = {};
-  data.buffer.push(escapeExpression(helpers.view.call(depth0, "Mist.machineKeysView", {hash:{},contexts:[depth0],types:["ID"],hashContexts:hashContexts,hashTypes:hashTypes,data:data})));
-  data.buffer.push("\n\n    ");
-  hashTypes = {};
-  hashContexts = {};
-  data.buffer.push(escapeExpression(helpers.view.call(depth0, "Mist.machineTagsView", {hash:{},contexts:[depth0],types:["ID"],hashContexts:hashContexts,hashTypes:hashTypes,data:data})));
-  data.buffer.push("\n\n    ");
-  hashTypes = {};
-  hashContexts = {};
-  data.buffer.push(escapeExpression(helpers.view.call(depth0, "Mist.machineShellView", {hash:{},contexts:[depth0],types:["ID"],hashContexts:hashContexts,hashTypes:hashTypes,data:data})));
-  data.buffer.push("\n\n    ");
-  hashTypes = {};
-  hashContexts = {};
-  data.buffer.push(escapeExpression(helpers.view.call(depth0, "Mist.machinePowerView", {hash:{},contexts:[depth0],types:["ID"],hashContexts:hashContexts,hashTypes:hashTypes,data:data})));
-  data.buffer.push("\n\n    ");
-  hashTypes = {};
-  hashContexts = {};
-  data.buffer.push(escapeExpression(helpers.view.call(depth0, "Mist.confirmationDialog", {hash:{},contexts:[depth0],types:["ID"],hashContexts:hashContexts,hashTypes:hashTypes,data:data})));
-  data.buffer.push("\n\n    ");
-  hashTypes = {};
-  hashContexts = {};
-  data.buffer.push(escapeExpression(helpers.view.call(depth0, "Mist.machineManualMonitoringView", {hash:{},contexts:[depth0],types:["ID"],hashContexts:hashContexts,hashTypes:hashTypes,data:data})));
-  data.buffer.push("\n\n    <div id=\"manual-monitoring-popup\" class=\"mid-popup\" data-role=\"popup\" data-transition=\"popp\"\n         data-overlay-theme=\"b\" data-disimissible=\"false\">\n\n        <div data-role=\"header\" data-theme=\"b\">\n            <h1>Manual collectd installation</h1>\n        </div>\n\n        <div data-role=\"content\" data-theme=\"c\">\n\n            <p>Run these commands on your server:</p>\n            <textarea>Command here...</textarea>\n            <a data-role=\"button\" ");
-  hashContexts = {'target': depth0};
-  hashTypes = {'target': "STRING"};
-  data.buffer.push(escapeExpression(helpers.action.call(depth0, "closeManualMonitoringPopup", {hash:{
-    'target': ("view")
-  },contexts:[depth0],types:["STRING"],hashContexts:hashContexts,hashTypes:hashTypes,data:data})));
-  data.buffer.push(">Back</a>\n        </div>\n    </div>\n\n    <div class=\"tri-action-footer\" data-role=\"footer\" data-theme=\"b\">\n        <table><tbody><tr><td>\n            <a id=\"single-machine-tags-btn\" data-role=\"button\" data-icon=\"grid\"");
-  hashContexts = {'target': depth0};
-  hashTypes = {'target': "STRING"};
-  data.buffer.push(escapeExpression(helpers.action.call(depth0, "tagsClicked", {hash:{
-    'target': ("view")
-  },contexts:[depth0],types:["STRING"],hashContexts:hashContexts,hashTypes:hashTypes,data:data})));
-  data.buffer.push(">Tags</a>\n        </td><td>\n            <a id=\"single-machine-shell-btn\" data-role=\"button\" data-icon=\"gear\" ");
-  hashContexts = {'target': depth0};
-  hashTypes = {'target': "STRING"};
-  data.buffer.push(escapeExpression(helpers.action.call(depth0, "shellClicked", {hash:{
-    'target': ("view")
-  },contexts:[depth0],types:["STRING"],hashContexts:hashContexts,hashTypes:hashTypes,data:data})));
-  data.buffer.push(">Shell</a>\n        </td><td>\n            <a id=\"single-machine-power-btn\" data-role=\"button\" data-icon=\"power\" ");
-  hashContexts = {'target': depth0};
-  hashTypes = {'target': "STRING"};
-  data.buffer.push(escapeExpression(helpers.action.call(depth0, "powerClicked", {hash:{
-    'target': ("view")
-  },contexts:[depth0],types:["STRING"],hashContexts:hashContexts,hashTypes:hashTypes,data:data})));
-  data.buffer.push(">Power</a>\n        </td></tr></tbody></table>\n    </div>\n\n</div>\n");
   return buffer;
   
 });
@@ -2700,36 +2941,143 @@
   return buffer;
   
 });
-Ember.TEMPLATES["machine_manual_monitoring/html"] = Ember.Handlebars.template(function anonymous(Handlebars,depth0,helpers,partials,data) {
+Ember.TEMPLATES["machine_monitoring/html"] = Ember.Handlebars.template(function anonymous(Handlebars,depth0,helpers,partials,data) {
 this.compilerInfo = [4,'>= 1.0.0'];
 helpers = this.merge(helpers, Ember.Handlebars.helpers); data = data || {};
-  var buffer = '', hashContexts, hashTypes, escapeExpression=this.escapeExpression;
-
-
-  data.buffer.push("<div id=\"manual-monitoring-popup\"\n     class=\"large-popup\"\n     data-role=\"popup\"\n     data-overlay-theme=\"b\"\n     data-transition=\"flip\"\n     data-dismissible=\"false\">\n\n    <div data-role=\"header\" data-theme=\"b\">\n        <h3>Enable Monitoring</h3>\n    </div>\n\n    <div data-role=\"content\">\n\n        <p>Automatic installation of monitoring requires a valid key.</p>\n        <p> Run this command on your server for manual install: </p>\n\n        <div id=\"manual-monitoring-command\" ");
-  hashContexts = {'on': depth0,'target': depth0};
-  hashTypes = {'on': "STRING",'target': "STRING"};
-  data.buffer.push(escapeExpression(helpers.action.call(depth0, "selectCommandText", {hash:{
-    'on': ("click"),
-    'target': ("view")
-  },contexts:[depth0],types:["STRING"],hashContexts:hashContexts,hashTypes:hashTypes,data:data})));
-  data.buffer.push(">\n\n            ");
-  hashTypes = {};
-  hashContexts = {};
-  data.buffer.push(escapeExpression(helpers._triageMustache.call(depth0, "Mist.machineManualMonitoringController.command", {hash:{},contexts:[depth0],types:["ID"],hashContexts:hashContexts,hashTypes:hashTypes,data:data})));
-  data.buffer.push("\n\n        </div>\n\n        <div class=\"ok-cancel\" data-role=\"controlgroup\" data-type=\"horizontal\">\n            <a class=\"ui-btn ui-corner-all\" ");
-  hashContexts = {'target': depth0};
-  hashTypes = {'target': "STRING"};
-  data.buffer.push(escapeExpression(helpers.action.call(depth0, "cancelClicked", {hash:{
-    'target': ("view")
-  },contexts:[depth0],types:["STRING"],hashContexts:hashContexts,hashTypes:hashTypes,data:data})));
-  data.buffer.push(">Cancel</a>\n            <a class=\"ui-btn ui-btn-d ui-corner-all\" ");
-  hashContexts = {'target': depth0};
-  hashTypes = {'target': "STRING"};
-  data.buffer.push(escapeExpression(helpers.action.call(depth0, "doneClicked", {hash:{
-    'target': ("view")
-  },contexts:[depth0],types:["STRING"],hashContexts:hashContexts,hashTypes:hashTypes,data:data})));
-  data.buffer.push(">Done</a>\n        </div>\n    </div>\n</div>\n");
+  var buffer = '', stack1, hashTypes, hashContexts, self=this, helperMissing=helpers.helperMissing, escapeExpression=this.escapeExpression;
+
+function program1(depth0,data) {
+  
+  var buffer = '', stack1, hashTypes, hashContexts, options;
+  data.buffer.push("\n\n        ");
+  hashTypes = {};
+  hashContexts = {};
+  stack1 = helpers['if'].call(depth0, "view.pendingFirstStats", {hash:{},inverse:self.noop,fn:self.program(2, program2, data),contexts:[depth0],types:["ID"],hashContexts:hashContexts,hashTypes:hashTypes,data:data});
+  if(stack1 || stack1 === 0) { data.buffer.push(stack1); }
+  data.buffer.push("\n\n        <div id=\"graphs-wrapper\"\n            ");
+  hashContexts = {'class': depth0};
+  hashTypes = {'class': "STRING"};
+  options = {hash:{
+    'class': ("view.pendingFirstStats:hidden")
+  },contexts:[],types:[],hashContexts:hashContexts,hashTypes:hashTypes,data:data};
+  data.buffer.push(escapeExpression(((stack1 = helpers['bind-attr'] || (depth0 && depth0['bind-attr'])),stack1 ? stack1.call(depth0, options) : helperMissing.call(depth0, "bind-attr", options))));
+  data.buffer.push(">\n                ");
+  hashContexts = {'actionProxyBinding': depth0};
+  hashTypes = {'actionProxyBinding': "STRING"};
+  data.buffer.push(escapeExpression(helpers.view.call(depth0, "Mist.graphListView", {hash:{
+    'actionProxyBinding': ("view")
+  },contexts:[depth0],types:["ID"],hashContexts:hashContexts,hashTypes:hashTypes,data:data})));
+  data.buffer.push("\n        </div>\n\n        ");
+  hashContexts = {'rulesBinding': depth0};
+  hashTypes = {'rulesBinding': "STRING"};
+  data.buffer.push(escapeExpression(helpers.view.call(depth0, "Mist.ruleListView", {hash:{
+    'rulesBinding': ("view.rules")
+  },contexts:[depth0],types:["ID"],hashContexts:hashContexts,hashTypes:hashTypes,data:data})));
+  data.buffer.push("\n\n        <div id=\"monitoring-bottom-btns\">\n            <div data-rule=\"ui-grid-a\">\n                <div class=\"ui-block-a\">\n                    <a id=\"add-rule-button\"\n                      ");
+  hashContexts = {'class': depth0};
+  hashTypes = {'class': "STRING"};
+  options = {hash:{
+    'class': ("\n                            Mist.rulesController.creatingPending:ui-state-disabled\n                            :ui-btn\n                            :ui-corner-all\n                            :ui-btn-d\n                            :ui-btn-icon-left\n                            :ui-icon-plus")
+  },contexts:[],types:[],hashContexts:hashContexts,hashTypes:hashTypes,data:data};
+  data.buffer.push(escapeExpression(((stack1 = helpers['bind-attr'] || (depth0 && depth0['bind-attr'])),stack1 ? stack1.call(depth0, options) : helperMissing.call(depth0, "bind-attr", options))));
+  data.buffer.push("\n                        ");
+  hashContexts = {'target': depth0};
+  hashTypes = {'target': "STRING"};
+  data.buffer.push(escapeExpression(helpers.action.call(depth0, "addRuleClicked", {hash:{
+    'target': ("view")
+  },contexts:[depth0],types:["STRING"],hashContexts:hashContexts,hashTypes:hashTypes,data:data})));
+  data.buffer.push(">\n                            Add Rule\n                    </a>\n                </div>\n            </div>\n            <div class=\"ui-block-b\">\n                <a id=\"disable-monitor-btn\"\n                    ");
+  hashContexts = {'class': depth0};
+  hashTypes = {'class': "STRING"};
+  options = {hash:{
+    'class': ("\n                        view.machine.disablingMonitoring:ui-state-disabled\n                        :ui-btn\n                        :ui-corner-all\n                        :ui-btn-b\n                        :ui-btn-icon-left\n                        :ui-icon-delete")
+  },contexts:[],types:[],hashContexts:hashContexts,hashTypes:hashTypes,data:data};
+  data.buffer.push(escapeExpression(((stack1 = helpers['bind-attr'] || (depth0 && depth0['bind-attr'])),stack1 ? stack1.call(depth0, options) : helperMissing.call(depth0, "bind-attr", options))));
+  data.buffer.push("\n                    ");
+  hashContexts = {'target': depth0};
+  hashTypes = {'target': "STRING"};
+  data.buffer.push(escapeExpression(helpers.action.call(depth0, "disableMonitoringClicked", {hash:{
+    'target': ("view")
+  },contexts:[depth0],types:["STRING"],hashContexts:hashContexts,hashTypes:hashTypes,data:data})));
+  data.buffer.push(">\n                        Disable\n                </a>\n            </div>\n        </div>\n\n    ");
+  return buffer;
+  }
+function program2(depth0,data) {
+  
+  
+  data.buffer.push("\n            <div id=\"machine-monitoring-disabled\">\n\n                <label id=\"enable-monitoring-label\">\n                    Fetching server stats...\n                </label>\n\n                <div class=\"ajax-loader l\"></div>\n            </div>\n        ");
+  }
+
+function program4(depth0,data) {
+  
+  var buffer = '', stack1, hashTypes, hashContexts;
+  data.buffer.push("\n\n        <div id=\"machine-monitoring-disabled\">\n\n            ");
+  hashTypes = {};
+  hashContexts = {};
+  stack1 = helpers['if'].call(depth0, "view.machine.enablingMonitoring", {hash:{},inverse:self.program(7, program7, data),fn:self.program(5, program5, data),contexts:[depth0],types:["ID"],hashContexts:hashContexts,hashTypes:hashTypes,data:data});
+  if(stack1 || stack1 === 0) { data.buffer.push(stack1); }
+  data.buffer.push("\n       </div>\n    ");
+  return buffer;
+  }
+function program5(depth0,data) {
+  
+  
+  data.buffer.push("\n\n                <label id=\"enable-monitoring-label\">\n                    Enabling monitoring, please wait...\n                </label>\n\n                <div class=\"ajax-loader l\"></div>\n\n            ");
+  }
+
+function program7(depth0,data) {
+  
+  var buffer = '', stack1, hashTypes, hashContexts;
+  data.buffer.push(" ");
+  hashTypes = {};
+  hashContexts = {};
+  stack1 = helpers['if'].call(depth0, "view.machine.disablingMonitoring", {hash:{},inverse:self.program(10, program10, data),fn:self.program(8, program8, data),contexts:[depth0],types:["ID"],hashContexts:hashContexts,hashTypes:hashTypes,data:data});
+  if(stack1 || stack1 === 0) { data.buffer.push(stack1); }
+  data.buffer.push(" ");
+  return buffer;
+  }
+function program8(depth0,data) {
+  
+  
+  data.buffer.push("\n\n                <label id=\"enable-monitoring-label\">\n                    Disabling monitoring...\n                </label>\n\n                <div class=\"ajax-loader l\"></div>\n\n            ");
+  }
+
+function program10(depth0,data) {
+  
+  var buffer = '', stack1, stack2, hashContexts, hashTypes, options;
+  data.buffer.push("\n\n                <label id=\"enable-monitoring-label\">\n                    View real time server analytics, get alerts\n                    and set up automated actions.\n                </label>\n\n                <a id=\"enable-monitoring-btn\"\n                    ");
+  hashContexts = {'class': depth0};
+  hashTypes = {'class': "STRING"};
+  options = {hash:{
+    'class': ("\n                        view.machine.enablingMonitoring:ui-state-disabled\n                        view.gettingCommand:ui-state-disabled\n                        :ui-btn\n                        :ui-corner-all\n                        :ui-btn-d\n                        :ui-btn-icon-left\n                        :ui-icon-star")
+  },contexts:[],types:[],hashContexts:hashContexts,hashTypes:hashTypes,data:data};
+  data.buffer.push(escapeExpression(((stack1 = helpers['bind-attr'] || (depth0 && depth0['bind-attr'])),stack1 ? stack1.call(depth0, options) : helperMissing.call(depth0, "bind-attr", options))));
+  data.buffer.push("\n                    ");
+  hashContexts = {'target': depth0};
+  hashTypes = {'target': "STRING"};
+  data.buffer.push(escapeExpression(helpers.action.call(depth0, "enableMonitoringClicked", {hash:{
+    'target': ("view")
+  },contexts:[depth0],types:["STRING"],hashContexts:hashContexts,hashTypes:hashTypes,data:data})));
+  data.buffer.push(">\n                        Enable Monitoring\n                </a>\n\n               ");
+  hashTypes = {};
+  hashContexts = {};
+  stack2 = helpers['if'].call(depth0, "view.gettingCommand", {hash:{},inverse:self.noop,fn:self.program(11, program11, data),contexts:[depth0],types:["ID"],hashContexts:hashContexts,hashTypes:hashTypes,data:data});
+  if(stack2 || stack2 === 0) { data.buffer.push(stack2); }
+  data.buffer.push("\n\n           ");
+  return buffer;
+  }
+function program11(depth0,data) {
+  
+  
+  data.buffer.push("\n                    <div class=\"ajax-loader\"></div>\n               ");
+  }
+
+  data.buffer.push("<div id=\"machine-monitoring\">\n\n    ");
+  hashTypes = {};
+  hashContexts = {};
+  stack1 = helpers['if'].call(depth0, "view.machine.hasMonitoring", {hash:{},inverse:self.program(4, program4, data),fn:self.program(1, program1, data),contexts:[depth0],types:["ID"],hashContexts:hashContexts,hashTypes:hashTypes,data:data});
+  if(stack1 || stack1 === 0) { data.buffer.push(stack1); }
+  data.buffer.push("\n</div>\n");
   return buffer;
   
 });
@@ -2964,50 +3312,123 @@
 function program1(depth0,data) {
   
   var buffer = '', hashTypes, hashContexts;
-  data.buffer.push("\n            <p id=\"message-cmd\">");
-  hashTypes = {};
-  hashContexts = {};
-  data.buffer.push(escapeExpression(helpers._triageMustache.call(depth0, "Mist.notificationController.msgCmd", {hash:{},contexts:[depth0],types:["ID"],hashContexts:hashContexts,hashTypes:hashTypes,data:data})));
+  data.buffer.push("\n                <p>");
+  hashTypes = {};
+  hashContexts = {};
+  data.buffer.push(escapeExpression(helpers._triageMustache.call(depth0, "", {hash:{},contexts:[depth0],types:["ID"],hashContexts:hashContexts,hashTypes:hashTypes,data:data})));
   data.buffer.push("</p>\n            ");
   return buffer;
   }
 
-  data.buffer.push("<div id=\"message-box-screen\" class=\"ui-popup-screen ui-screen-hidden ui-overlay-a\"></div>\n<div id=\"message-box-popup-popup\"\n     class=\"ui-popup-container ui-popup-hidden large-popup ui-body-a ui-corner-all\">\n\n    <div id=\"message-box-popup\"\n         class=\"ui-popup ui-corner-all ui-overlay-shadow large-popup\"\n         data-role=\"popup\"\n         data-enhanced=\"true\"\n         data-transition=\"flip\"\n         data-dismissible=\"false\">\n\n        <div class=\"ui-header ui-bar-b\">\n            <h1 class=\"ui-title\">");
-  hashTypes = {};
-  hashContexts = {};
-  data.buffer.push(escapeExpression(helpers._triageMustache.call(depth0, "Mist.notificationController.msgHeader", {hash:{},contexts:[depth0],types:["ID"],hashContexts:hashContexts,hashTypes:hashTypes,data:data})));
-  data.buffer.push("</h1>\n        </div>\n        <div class=\"ui-content\">\n\n            <p>");
-  hashTypes = {};
-  hashContexts = {};
-  data.buffer.push(escapeExpression(helpers._triageMustache.call(depth0, "Mist.notificationController.msgPart1", {hash:{},contexts:[depth0],types:["ID"],hashContexts:hashContexts,hashTypes:hashTypes,data:data})));
-  data.buffer.push("</p>\n            <p>");
-  hashTypes = {};
-  hashContexts = {};
-  data.buffer.push(escapeExpression(helpers._triageMustache.call(depth0, "Mist.notificationController.msgPart2", {hash:{},contexts:[depth0],types:["ID"],hashContexts:hashContexts,hashTypes:hashTypes,data:data})));
-  data.buffer.push("</p>\n            <p>");
-  hashTypes = {};
-  hashContexts = {};
-  data.buffer.push(escapeExpression(helpers._triageMustache.call(depth0, "Mist.notificationController.msgPart3", {hash:{},contexts:[depth0],types:["ID"],hashContexts:hashContexts,hashTypes:hashTypes,data:data})));
-  data.buffer.push("</p>\n            ");
-  hashTypes = {};
-  hashContexts = {};
-  stack1 = helpers['if'].call(depth0, "Mist.notificationController.msgCmd", {hash:{},inverse:self.noop,fn:self.program(1, program1, data),contexts:[depth0],types:["ID"],hashContexts:hashContexts,hashTypes:hashTypes,data:data});
-  if(stack1 || stack1 === 0) { data.buffer.push(stack1); }
-  data.buffer.push("\n            <p id=\"message-ps\">");
-  hashTypes = {};
-  hashContexts = {};
-  data.buffer.push(escapeExpression(helpers._triageMustache.call(depth0, "Mist.notificationController.msgPart4", {hash:{},contexts:[depth0],types:["ID"],hashContexts:hashContexts,hashTypes:hashTypes,data:data})));
-  data.buffer.push("</p>\n            <a id=\"message-link\" target=\"_blank\">\n                ");
-  hashTypes = {};
-  hashContexts = {};
-  data.buffer.push(escapeExpression(helpers._triageMustache.call(depth0, "Mist.notificationController.msgLink", {hash:{},contexts:[depth0],types:["ID"],hashContexts:hashContexts,hashTypes:hashTypes,data:data})));
-  data.buffer.push("\n            </a>\n            <a class=\"ui-btn ui-btn-a ui-corner-all\"\n                ");
-  hashContexts = {'target': depth0};
-  hashTypes = {'target': "STRING"};
-  data.buffer.push(escapeExpression(helpers.action.call(depth0, "closeMessage", {hash:{
+function program3(depth0,data) {
+  
+  var buffer = '', hashTypes, hashContexts;
+  data.buffer.push("\n                <p id=\"message-cmd\">\n                    ");
+  hashTypes = {};
+  hashContexts = {};
+  data.buffer.push(escapeExpression(helpers._triageMustache.call(depth0, "Mist.notificationController.messageBox.options.command", {hash:{},contexts:[depth0],types:["ID"],hashContexts:hashContexts,hashTypes:hashTypes,data:data})));
+  data.buffer.push("\n                </p>\n            ");
+  return buffer;
+  }
+
+function program5(depth0,data) {
+  
+  var buffer = '', hashTypes, hashContexts;
+  data.buffer.push("\n                <p id=\"message-ps\">\n                    ");
+  hashTypes = {};
+  hashContexts = {};
+  data.buffer.push(escapeExpression(helpers._triageMustache.call(depth0, "Mist.notificationController.messageBox.options.ps", {hash:{},contexts:[depth0],types:["ID"],hashContexts:hashContexts,hashTypes:hashTypes,data:data})));
+  data.buffer.push("\n                </p>\n            ");
+  return buffer;
+  }
+
+  data.buffer.push("<!-- Popup Overlay -->\n\n<div id=\"message-box-screen\"\n    class=\"ui-popup-screen ui-overlay-b ui-screen-hidden\">\n</div>\n\n<!-- Popup Wrapper -->\n\n<div id=\"message-box-popup\"\n    class=\"flip\n        ui-popup-container\n        ui-popup-hidden\n        ui-popup-truncate\">\n\n    <!-- Popup -->\n\n    <div id=\"message-box\"\n        class=\"large-popup\n            ui-popup\n            ui-body-inherit\n            ui-overlay-shadow\n            ui-corner-all\"\n        data-role=\"popup\"\n        data-transition=\"flip\"\n        data-dismissible=\"false\">\n\n\n        <!-- Header -->\n\n        <div class=\"ui-header ui-bar-b\" role=\"banner\">\n            <h1 class=\"ui-title\">\n                ");
+  hashTypes = {};
+  hashContexts = {};
+  data.buffer.push(escapeExpression(helpers._triageMustache.call(depth0, "Mist.notificationController.messageBox.options.title", {hash:{},contexts:[depth0],types:["ID"],hashContexts:hashContexts,hashTypes:hashTypes,data:data})));
+  data.buffer.push("\n            </h1>\n        </div>\n\n        <!-- Body -->\n\n        <div class=\"ui-content ui-body-a\" role=\"main\">\n\n\n            <!--\n                Paragraphs\n            -->\n\n\n            ");
+  hashTypes = {};
+  hashContexts = {};
+  stack1 = helpers.each.call(depth0, "Mist.notificationController.messageBox.options.paragraphs", {hash:{},inverse:self.noop,fn:self.program(1, program1, data),contexts:[depth0],types:["ID"],hashContexts:hashContexts,hashTypes:hashTypes,data:data});
+  if(stack1 || stack1 === 0) { data.buffer.push(stack1); }
+  data.buffer.push("\n\n\n            <!--\n                Command\n            -->\n\n            ");
+  hashTypes = {};
+  hashContexts = {};
+  stack1 = helpers['if'].call(depth0, "Mist.notificationController.messageBox.options.command", {hash:{},inverse:self.noop,fn:self.program(3, program3, data),contexts:[depth0],types:["ID"],hashContexts:hashContexts,hashTypes:hashTypes,data:data});
+  if(stack1 || stack1 === 0) { data.buffer.push(stack1); }
+  data.buffer.push("\n\n\n            <!--\n                Postscript\n            -->\n\n            ");
+  hashTypes = {};
+  hashContexts = {};
+  stack1 = helpers['if'].call(depth0, "Mist.notificationController.messageBox.options.ps", {hash:{},inverse:self.noop,fn:self.program(5, program5, data),contexts:[depth0],types:["ID"],hashContexts:hashContexts,hashTypes:hashTypes,data:data});
+  if(stack1 || stack1 === 0) { data.buffer.push(stack1); }
+  data.buffer.push("\n\n\n            <!--\n                OK Button\n            -->\n\n\n            <a class=\"ui-btn ui-btn-a ui-corner-all\"\n                ");
+  hashContexts = {'target': depth0};
+  hashTypes = {'target': "STRING"};
+  data.buffer.push(escapeExpression(helpers.action.call(depth0, "okClicked", {hash:{
     'target': ("view")
   },contexts:[depth0],types:["STRING"],hashContexts:hashContexts,hashTypes:hashTypes,data:data})));
   data.buffer.push(">OK</a>\n        </div>\n    </div>\n</div>\n");
+  return buffer;
+  
+});
+Ember.TEMPLATES["metric_add/html"] = Ember.Handlebars.template(function anonymous(Handlebars,depth0,helpers,partials,data) {
+this.compilerInfo = [4,'>= 1.0.0'];
+helpers = this.merge(helpers, Ember.Handlebars.helpers); data = data || {};
+  var buffer = '', stack1, stack2, hashContexts, hashTypes, options, escapeExpression=this.escapeExpression, helperMissing=helpers.helperMissing, self=this;
+
+function program1(depth0,data) {
+  
+  var buffer = '', hashContexts, hashTypes;
+  data.buffer.push("\n                ");
+  hashContexts = {'nodeBinding': depth0};
+  hashTypes = {'nodeBinding': "STRING"};
+  data.buffer.push(escapeExpression(helpers.view.call(depth0, "Mist.metricNodeView", {hash:{
+    'nodeBinding': ("Mist.metricAddController.metricsTree")
+  },contexts:[depth0],types:["ID"],hashContexts:hashContexts,hashTypes:hashTypes,data:data})));
+  data.buffer.push("\n            ");
+  return buffer;
+  }
+
+function program3(depth0,data) {
+  
+  
+  data.buffer.push("\n                <div class=\"ui-body-a\">\n                    <p>Checking available metrics on your server</p>\n                    <div class=\"ajax-loader\"></div>\n                </div>\n            ");
+  }
+
+function program5(depth0,data) {
+  
+  
+  data.buffer.push("\n                <div id=\"overlay\"></div>\n            ");
+  }
+
+  data.buffer.push("<div id=\"metric-add-screen\" class=\"ui-popup-screen ui-screen-hidden ui-overlay-a\"></div>\n<div id=\"metric-add-popup\"\n     class=\"ui-popup-container mid-popup ui-popup-hidden ui-body-inherit ui-corner-all\">\n\n    <div id=\"metric-add\"\n         class=\"ui-popup ui-corner-all ui-overlay-shadow\"\n         data-role=\"popup\"\n         data-enhanced=\"true\"\n         data-transition=\"flip\"\n         data-position-to=\"#add-metric-btn\">\n\n        <div class=\"ui-header ui-bar-b\">\n            <h1 class=\"ui-title\">Select Metric</h1>\n        </div>\n\n        <div ");
+  hashContexts = {'class': depth0};
+  hashTypes = {'class': "STRING"};
+  options = {hash:{
+    'class': ("\n                Mist.metricAddController.metrics.length::no-metrics\n                :ui-content\n                :ui-body-a")
+  },contexts:[],types:[],hashContexts:hashContexts,hashTypes:hashTypes,data:data};
+  data.buffer.push(escapeExpression(((stack1 = helpers['bind-attr'] || (depth0 && depth0['bind-attr'])),stack1 ? stack1.call(depth0, options) : helperMissing.call(depth0, "bind-attr", options))));
+  data.buffer.push("\n            role=\"main\">\n\n            <a class=\"ui-btn ui-btn-d ui-corner-all ui-btn-icon-left ui-icon-plus\"\n                ");
+  hashContexts = {'target': depth0};
+  hashTypes = {'target': "STRING"};
+  data.buffer.push(escapeExpression(helpers.action.call(depth0, "customClicked", {hash:{
+    'target': ("view")
+  },contexts:[depth0],types:["STRING"],hashContexts:hashContexts,hashTypes:hashTypes,data:data})));
+  data.buffer.push(">custom</a>\n\n            ");
+  hashTypes = {};
+  hashContexts = {};
+  stack2 = helpers['if'].call(depth0, "Mist.metricAddController.metrics.length", {hash:{},inverse:self.program(3, program3, data),fn:self.program(1, program1, data),contexts:[depth0],types:["ID"],hashContexts:hashContexts,hashTypes:hashTypes,data:data});
+  if(stack2 || stack2 === 0) { data.buffer.push(stack2); }
+  data.buffer.push("\n\n            ");
+  hashTypes = {};
+  hashContexts = {};
+  stack2 = helpers['if'].call(depth0, "Mist.metricsController.addingMetric", {hash:{},inverse:self.noop,fn:self.program(5, program5, data),contexts:[depth0],types:["ID"],hashContexts:hashContexts,hashTypes:hashTypes,data:data});
+  if(stack2 || stack2 === 0) { data.buffer.push(stack2); }
+  data.buffer.push("\n\n        </div>\n    </div>\n</div>\n\n");
+  hashTypes = {};
+  hashContexts = {};
+  data.buffer.push(escapeExpression(helpers.view.call(depth0, "Mist.metricAddCustomView", {hash:{},contexts:[depth0],types:["ID"],hashContexts:hashContexts,hashTypes:hashTypes,data:data})));
+  data.buffer.push("\n");
   return buffer;
   
 });
@@ -3079,60 +3500,6 @@
   return buffer;
   
 });
-Ember.TEMPLATES["metric_add/html"] = Ember.Handlebars.template(function anonymous(Handlebars,depth0,helpers,partials,data) {
-this.compilerInfo = [4,'>= 1.0.0'];
-helpers = this.merge(helpers, Ember.Handlebars.helpers); data = data || {};
-  var buffer = '', stack1, hashTypes, hashContexts, escapeExpression=this.escapeExpression, self=this;
-
-function program1(depth0,data) {
-  
-  var buffer = '', hashContexts, hashTypes;
-  data.buffer.push("\n\n            <a class=\"ui-btn ui-btn-d ui-corner-all ui-btn-icon-left ui-icon-plus\"\n                ");
-  hashContexts = {'target': depth0};
-  hashTypes = {'target': "STRING"};
-  data.buffer.push(escapeExpression(helpers.action.call(depth0, "customClicked", {hash:{
-    'target': ("view")
-  },contexts:[depth0],types:["STRING"],hashContexts:hashContexts,hashTypes:hashTypes,data:data})));
-  data.buffer.push(">custom</a>\n\n            ");
-  hashContexts = {'nodeBinding': depth0};
-  hashTypes = {'nodeBinding': "STRING"};
-  data.buffer.push(escapeExpression(helpers.view.call(depth0, "Mist.metricNodeView", {hash:{
-    'nodeBinding': ("Mist.metricAddController.metricsTree")
-  },contexts:[depth0],types:["ID"],hashContexts:hashContexts,hashTypes:hashTypes,data:data})));
-  data.buffer.push("\n\n        ");
-  return buffer;
-  }
-
-function program3(depth0,data) {
-  
-  
-  data.buffer.push("\n            <div class=\"ajax-loader\"></div>\n        ");
-  }
-
-function program5(depth0,data) {
-  
-  
-  data.buffer.push("\n            <div id=\"overlay\"></div>\n        ");
-  }
-
-  data.buffer.push("<div id=\"metric-add-screen\" class=\"ui-popup-screen ui-screen-hidden ui-overlay-a\"></div>\n<div id=\"metric-add-popup\"\n     class=\"ui-popup-container mid-popup ui-popup-hidden ui-body-inherit ui-corner-all\">\n\n    <div id=\"metric-add\"\n         class=\"ui-popup ui-corner-all ui-overlay-shadow\"\n         data-role=\"popup\"\n         data-enhanced=\"true\"\n         data-transition=\"flip\"\n         data-position-to=\"#add-metric-btn\">\n\n        <div class=\"ui-header ui-bar-b\">\n            <h1 class=\"ui-title\">Select Metric</h1>\n        </div>\n\n        ");
-  hashTypes = {};
-  hashContexts = {};
-  stack1 = helpers['if'].call(depth0, "Mist.metricAddController.metrics.length", {hash:{},inverse:self.program(3, program3, data),fn:self.program(1, program1, data),contexts:[depth0],types:["ID"],hashContexts:hashContexts,hashTypes:hashTypes,data:data});
-  if(stack1 || stack1 === 0) { data.buffer.push(stack1); }
-  data.buffer.push("\n\n        ");
-  hashTypes = {};
-  hashContexts = {};
-  stack1 = helpers['if'].call(depth0, "Mist.metricsController.addingMetric", {hash:{},inverse:self.noop,fn:self.program(5, program5, data),contexts:[depth0],types:["ID"],hashContexts:hashContexts,hashTypes:hashTypes,data:data});
-  if(stack1 || stack1 === 0) { data.buffer.push(stack1); }
-  data.buffer.push("\n    </div>\n</div>\n\n");
-  hashTypes = {};
-  hashContexts = {};
-  data.buffer.push(escapeExpression(helpers.view.call(depth0, "Mist.metricAddCustomView", {hash:{},contexts:[depth0],types:["ID"],hashContexts:hashContexts,hashTypes:hashTypes,data:data})));
-  data.buffer.push("\n");
-  return buffer;
-  
-});
 Ember.TEMPLATES["metric_node/html"] = Ember.Handlebars.template(function anonymous(Handlebars,depth0,helpers,partials,data) {
 this.compilerInfo = [4,'>= 1.0.0'];
 helpers = this.merge(helpers, Ember.Handlebars.helpers); data = data || {};
@@ -3218,83 +3585,135 @@
   data.buffer.push("<div id=\"missing-page\" data-role=\"page\" class=\"ui-page-active ui-page ui-page-theme-a\">\n    <div id=\"splash\">\n        <div id=\"container\">\n            <a id=\"logo\" href=\"/#\"></a>\n            <div id=\"message\">\n                404. Got lost in the clouds\n            </div>\n        </div>\n    </div>\n</div>\n");
   
 });
-Ember.TEMPLATES["monitoring/html"] = Ember.Handlebars.template(function anonymous(Handlebars,depth0,helpers,partials,data) {
+Ember.TEMPLATES["network/html"] = Ember.Handlebars.template(function anonymous(Handlebars,depth0,helpers,partials,data) {
 this.compilerInfo = [4,'>= 1.0.0'];
 helpers = this.merge(helpers, Ember.Handlebars.helpers); data = data || {};
-  var buffer = '', stack1, hashContexts, hashTypes, escapeExpression=this.escapeExpression, self=this;
+  var buffer = '', stack1, hashTypes, hashContexts, escapeExpression=this.escapeExpression, self=this;
 
 function program1(depth0,data) {
   
-  var buffer = '', hashContexts, hashTypes;
-  data.buffer.push("\n            ");
-  hashContexts = {'graphBinding': depth0};
-  hashTypes = {'graphBinding': "STRING"};
-  data.buffer.push(escapeExpression(helpers.view.call(depth0, "Mist.graphView", {hash:{
-    'graphBinding': ("this")
-  },contexts:[depth0],types:["ID"],hashContexts:hashContexts,hashTypes:hashTypes,data:data})));
-  data.buffer.push("\n        ");
-  return buffer;
-  }
-
+  var buffer = '', stack1, hashTypes, hashContexts;
+  data.buffer.push("\n                <table class=\"info-table\">\n                    <tr>\n                        <td class=\"subnet-name\">Name</td>\n                        <td class=\"subnet-name\">");
+  hashTypes = {};
+  hashContexts = {};
+  data.buffer.push(escapeExpression(helpers._triageMustache.call(depth0, "name", {hash:{},contexts:[depth0],types:["ID"],hashContexts:hashContexts,hashTypes:hashTypes,data:data})));
+  data.buffer.push("</td>\n                    </tr>\n                    <tr>\n                        <td>Id</td>\n                        <td>");
+  hashTypes = {};
+  hashContexts = {};
+  data.buffer.push(escapeExpression(helpers._triageMustache.call(depth0, "id", {hash:{},contexts:[depth0],types:["ID"],hashContexts:hashContexts,hashTypes:hashTypes,data:data})));
+  data.buffer.push("</td>\n                    </tr>\n                    <tr>\n                        <td>Cidr</td>\n                        <td>");
+  hashTypes = {};
+  hashContexts = {};
+  data.buffer.push(escapeExpression(helpers._triageMustache.call(depth0, "cidr", {hash:{},contexts:[depth0],types:["ID"],hashContexts:hashContexts,hashTypes:hashTypes,data:data})));
+  data.buffer.push("</td>\n                    </tr>\n                    <tr>\n                        <td>DHCP Enabled</td>\n                        <td>");
+  hashTypes = {};
+  hashContexts = {};
+  data.buffer.push(escapeExpression(helpers._triageMustache.call(depth0, "enable_dhcp", {hash:{},contexts:[depth0],types:["ID"],hashContexts:hashContexts,hashTypes:hashTypes,data:data})));
+  data.buffer.push("</td>\n                    </tr>\n                    <tr>\n                        <td>Gateway IP</td>\n                        <td>");
+  hashTypes = {};
+  hashContexts = {};
+  data.buffer.push(escapeExpression(helpers._triageMustache.call(depth0, "gateway_ip", {hash:{},contexts:[depth0],types:["ID"],hashContexts:hashContexts,hashTypes:hashTypes,data:data})));
+  data.buffer.push("\n                    </tr>\n                    ");
+  hashTypes = {};
+  hashContexts = {};
+  stack1 = helpers['if'].call(depth0, "dns_nameservers.length", {hash:{},inverse:self.noop,fn:self.program(2, program2, data),contexts:[depth0],types:["ID"],hashContexts:hashContexts,hashTypes:hashTypes,data:data});
+  if(stack1 || stack1 === 0) { data.buffer.push(stack1); }
+  data.buffer.push("\n                    ");
+  hashTypes = {};
+  hashContexts = {};
+  stack1 = helpers['if'].call(depth0, "allocation_pools.length", {hash:{},inverse:self.noop,fn:self.program(5, program5, data),contexts:[depth0],types:["ID"],hashContexts:hashContexts,hashTypes:hashTypes,data:data});
+  if(stack1 || stack1 === 0) { data.buffer.push(stack1); }
+  data.buffer.push("\n                </table>\n            ");
+  return buffer;
+  }
+function program2(depth0,data) {
+  
+  var buffer = '', stack1, hashTypes, hashContexts;
+  data.buffer.push("\n                        <td>DNS Nameservers</td>\n                        <td>\n                            ");
+  hashTypes = {};
+  hashContexts = {};
+  stack1 = helpers.each.call(depth0, "dns_nameservers", {hash:{},inverse:self.noop,fn:self.program(3, program3, data),contexts:[depth0],types:["ID"],hashContexts:hashContexts,hashTypes:hashTypes,data:data});
+  if(stack1 || stack1 === 0) { data.buffer.push(stack1); }
+  data.buffer.push("\n                        </td>\n                    ");
+  return buffer;
+  }
 function program3(depth0,data) {
   
+  var buffer = '', hashTypes, hashContexts;
+  data.buffer.push("\n                                <div class=\"ip\">");
+  hashTypes = {};
+  hashContexts = {};
+  data.buffer.push(escapeExpression(helpers._triageMustache.call(depth0, "", {hash:{},contexts:[depth0],types:["ID"],hashContexts:hashContexts,hashTypes:hashTypes,data:data})));
+  data.buffer.push("</div>\n                            ");
+  return buffer;
+  }
+
+function program5(depth0,data) {
+  
   var buffer = '', stack1, hashTypes, hashContexts;
-  data.buffer.push("\n            ");
-  hashTypes = {};
-  hashContexts = {};
-  stack1 = helpers.unless.call(depth0, "pendingCreation", {hash:{},inverse:self.noop,fn:self.program(4, program4, data),contexts:[depth0],types:["ID"],hashContexts:hashContexts,hashTypes:hashTypes,data:data});
-  if(stack1 || stack1 === 0) { data.buffer.push(stack1); }
-  data.buffer.push("\n        ");
-  return buffer;
-  }
-function program4(depth0,data) {
-  
-  var buffer = '', hashContexts, hashTypes;
-  data.buffer.push("\n                ");
-  hashContexts = {'graphBinding': depth0};
-  hashTypes = {'graphBinding': "STRING"};
-  data.buffer.push(escapeExpression(helpers.view.call(depth0, "Mist.graphButtonView", {hash:{
-    'graphBinding': ("this")
-  },contexts:[depth0],types:["ID"],hashContexts:hashContexts,hashTypes:hashTypes,data:data})));
-  data.buffer.push("\n            ");
-  return buffer;
-  }
-
-  data.buffer.push("<div class=\"graphControls\">\n\n    <div class=\"graphZoomer\">\n        <select id='zoomSelect' data-inline=\"true\" onChange=\"Mist.monitoringController.UI.zoomChange()\">\n            <option value='0' selected='true'>Last 10 Minutes</option>\n            <option value='1' >Last 1 Hour</option>\n            <option value='2' >Last 1 Day</option>\n            <option value='3' >Last 1 Week</option>\n            <option value='4' >Last 1 Month</option>\n        </select>\n    </div>\n\n    <div class=\"graphMover\">\n        <a id='graphsGoBack' class=\"ui-btn ui-corner-all ui-btn-inline\"\n           ");
-  hashContexts = {'target': depth0};
-  hashTypes = {'target': "STRING"};
-  data.buffer.push(escapeExpression(helpers.action.call(depth0, "goBack", {hash:{
-    'target': ("Mist.monitoringController.history")
-  },contexts:[depth0],types:["STRING"],hashContexts:hashContexts,hashTypes:hashTypes,data:data})));
-  data.buffer.push(">&lt;&lt;</a>\n\n        <a id='graphsResetHistory' class=\"ui-btn ui-btn-b ui-corner-all ui-state-disabled ui-btn-inline\"\n            ");
-  hashContexts = {'target': depth0};
-  hashTypes = {'target': "STRING"};
-  data.buffer.push(escapeExpression(helpers.action.call(depth0, "disable", {hash:{
-    'target': ("Mist.monitoringController.history")
-  },contexts:[depth0],types:["STRING"],hashContexts:hashContexts,hashTypes:hashTypes,data:data})));
-  data.buffer.push(">Reset</a>\n\n        <a id='graphsGoForward' class=\"ui-btn ui-corner-all ui-state-disabled ui-btn-inline\"\n            ");
-  hashContexts = {'target': depth0};
-  hashTypes = {'target': "STRING"};
-  data.buffer.push(escapeExpression(helpers.action.call(depth0, "goForward", {hash:{
-    'target': ("Mist.monitoringController.history")
-  },contexts:[depth0],types:["STRING"],hashContexts:hashContexts,hashTypes:hashTypes,data:data})));
-  data.buffer.push(">&gt;&gt;</a>\n    </div>\n\n</div>\n\n<div id=\"GraphsArea\">\n\n    <div class=\"valuePopUp\"></div>\n\n    <div id=\"graphs\">\n        ");
-  hashTypes = {};
-  hashContexts = {};
-  stack1 = helpers.each.call(depth0, "view.graphs", {hash:{},inverse:self.noop,fn:self.program(1, program1, data),contexts:[depth0],types:["ID"],hashContexts:hashContexts,hashTypes:hashTypes,data:data});
-  if(stack1 || stack1 === 0) { data.buffer.push(stack1); }
-  data.buffer.push("\n    </div>\n\n    <div id=\"graphBar\">\n\n        ");
-  hashTypes = {};
-  hashContexts = {};
-  stack1 = helpers.each.call(depth0, "view.graphs", {hash:{},inverse:self.noop,fn:self.program(3, program3, data),contexts:[depth0],types:["ID"],hashContexts:hashContexts,hashTypes:hashTypes,data:data});
-  if(stack1 || stack1 === 0) { data.buffer.push(stack1); }
-  data.buffer.push("\n\n        <div class=\"graphBtn\" id=\"add-metric-btn\">\n            <a class=\"ui-btn ui-btn-icon-left ui-icon-plus ui-corner-all ui-btn-d\"\n                ");
-  hashContexts = {'target': depth0};
-  hashTypes = {'target': "STRING"};
-  data.buffer.push(escapeExpression(helpers.action.call(depth0, "addMetricClicked", {hash:{
-    'target': ("view")
-  },contexts:[depth0],types:["STRING"],hashContexts:hashContexts,hashTypes:hashTypes,data:data})));
-  data.buffer.push(">\n                    Add Graph\n            </a>\n        </div>\n    </div>\n</div>");
+  data.buffer.push("\n                        <td>Allocation pools</td>\n                        <td>\n                            ");
+  hashTypes = {};
+  hashContexts = {};
+  stack1 = helpers.each.call(depth0, "allocation_pools", {hash:{},inverse:self.noop,fn:self.program(6, program6, data),contexts:[depth0],types:["ID"],hashContexts:hashContexts,hashTypes:hashTypes,data:data});
+  if(stack1 || stack1 === 0) { data.buffer.push(stack1); }
+  data.buffer.push("\n                        </td>\n                    ");
+  return buffer;
+  }
+function program6(depth0,data) {
+  
+  var buffer = '', hashTypes, hashContexts;
+  data.buffer.push("\n                                <div class=\"ip\">");
+  hashTypes = {};
+  hashContexts = {};
+  data.buffer.push(escapeExpression(helpers._triageMustache.call(depth0, "start", {hash:{},contexts:[depth0],types:["ID"],hashContexts:hashContexts,hashTypes:hashTypes,data:data})));
+  data.buffer.push("</div> -\n                                <div class=\"ip\">");
+  hashTypes = {};
+  hashContexts = {};
+  data.buffer.push(escapeExpression(helpers._triageMustache.call(depth0, "end", {hash:{},contexts:[depth0],types:["ID"],hashContexts:hashContexts,hashTypes:hashTypes,data:data})));
+  data.buffer.push("</div>\n                            ");
+  return buffer;
+  }
+
+  data.buffer.push("<div id=\"single-network-page\" data-role=\"page\" class=\"ui-page-active\" data-theme=\"c\">\n\n    <div data-role=\"header\" data-theme=\"b\">\n\n        <a href=\"#/networks\" class=\"responsive-button\" data-icon=\"arrow-l\">Networks</a>\n\n        <h1>");
+  hashTypes = {};
+  hashContexts = {};
+  data.buffer.push(escapeExpression(helpers._triageMustache.call(depth0, "name", {hash:{},contexts:[depth0],types:["ID"],hashContexts:hashContexts,hashTypes:hashTypes,data:data})));
+  data.buffer.push("</h1>\n\n        ");
+  hashTypes = {};
+  hashContexts = {};
+  data.buffer.push(escapeExpression(helpers.view.call(depth0, "Mist.userMenuView", {hash:{},contexts:[depth0],types:["ID"],hashContexts:hashContexts,hashTypes:hashTypes,data:data})));
+  data.buffer.push("\n\n    </div>\n\n    <div data-role=\"content\" data-theme=\"c\">\n\n        <div id=\"single-network-info\" data-role=\"collapsible\" data-collapsed=\"false\">\n\n            <h3>Network Information</h3>\n\n            <table class=\"info-table\">\n                <tr>\n                    <td>Name</td>\n                    <td>");
+  hashTypes = {};
+  hashContexts = {};
+  data.buffer.push(escapeExpression(helpers._triageMustache.call(depth0, "name", {hash:{},contexts:[depth0],types:["ID"],hashContexts:hashContexts,hashTypes:hashTypes,data:data})));
+  data.buffer.push("</td>\n                </tr>\n                <tr>\n                    <td>Id</td>\n                    <td>");
+  hashTypes = {};
+  hashContexts = {};
+  data.buffer.push(escapeExpression(helpers._triageMustache.call(depth0, "id", {hash:{},contexts:[depth0],types:["ID"],hashContexts:hashContexts,hashTypes:hashTypes,data:data})));
+  data.buffer.push("</td>\n                </tr>\n                <tr>\n                    <td>Status</td>\n                    <td>");
+  hashTypes = {};
+  hashContexts = {};
+  data.buffer.push(escapeExpression(helpers._triageMustache.call(depth0, "status", {hash:{},contexts:[depth0],types:["ID"],hashContexts:hashContexts,hashTypes:hashTypes,data:data})));
+  data.buffer.push("</td>\n                </tr>\n            </table>\n\n        </div>\n\n        <div id=\"single-network-subnets\" data-role=\"collapsible\" data-collapsed=\"false\">\n\n            <h3>Subnets (");
+  hashTypes = {};
+  hashContexts = {};
+  data.buffer.push(escapeExpression(helpers._triageMustache.call(depth0, "subnets.length", {hash:{},contexts:[depth0],types:["ID"],hashContexts:hashContexts,hashTypes:hashTypes,data:data})));
+  data.buffer.push(")</h3>\n\n            ");
+  hashTypes = {};
+  hashContexts = {};
+  stack1 = helpers.each.call(depth0, "subnets", {hash:{},inverse:self.noop,fn:self.program(1, program1, data),contexts:[depth0],types:["ID"],hashContexts:hashContexts,hashTypes:hashTypes,data:data});
+  if(stack1 || stack1 === 0) { data.buffer.push(stack1); }
+  data.buffer.push("\n        </div>\n\n        <div class=\"mid-padding\"></div>\n\n    </div>\n\n    ");
+  hashTypes = {};
+  hashContexts = {};
+  data.buffer.push(escapeExpression(helpers.view.call(depth0, "Mist.confirmationDialog", {hash:{},contexts:[depth0],types:["ID"],hashContexts:hashContexts,hashTypes:hashTypes,data:data})));
+  data.buffer.push("\n\n    <div class=\"single-action-footer\" data-role=\"footer\" data-theme=\"b\">\n        <a class=\"ui-btn ui-corner-all ui-btn-icon-right ui-icon-delete\"\n            ");
+  hashContexts = {'target': depth0};
+  hashTypes = {'target': "STRING"};
+  data.buffer.push(escapeExpression(helpers.action.call(depth0, "deleteClicked", {hash:{
+    'target': ("view")
+  },contexts:[depth0],types:["STRING"],hashContexts:hashContexts,hashTypes:hashTypes,data:data})));
+  data.buffer.push(">\n                Delete\n        </a>\n    </div>\n\n</div>\n");
   return buffer;
   
 });
@@ -3532,138 +3951,6 @@
   return buffer;
   
 });
-Ember.TEMPLATES["network/html"] = Ember.Handlebars.template(function anonymous(Handlebars,depth0,helpers,partials,data) {
-this.compilerInfo = [4,'>= 1.0.0'];
-helpers = this.merge(helpers, Ember.Handlebars.helpers); data = data || {};
-  var buffer = '', stack1, hashTypes, hashContexts, escapeExpression=this.escapeExpression, self=this;
-
-function program1(depth0,data) {
-  
-  var buffer = '', stack1, hashTypes, hashContexts;
-  data.buffer.push("\n                <table class=\"info-table\">\n                    <tr>\n                        <td class=\"subnet-name\">Name</td>\n                        <td class=\"subnet-name\">");
-  hashTypes = {};
-  hashContexts = {};
-  data.buffer.push(escapeExpression(helpers._triageMustache.call(depth0, "name", {hash:{},contexts:[depth0],types:["ID"],hashContexts:hashContexts,hashTypes:hashTypes,data:data})));
-  data.buffer.push("</td>\n                    </tr>\n                    <tr>\n                        <td>Id</td>\n                        <td>");
-  hashTypes = {};
-  hashContexts = {};
-  data.buffer.push(escapeExpression(helpers._triageMustache.call(depth0, "id", {hash:{},contexts:[depth0],types:["ID"],hashContexts:hashContexts,hashTypes:hashTypes,data:data})));
-  data.buffer.push("</td>\n                    </tr>\n                    <tr>\n                        <td>Cidr</td>\n                        <td>");
-  hashTypes = {};
-  hashContexts = {};
-  data.buffer.push(escapeExpression(helpers._triageMustache.call(depth0, "cidr", {hash:{},contexts:[depth0],types:["ID"],hashContexts:hashContexts,hashTypes:hashTypes,data:data})));
-  data.buffer.push("</td>\n                    </tr>\n                    <tr>\n                        <td>DHCP Enabled</td>\n                        <td>");
-  hashTypes = {};
-  hashContexts = {};
-  data.buffer.push(escapeExpression(helpers._triageMustache.call(depth0, "enable_dhcp", {hash:{},contexts:[depth0],types:["ID"],hashContexts:hashContexts,hashTypes:hashTypes,data:data})));
-  data.buffer.push("</td>\n                    </tr>\n                    <tr>\n                        <td>Gateway IP</td>\n                        <td>");
-  hashTypes = {};
-  hashContexts = {};
-  data.buffer.push(escapeExpression(helpers._triageMustache.call(depth0, "gateway_ip", {hash:{},contexts:[depth0],types:["ID"],hashContexts:hashContexts,hashTypes:hashTypes,data:data})));
-  data.buffer.push("\n                    </tr>\n                    ");
-  hashTypes = {};
-  hashContexts = {};
-  stack1 = helpers['if'].call(depth0, "dns_nameservers.length", {hash:{},inverse:self.noop,fn:self.program(2, program2, data),contexts:[depth0],types:["ID"],hashContexts:hashContexts,hashTypes:hashTypes,data:data});
-  if(stack1 || stack1 === 0) { data.buffer.push(stack1); }
-  data.buffer.push("\n                    ");
-  hashTypes = {};
-  hashContexts = {};
-  stack1 = helpers['if'].call(depth0, "allocation_pools.length", {hash:{},inverse:self.noop,fn:self.program(5, program5, data),contexts:[depth0],types:["ID"],hashContexts:hashContexts,hashTypes:hashTypes,data:data});
-  if(stack1 || stack1 === 0) { data.buffer.push(stack1); }
-  data.buffer.push("\n                </table>\n            ");
-  return buffer;
-  }
-function program2(depth0,data) {
-  
-  var buffer = '', stack1, hashTypes, hashContexts;
-  data.buffer.push("\n                        <td>DNS Nameservers</td>\n                        <td>\n                            ");
-  hashTypes = {};
-  hashContexts = {};
-  stack1 = helpers.each.call(depth0, "dns_nameservers", {hash:{},inverse:self.noop,fn:self.program(3, program3, data),contexts:[depth0],types:["ID"],hashContexts:hashContexts,hashTypes:hashTypes,data:data});
-  if(stack1 || stack1 === 0) { data.buffer.push(stack1); }
-  data.buffer.push("\n                        </td>\n                    ");
-  return buffer;
-  }
-function program3(depth0,data) {
-  
-  var buffer = '', hashTypes, hashContexts;
-  data.buffer.push("\n                                <div class=\"ip\">");
-  hashTypes = {};
-  hashContexts = {};
-  data.buffer.push(escapeExpression(helpers._triageMustache.call(depth0, "", {hash:{},contexts:[depth0],types:["ID"],hashContexts:hashContexts,hashTypes:hashTypes,data:data})));
-  data.buffer.push("</div>\n                            ");
-  return buffer;
-  }
-
-function program5(depth0,data) {
-  
-  var buffer = '', stack1, hashTypes, hashContexts;
-  data.buffer.push("\n                        <td>Allocation pools</td>\n                        <td>\n                            ");
-  hashTypes = {};
-  hashContexts = {};
-  stack1 = helpers.each.call(depth0, "allocation_pools", {hash:{},inverse:self.noop,fn:self.program(6, program6, data),contexts:[depth0],types:["ID"],hashContexts:hashContexts,hashTypes:hashTypes,data:data});
-  if(stack1 || stack1 === 0) { data.buffer.push(stack1); }
-  data.buffer.push("\n                        </td>\n                    ");
-  return buffer;
-  }
-function program6(depth0,data) {
-  
-  var buffer = '', hashTypes, hashContexts;
-  data.buffer.push("\n                                <div class=\"ip\">");
-  hashTypes = {};
-  hashContexts = {};
-  data.buffer.push(escapeExpression(helpers._triageMustache.call(depth0, "start", {hash:{},contexts:[depth0],types:["ID"],hashContexts:hashContexts,hashTypes:hashTypes,data:data})));
-  data.buffer.push("</div> -\n                                <div class=\"ip\">");
-  hashTypes = {};
-  hashContexts = {};
-  data.buffer.push(escapeExpression(helpers._triageMustache.call(depth0, "end", {hash:{},contexts:[depth0],types:["ID"],hashContexts:hashContexts,hashTypes:hashTypes,data:data})));
-  data.buffer.push("</div>\n                            ");
-  return buffer;
-  }
-
-  data.buffer.push("<div id=\"single-network-page\" data-role=\"page\" class=\"ui-page-active\" data-theme=\"c\">\n\n    <div data-role=\"header\" data-theme=\"b\">\n\n        <a href=\"#/networks\" class=\"responsive-button\" data-icon=\"arrow-l\">Networks</a>\n\n        <h1>");
-  hashTypes = {};
-  hashContexts = {};
-  data.buffer.push(escapeExpression(helpers._triageMustache.call(depth0, "name", {hash:{},contexts:[depth0],types:["ID"],hashContexts:hashContexts,hashTypes:hashTypes,data:data})));
-  data.buffer.push("</h1>\n\n        ");
-  hashTypes = {};
-  hashContexts = {};
-  data.buffer.push(escapeExpression(helpers.view.call(depth0, "Mist.userMenuView", {hash:{},contexts:[depth0],types:["ID"],hashContexts:hashContexts,hashTypes:hashTypes,data:data})));
-  data.buffer.push("\n\n    </div>\n\n    <div data-role=\"content\" data-theme=\"c\">\n\n        <div id=\"single-network-info\" data-role=\"collapsible\" data-collapsed=\"false\">\n\n            <h3>Network Information</h3>\n\n            <table class=\"info-table\">\n                <tr>\n                    <td>Name</td>\n                    <td>");
-  hashTypes = {};
-  hashContexts = {};
-  data.buffer.push(escapeExpression(helpers._triageMustache.call(depth0, "name", {hash:{},contexts:[depth0],types:["ID"],hashContexts:hashContexts,hashTypes:hashTypes,data:data})));
-  data.buffer.push("</td>\n                </tr>\n                <tr>\n                    <td>Id</td>\n                    <td>");
-  hashTypes = {};
-  hashContexts = {};
-  data.buffer.push(escapeExpression(helpers._triageMustache.call(depth0, "id", {hash:{},contexts:[depth0],types:["ID"],hashContexts:hashContexts,hashTypes:hashTypes,data:data})));
-  data.buffer.push("</td>\n                </tr>\n                <tr>\n                    <td>Status</td>\n                    <td>");
-  hashTypes = {};
-  hashContexts = {};
-  data.buffer.push(escapeExpression(helpers._triageMustache.call(depth0, "status", {hash:{},contexts:[depth0],types:["ID"],hashContexts:hashContexts,hashTypes:hashTypes,data:data})));
-  data.buffer.push("</td>\n                </tr>\n            </table>\n\n        </div>\n\n        <div id=\"single-network-subnets\" data-role=\"collapsible\" data-collapsed=\"false\">\n\n            <h3>Subnets (");
-  hashTypes = {};
-  hashContexts = {};
-  data.buffer.push(escapeExpression(helpers._triageMustache.call(depth0, "subnets.length", {hash:{},contexts:[depth0],types:["ID"],hashContexts:hashContexts,hashTypes:hashTypes,data:data})));
-  data.buffer.push(")</h3>\n\n            ");
-  hashTypes = {};
-  hashContexts = {};
-  stack1 = helpers.each.call(depth0, "subnets", {hash:{},inverse:self.noop,fn:self.program(1, program1, data),contexts:[depth0],types:["ID"],hashContexts:hashContexts,hashTypes:hashTypes,data:data});
-  if(stack1 || stack1 === 0) { data.buffer.push(stack1); }
-  data.buffer.push("\n        </div>\n\n        <div class=\"mid-padding\"></div>\n\n    </div>\n\n    ");
-  hashTypes = {};
-  hashContexts = {};
-  data.buffer.push(escapeExpression(helpers.view.call(depth0, "Mist.confirmationDialog", {hash:{},contexts:[depth0],types:["ID"],hashContexts:hashContexts,hashTypes:hashTypes,data:data})));
-  data.buffer.push("\n\n    <div class=\"single-action-footer\" data-role=\"footer\" data-theme=\"b\">\n        <a class=\"ui-btn ui-corner-all ui-btn-icon-right ui-icon-delete\"\n            ");
-  hashContexts = {'target': depth0};
-  hashTypes = {'target': "STRING"};
-  data.buffer.push(escapeExpression(helpers.action.call(depth0, "deleteClicked", {hash:{
-    'target': ("view")
-  },contexts:[depth0],types:["STRING"],hashContexts:hashContexts,hashTypes:hashTypes,data:data})));
-  data.buffer.push(">\n                Delete\n        </a>\n    </div>\n\n</div>\n");
-  return buffer;
-  
-});
 Ember.TEMPLATES["network_list/html"] = Ember.Handlebars.template(function anonymous(Handlebars,depth0,helpers,partials,data) {
 this.compilerInfo = [4,'>= 1.0.0'];
 helpers = this.merge(helpers, Ember.Handlebars.helpers); data = data || {};
@@ -3786,122 +4073,6 @@
   stack2 = ((stack1 = helpers['link-to'] || (depth0 && depth0['link-to'])),stack1 ? stack1.call(depth0, "network", "view.network", options) : helperMissing.call(depth0, "link-to", "network", "view.network", options));
   if(stack2 || stack2 === 0) { data.buffer.push(stack2); }
   data.buffer.push("\n");
-  return buffer;
-  
-});
-Ember.TEMPLATES["rule_edit/html"] = Ember.Handlebars.template(function anonymous(Handlebars,depth0,helpers,partials,data) {
-this.compilerInfo = [4,'>= 1.0.0'];
-helpers = this.merge(helpers, Ember.Handlebars.helpers); data = data || {};
-  var buffer = '', stack1, hashTypes, hashContexts, escapeExpression=this.escapeExpression, self=this;
-
-function program1(depth0,data) {
-  
-  var buffer = '', hashContexts, hashTypes;
-  data.buffer.push("\n            <li data-icon=\"false\">\n                <a class=\"ui-btn\" ");
-  hashContexts = {'target': depth0};
-  hashTypes = {'target': "STRING"};
-  data.buffer.push(escapeExpression(helpers.action.call(depth0, "metricClicked", "id", {hash:{
-    'target': ("view")
-  },contexts:[depth0,depth0],types:["STRING","ID"],hashContexts:hashContexts,hashTypes:hashTypes,data:data})));
-  data.buffer.push(">\n                    ");
-  hashTypes = {};
-  hashContexts = {};
-  data.buffer.push(escapeExpression(helpers._triageMustache.call(depth0, "name", {hash:{},contexts:[depth0],types:["ID"],hashContexts:hashContexts,hashTypes:hashTypes,data:data})));
-  data.buffer.push("\n                </a>\n            </li>\n            ");
-  return buffer;
-  }
-
-function program3(depth0,data) {
-  
-  var buffer = '', hashContexts, hashTypes;
-  data.buffer.push("\n                <li data-icon=\"false\">\n                    <a ");
-  hashContexts = {'target': depth0};
-  hashTypes = {'target': "STRING"};
-  data.buffer.push(escapeExpression(helpers.action.call(depth0, "operatorClicked", "title", {hash:{
-    'target': ("view")
-  },contexts:[depth0,depth0],types:["STRING","ID"],hashContexts:hashContexts,hashTypes:hashTypes,data:data})));
-  data.buffer.push(">\n                        ");
-  hashTypes = {};
-  hashContexts = {};
-  data.buffer.push(escapeExpression(helpers._triageMustache.call(depth0, "symbol", {hash:{},contexts:[depth0],types:["ID"],hashContexts:hashContexts,hashTypes:hashTypes,data:data})));
-  data.buffer.push("\n                    </a>\n                </li>\n            ");
-  return buffer;
-  }
-
-function program5(depth0,data) {
-  
-  var buffer = '', hashContexts, hashTypes;
-  data.buffer.push("\n                <li data-icon=\"false\">\n                    <a ");
-  hashContexts = {'target': depth0};
-  hashTypes = {'target': "STRING"};
-  data.buffer.push(escapeExpression(helpers.action.call(depth0, "actionClicked", "", {hash:{
-    'target': ("view")
-  },contexts:[depth0,depth0],types:["STRING","ID"],hashContexts:hashContexts,hashTypes:hashTypes,data:data})));
-  data.buffer.push(">\n                        ");
-  hashTypes = {};
-  hashContexts = {};
-  data.buffer.push(escapeExpression(helpers._triageMustache.call(depth0, "", {hash:{},contexts:[depth0],types:["ID"],hashContexts:hashContexts,hashTypes:hashTypes,data:data})));
-  data.buffer.push("\n                    </a>\n                </li>\n            ");
-  return buffer;
-  }
-
-function program7(depth0,data) {
-  
-  var buffer = '', hashContexts, hashTypes;
-  data.buffer.push("\n                <li data-icon=\"false\">\n                    <a ");
-  hashContexts = {'target': depth0};
-  hashTypes = {'target': "STRING"};
-  data.buffer.push(escapeExpression(helpers.action.call(depth0, "aggregateClicked", "value", {hash:{
-    'target': ("view")
-  },contexts:[depth0,depth0],types:["STRING","ID"],hashContexts:hashContexts,hashTypes:hashTypes,data:data})));
-  data.buffer.push(">\n                        ");
-  hashTypes = {};
-  hashContexts = {};
-  data.buffer.push(escapeExpression(helpers._triageMustache.call(depth0, "title", {hash:{},contexts:[depth0],types:["ID"],hashContexts:hashContexts,hashTypes:hashTypes,data:data})));
-  data.buffer.push("\n                    </a>\n                </li>\n            ");
-  return buffer;
-  }
-
-  data.buffer.push("<div id=\"rule-metric-screen\" class=\"ui-popup-screen ui-screen-hidden ui-overlay-b\"></div>\n<div id=\"rule-metric-popup\"\n     class=\"ui-popup-container ui-popup-hidden ui-body-inherit ui-overlay-shadow\">\n\n    <div id=\"rule-metric\"\n         class=\"ui-popup\"\n         data-role=\"popup\"\n         data-enhanced=\"true\"\n         data-transition=\"flip\">\n\n        <ul data-role=\"listview\">\n            ");
-  hashTypes = {};
-  hashContexts = {};
-  stack1 = helpers.each.call(depth0, "view.metrics", {hash:{},inverse:self.noop,fn:self.program(1, program1, data),contexts:[depth0],types:["ID"],hashContexts:hashContexts,hashTypes:hashTypes,data:data});
-  if(stack1 || stack1 === 0) { data.buffer.push(stack1); }
-  data.buffer.push("\n        </ul>\n    </div>\n</div>\n\n\n<div id=\"rule-operator-screen\" class=\"ui-popup-screen ui-screen-hidden ui-overlay-b\"></div>\n<div id=\"rule-operator-popup\"\n     class=\"ui-popup-container ui-popup-hidden ui-body-inherit ui-overlay-shadow\">\n\n    <div id=\"rule-operator\"\n         class=\"ui-popup\"\n         data-role=\"popup\"\n         data-enhanced=\"true\"\n         data-transition=\"flip\">\n\n        <ul data-role=\"listview\">\n            ");
-  hashTypes = {};
-  hashContexts = {};
-  stack1 = helpers.each.call(depth0, "Mist.rulesController.operatorList", {hash:{},inverse:self.noop,fn:self.program(3, program3, data),contexts:[depth0],types:["ID"],hashContexts:hashContexts,hashTypes:hashTypes,data:data});
-  if(stack1 || stack1 === 0) { data.buffer.push(stack1); }
-  data.buffer.push("\n        </ul>\n    </div>\n</div>\n\n\n<div id=\"rule-action-screen\" class=\"ui-popup-screen ui-screen-hidden ui-overlay-b\"></div>\n<div id=\"rule-action-popup\"\n     class=\"ui-popup-container ui-popup-hidden ui-body-inherit ui-overlay-shadow\">\n\n    <div id=\"rule-action\"\n         class=\"ui-popup\"\n         data-role=\"popup\"\n         data-enhanced=\"true\"\n         data-transition=\"flip\">\n\n        <ul data-role=\"listview\">\n            ");
-  hashTypes = {};
-  hashContexts = {};
-  stack1 = helpers.each.call(depth0, "Mist.rulesController.actionList", {hash:{},inverse:self.noop,fn:self.program(5, program5, data),contexts:[depth0],types:["ID"],hashContexts:hashContexts,hashTypes:hashTypes,data:data});
-  if(stack1 || stack1 === 0) { data.buffer.push(stack1); }
-  data.buffer.push("\n            <li class=\"ui-state-disabled\" data-icon=\"false\">\n                <a>launch</a>\n            </li>\n        </ul>\n    </div>\n</div>\n\n\n<div id=\"rule-command-screen\" class=\"ui-popup-screen ui-screen-hidden ui-overlay-b\"></div>\n<div id=\"rule-command-popup\"\n     class=\"ui-popup-container ui-popup-hidden ui-body-inherit ui-overlay-shadow ui-corner-all large-popup\">\n\n    <div id=\"rule-command\"\n         class=\"ui-popup ui-corner-all\"\n         data-role=\"popup\"\n         data-enhanced=\"true\"\n         data-transition=\"flip\">\n\n        <div class=\"ui-header ui-bar-b\">\n            <h1 class=\"ui-title\">Command</h1>\n        </div>\n\n        <div data-role=\"content\">\n\n            ");
-  hashContexts = {'valueBinding': depth0,'name': depth0};
-  hashTypes = {'valueBinding': "STRING",'name': "STRING"};
-  data.buffer.push(escapeExpression(helpers.view.call(depth0, "Ember.TextArea", {hash:{
-    'valueBinding': ("view.newCommand"),
-    'name': ("rule-command-content")
-  },contexts:[depth0],types:["ID"],hashContexts:hashContexts,hashTypes:hashTypes,data:data})));
-  data.buffer.push("\n\n            <div data-role=\"controlgroup\" class=\"btn-full ok-cancel\" data-type=\"horizontal\">\n                <a class=\"ui-btn ui-btn-a\" ");
-  hashContexts = {'target': depth0};
-  hashTypes = {'target': "STRING"};
-  data.buffer.push(escapeExpression(helpers.action.call(depth0, "backClicked", {hash:{
-    'target': ("view")
-  },contexts:[depth0],types:["STRING"],hashContexts:hashContexts,hashTypes:hashTypes,data:data})));
-  data.buffer.push(">Back</a>\n                <a class=\"ui-btn ui-btn-d\" ");
-  hashContexts = {'target': depth0};
-  hashTypes = {'target': "STRING"};
-  data.buffer.push(escapeExpression(helpers.action.call(depth0, "saveClicked", {hash:{
-    'target': ("view")
-  },contexts:[depth0],types:["STRING"],hashContexts:hashContexts,hashTypes:hashTypes,data:data})));
-  data.buffer.push(">Save</a>\n            </div>\n        </div>\n    </div>\n</div>\n\n\n<div id=\"rule-aggregate-screen\" class=\"ui-popup-screen ui-screen-hidden ui-overlay-b\"></div>\n<div id=\"rule-aggregate-popup\"\n     class=\"ui-popup-container ui-popup-hidden ui-body-inherit ui-overlay-shadow\">\n\n    <div id=\"rule-aggregate\"\n         class=\"ui-popup\"\n         data-role=\"popup\"\n         data-enhanced=\"true\"\n         data-transition=\"flip\">\n\n        <ul data-role=\"listview\">\n            ");
-  hashTypes = {};
-  hashContexts = {};
-  stack1 = helpers.each.call(depth0, "Mist.rulesController.aggregateList", {hash:{},inverse:self.noop,fn:self.program(7, program7, data),contexts:[depth0],types:["ID"],hashContexts:hashContexts,hashTypes:hashTypes,data:data});
-  if(stack1 || stack1 === 0) { data.buffer.push(stack1); }
-  data.buffer.push("\n        </ul>\n    </div>\n</div>\n");
   return buffer;
   
 });
@@ -4015,6 +4186,160 @@
   hashTypes = {};
   hashContexts = {};
   stack1 = helpers['if'].call(depth0, "pendingAction", {hash:{},inverse:self.program(5, program5, data),fn:self.program(3, program3, data),contexts:[depth0],types:["ID"],hashContexts:hashContexts,hashTypes:hashTypes,data:data});
+  if(stack1 || stack1 === 0) { data.buffer.push(stack1); }
+  data.buffer.push("\n\n</div>\n");
+  return buffer;
+  
+});
+Ember.TEMPLATES["rule_edit/html"] = Ember.Handlebars.template(function anonymous(Handlebars,depth0,helpers,partials,data) {
+this.compilerInfo = [4,'>= 1.0.0'];
+helpers = this.merge(helpers, Ember.Handlebars.helpers); data = data || {};
+  var buffer = '', stack1, hashTypes, hashContexts, escapeExpression=this.escapeExpression, self=this;
+
+function program1(depth0,data) {
+  
+  var buffer = '', hashContexts, hashTypes;
+  data.buffer.push("\n            <li data-icon=\"false\">\n                <a class=\"ui-btn\" ");
+  hashContexts = {'target': depth0};
+  hashTypes = {'target': "STRING"};
+  data.buffer.push(escapeExpression(helpers.action.call(depth0, "metricClicked", "id", {hash:{
+    'target': ("view")
+  },contexts:[depth0,depth0],types:["STRING","ID"],hashContexts:hashContexts,hashTypes:hashTypes,data:data})));
+  data.buffer.push(">\n                    ");
+  hashTypes = {};
+  hashContexts = {};
+  data.buffer.push(escapeExpression(helpers._triageMustache.call(depth0, "name", {hash:{},contexts:[depth0],types:["ID"],hashContexts:hashContexts,hashTypes:hashTypes,data:data})));
+  data.buffer.push("\n                </a>\n            </li>\n            ");
+  return buffer;
+  }
+
+function program3(depth0,data) {
+  
+  var buffer = '', hashContexts, hashTypes;
+  data.buffer.push("\n                <li data-icon=\"false\">\n                    <a ");
+  hashContexts = {'target': depth0};
+  hashTypes = {'target': "STRING"};
+  data.buffer.push(escapeExpression(helpers.action.call(depth0, "operatorClicked", "title", {hash:{
+    'target': ("view")
+  },contexts:[depth0,depth0],types:["STRING","ID"],hashContexts:hashContexts,hashTypes:hashTypes,data:data})));
+  data.buffer.push(">\n                        ");
+  hashTypes = {};
+  hashContexts = {};
+  data.buffer.push(escapeExpression(helpers._triageMustache.call(depth0, "symbol", {hash:{},contexts:[depth0],types:["ID"],hashContexts:hashContexts,hashTypes:hashTypes,data:data})));
+  data.buffer.push("\n                    </a>\n                </li>\n            ");
+  return buffer;
+  }
+
+function program5(depth0,data) {
+  
+  var buffer = '', hashContexts, hashTypes;
+  data.buffer.push("\n                <li data-icon=\"false\">\n                    <a ");
+  hashContexts = {'target': depth0};
+  hashTypes = {'target': "STRING"};
+  data.buffer.push(escapeExpression(helpers.action.call(depth0, "actionClicked", "", {hash:{
+    'target': ("view")
+  },contexts:[depth0,depth0],types:["STRING","ID"],hashContexts:hashContexts,hashTypes:hashTypes,data:data})));
+  data.buffer.push(">\n                        ");
+  hashTypes = {};
+  hashContexts = {};
+  data.buffer.push(escapeExpression(helpers._triageMustache.call(depth0, "", {hash:{},contexts:[depth0],types:["ID"],hashContexts:hashContexts,hashTypes:hashTypes,data:data})));
+  data.buffer.push("\n                    </a>\n                </li>\n            ");
+  return buffer;
+  }
+
+function program7(depth0,data) {
+  
+  var buffer = '', hashContexts, hashTypes;
+  data.buffer.push("\n                <li data-icon=\"false\">\n                    <a ");
+  hashContexts = {'target': depth0};
+  hashTypes = {'target': "STRING"};
+  data.buffer.push(escapeExpression(helpers.action.call(depth0, "aggregateClicked", "value", {hash:{
+    'target': ("view")
+  },contexts:[depth0,depth0],types:["STRING","ID"],hashContexts:hashContexts,hashTypes:hashTypes,data:data})));
+  data.buffer.push(">\n                        ");
+  hashTypes = {};
+  hashContexts = {};
+  data.buffer.push(escapeExpression(helpers._triageMustache.call(depth0, "title", {hash:{},contexts:[depth0],types:["ID"],hashContexts:hashContexts,hashTypes:hashTypes,data:data})));
+  data.buffer.push("\n                    </a>\n                </li>\n            ");
+  return buffer;
+  }
+
+  data.buffer.push("<div id=\"rule-metric-screen\" class=\"ui-popup-screen ui-screen-hidden ui-overlay-b\"></div>\n<div id=\"rule-metric-popup\"\n     class=\"ui-popup-container ui-popup-hidden ui-body-inherit ui-overlay-shadow\">\n\n    <div id=\"rule-metric\"\n         class=\"ui-popup\"\n         data-role=\"popup\"\n         data-enhanced=\"true\"\n         data-transition=\"flip\">\n\n        <ul data-role=\"listview\">\n            ");
+  hashTypes = {};
+  hashContexts = {};
+  stack1 = helpers.each.call(depth0, "view.metrics", {hash:{},inverse:self.noop,fn:self.program(1, program1, data),contexts:[depth0],types:["ID"],hashContexts:hashContexts,hashTypes:hashTypes,data:data});
+  if(stack1 || stack1 === 0) { data.buffer.push(stack1); }
+  data.buffer.push("\n        </ul>\n    </div>\n</div>\n\n\n<div id=\"rule-operator-screen\" class=\"ui-popup-screen ui-screen-hidden ui-overlay-b\"></div>\n<div id=\"rule-operator-popup\"\n     class=\"ui-popup-container ui-popup-hidden ui-body-inherit ui-overlay-shadow\">\n\n    <div id=\"rule-operator\"\n         class=\"ui-popup\"\n         data-role=\"popup\"\n         data-enhanced=\"true\"\n         data-transition=\"flip\">\n\n        <ul data-role=\"listview\">\n            ");
+  hashTypes = {};
+  hashContexts = {};
+  stack1 = helpers.each.call(depth0, "Mist.rulesController.operatorList", {hash:{},inverse:self.noop,fn:self.program(3, program3, data),contexts:[depth0],types:["ID"],hashContexts:hashContexts,hashTypes:hashTypes,data:data});
+  if(stack1 || stack1 === 0) { data.buffer.push(stack1); }
+  data.buffer.push("\n        </ul>\n    </div>\n</div>\n\n\n<div id=\"rule-action-screen\" class=\"ui-popup-screen ui-screen-hidden ui-overlay-b\"></div>\n<div id=\"rule-action-popup\"\n     class=\"ui-popup-container ui-popup-hidden ui-body-inherit ui-overlay-shadow\">\n\n    <div id=\"rule-action\"\n         class=\"ui-popup\"\n         data-role=\"popup\"\n         data-enhanced=\"true\"\n         data-transition=\"flip\">\n\n        <ul data-role=\"listview\">\n            ");
+  hashTypes = {};
+  hashContexts = {};
+  stack1 = helpers.each.call(depth0, "Mist.rulesController.actionList", {hash:{},inverse:self.noop,fn:self.program(5, program5, data),contexts:[depth0],types:["ID"],hashContexts:hashContexts,hashTypes:hashTypes,data:data});
+  if(stack1 || stack1 === 0) { data.buffer.push(stack1); }
+  data.buffer.push("\n            <li class=\"ui-state-disabled\" data-icon=\"false\">\n                <a>launch</a>\n            </li>\n        </ul>\n    </div>\n</div>\n\n\n<div id=\"rule-command-screen\" class=\"ui-popup-screen ui-screen-hidden ui-overlay-b\"></div>\n<div id=\"rule-command-popup\"\n     class=\"ui-popup-container ui-popup-hidden ui-body-inherit ui-overlay-shadow ui-corner-all large-popup\">\n\n    <div id=\"rule-command\"\n         class=\"ui-popup ui-corner-all\"\n         data-role=\"popup\"\n         data-enhanced=\"true\"\n         data-transition=\"flip\">\n\n        <div class=\"ui-header ui-bar-b\">\n            <h1 class=\"ui-title\">Command</h1>\n        </div>\n\n        <div data-role=\"content\">\n\n            ");
+  hashContexts = {'valueBinding': depth0,'name': depth0};
+  hashTypes = {'valueBinding': "STRING",'name': "STRING"};
+  data.buffer.push(escapeExpression(helpers.view.call(depth0, "Ember.TextArea", {hash:{
+    'valueBinding': ("view.newCommand"),
+    'name': ("rule-command-content")
+  },contexts:[depth0],types:["ID"],hashContexts:hashContexts,hashTypes:hashTypes,data:data})));
+  data.buffer.push("\n\n            <div data-role=\"controlgroup\" class=\"btn-full ok-cancel\" data-type=\"horizontal\">\n                <a class=\"ui-btn ui-btn-a\" ");
+  hashContexts = {'target': depth0};
+  hashTypes = {'target': "STRING"};
+  data.buffer.push(escapeExpression(helpers.action.call(depth0, "backClicked", {hash:{
+    'target': ("view")
+  },contexts:[depth0],types:["STRING"],hashContexts:hashContexts,hashTypes:hashTypes,data:data})));
+  data.buffer.push(">Back</a>\n                <a class=\"ui-btn ui-btn-d\" ");
+  hashContexts = {'target': depth0};
+  hashTypes = {'target': "STRING"};
+  data.buffer.push(escapeExpression(helpers.action.call(depth0, "saveClicked", {hash:{
+    'target': ("view")
+  },contexts:[depth0],types:["STRING"],hashContexts:hashContexts,hashTypes:hashTypes,data:data})));
+  data.buffer.push(">Save</a>\n            </div>\n        </div>\n    </div>\n</div>\n\n\n<div id=\"rule-aggregate-screen\" class=\"ui-popup-screen ui-screen-hidden ui-overlay-b\"></div>\n<div id=\"rule-aggregate-popup\"\n     class=\"ui-popup-container ui-popup-hidden ui-body-inherit ui-overlay-shadow\">\n\n    <div id=\"rule-aggregate\"\n         class=\"ui-popup\"\n         data-role=\"popup\"\n         data-enhanced=\"true\"\n         data-transition=\"flip\">\n\n        <ul data-role=\"listview\">\n            ");
+  hashTypes = {};
+  hashContexts = {};
+  stack1 = helpers.each.call(depth0, "Mist.rulesController.aggregateList", {hash:{},inverse:self.noop,fn:self.program(7, program7, data),contexts:[depth0],types:["ID"],hashContexts:hashContexts,hashTypes:hashTypes,data:data});
+  if(stack1 || stack1 === 0) { data.buffer.push(stack1); }
+  data.buffer.push("\n        </ul>\n    </div>\n</div>\n");
+  return buffer;
+  
+});
+Ember.TEMPLATES["rule_list/html"] = Ember.Handlebars.template(function anonymous(Handlebars,depth0,helpers,partials,data) {
+this.compilerInfo = [4,'>= 1.0.0'];
+helpers = this.merge(helpers, Ember.Handlebars.helpers); data = data || {};
+  var buffer = '', stack1, hashTypes, hashContexts, escapeExpression=this.escapeExpression, self=this;
+
+function program1(depth0,data) {
+  
+  var buffer = '', hashContexts, hashTypes;
+  data.buffer.push("\n        ");
+  hashContexts = {'ruleBinding': depth0};
+  hashTypes = {'ruleBinding': "STRING"};
+  data.buffer.push(escapeExpression(helpers.view.call(depth0, "Mist.ruleView", {hash:{
+    'ruleBinding': ("this")
+  },contexts:[depth0],types:["ID"],hashContexts:hashContexts,hashTypes:hashTypes,data:data})));
+  data.buffer.push("\n    ");
+  return buffer;
+  }
+
+function program3(depth0,data) {
+  
+  
+  data.buffer.push("\n        <div class=\"rule-box\" id=\"creation-rule\">\n            <div class=\"ajax-loader\"></div>\n        </div>\n    ");
+  }
+
+  data.buffer.push("<div class=\"rules-container\" data-role=\"listview\">\n\n    ");
+  hashTypes = {};
+  hashContexts = {};
+  stack1 = helpers.each.call(depth0, "view.rules", {hash:{},inverse:self.noop,fn:self.program(1, program1, data),contexts:[depth0],types:["ID"],hashContexts:hashContexts,hashTypes:hashTypes,data:data});
+  if(stack1 || stack1 === 0) { data.buffer.push(stack1); }
+  data.buffer.push("\n\n    ");
+  hashTypes = {};
+  hashContexts = {};
+  stack1 = helpers['if'].call(depth0, "Mist.rulesController.creationPending", {hash:{},inverse:self.noop,fn:self.program(3, program3, data),contexts:[depth0],types:["ID"],hashContexts:hashContexts,hashTypes:hashTypes,data:data});
   if(stack1 || stack1 === 0) { data.buffer.push(stack1); }
   data.buffer.push("\n\n</div>\n");
   return buffer;
@@ -4139,7 +4464,6 @@
   return buffer;
   
 });
->>>>>>> 825eca94
     callback();
   }
 });