<div class="field-wrapper tag-item">
<<<<<<< HEAD
    {{input value=tag.key placeholder="key"}}
    {{input value=tag.value placeholder="value"}}
=======
    {{input value=tag.key placeholder="key" class="tag-key"}}
    {{input value=tag.value placeholder="value" class="tag-value"}}
>>>>>>> 5195bd57
    <a class="ui-btn icon-xx ui-btn-icon-notext" {{action "deleteClicked" target=view}}></a>
</div><|MERGE_RESOLUTION|>--- conflicted
+++ resolved
@@ -1,10 +1,5 @@
 <div class="field-wrapper tag-item">
-<<<<<<< HEAD
-    {{input value=tag.key placeholder="key"}}
-    {{input value=tag.value placeholder="value"}}
-=======
     {{input value=tag.key placeholder="key" class="tag-key"}}
     {{input value=tag.value placeholder="value" class="tag-value"}}
->>>>>>> 5195bd57
     <a class="ui-btn icon-xx ui-btn-icon-notext" {{action "deleteClicked" target=view}}></a>
 </div>