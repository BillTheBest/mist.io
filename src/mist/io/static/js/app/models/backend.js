--- conflicted
+++ resolved
@@ -144,10 +144,7 @@
 
             getSimpleProvider: function () {
                 if (this.provider.indexOf('ec2') == 0) return 'ec2';
-<<<<<<< HEAD
-=======
                 if (this.provider.indexOf('hpcloud') == 0) return 'hpcloud';
->>>>>>> dd02b32c
                 if (this.provider.indexOf('openstack') == 0) return 'openstack';
                 if (this.provider.indexOf('rackspace') == 0) return 'rackspace';
                 if (this.provider.indexOf('bare_metal') == 0) return 'baremetal';
