--- conflicted
+++ resolved
@@ -90,26 +90,14 @@
                 return Mist.logs.namespace == 'manage_logs';
             }.property(),
 
-<<<<<<< HEAD
             scriptLink: function () {
                 var log = this.get('log');
                 var scriptId = log.get('script_id');
-                return Mist.scriptsController.getScript(scriptId);
+                return Mist.scriptsController && Mist.scriptsController.getScript(scriptId);
             }.property('log.script_id'),
 
 
-            //
-            //
-            //  Initialization
-            //
-            //
 
-
-            load: function () {
-                this.set('isCollapsed', true);
-            }.on('didInsertElement'),
-=======
->>>>>>> d7e8f089
 
             //
             //  Actions
