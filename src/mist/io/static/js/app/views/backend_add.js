define('app/views/backend_add', ['app/views/panel'],
    //
    //  Backend Add View
    //
    //  @returns Class
    //
    function (PanelView) {

        'use strict';

        return PanelView.extend({


            selectedRegion: null,


            //
            //
            //  Computed Properties
            //
            //


            providerFields: function () {
                return getProviderFields(Mist.backendAddController.provider);
            }.property('Mist.backendAddController.provider'),


            hasAdvanced: function () {
                return !!this.get('providerFields').findBy('advanced');
            }.property('providerFields'),


            providerRegions: function () {
                if (Mist.backendAddController.provider)
                    return Mist.backendAddController.provider.regions;
            }.property('Mist.backendAddController.provider'),


            isReady: function () {
                var isReady = true
                this.get('providerFields').some(function (field) {
                    if (field.optional) return;
                    if (field.value === undefined ||
                        field.value === null ||
                        field.value === '')
                            return isReady = false;
                });
                return isReady;
            }.property('providerFields.@each.value'),


            //
            //
            //  Computer Properties
            //
            //


            firstFieldPlaceholder: function () {
                var provider = Mist.backendAddController.newBackendProvider;
                if (provider) {
                    if (provider.provider == 'vcloud')
                        return 'user@org';
                }
            }.property('Mist.backendAddController.newBackendProvider'),


            //
            //
            //  Methods
            //
            //


            clear: function () {
                $('#new-backend-provider').collapsible('collapse');
                $('#backend-add-fields').hide();
                Ember.run.next(this, function () {
                    $(this.panelId).trigger('create');
                    Ember.run.later(this, function () {
                        if (Mist.backendAddController.provider)
                            $('#backend-add-fields').fadeIn();
                    }, 100);
                });
            },


            autocompleteCredentials: function (provider) {

<<<<<<< HEAD
                var fields = this.get('providerFields');

                // Autocomplete credentials only for providers
                // with regions
                if (!fields.findBy('type', 'region'))
                    return;

                Mist.backendsController.content.some(function (backend) {

                    // backend.provider == provider.provider won't work
                    // because we still save backends in the database using
                    // the old format for compatibility reasons
                    if (backend.getSimpleProvider() == provider.provider) {

                        if (provider.provider == 'ec2') {
                            fields.findBy('name', 'api_key').set('value', backend.apikey);
                            fields.findBy('name', 'api_secret').set('value', 'getsecretfromdb');
                        }
                        if (provider.provider == 'rackspace') {
                            fields.findBy('name', 'username').set('value', backend.apikey);
                            fields.findBy('name', 'api_key').set('value', 'getsecretfromdb');
                        }
                        if (provider.provider == 'hpcloud') {
                            fields.findBy('name', 'username').set('value', backend.apikey);
                            fields.findBy('name', 'password').set('value', 'getsecretfromdb');
                            fields.findBy('name', 'tenant_name').set('value', backend.tenant_name);
                        }
                    }
=======
                $('#gce-bundle').hide();
                $('#azure-bundle').hide();
                $('#tokenonly-bundle').hide();
                $('#non-hp-cloud').hide();
                $('#docker-bundle').hide();
                $('#baremetal-bundle').hide();
                $('#openstack-bundle').hide();
                $('#vcloud-bundle').hide();
                $('#new-backend-provider').collapsible('collapse');
                $('#new-backend-second-field').attr('type', 'password');
                $('#gce-bundle a').removeClass('ui-icon-check')
                    .addClass('ui-icon-carat-u');
                $('#common-bundle').show();
                Ember.run.next(function () {
                    $('#add-backend-panel').trigger('create');
>>>>>>> 53bb5599
                });
            },


            //
            //
            //  Actions
            //
            //


            actions: {

                selectProvider: function (provider, field) {
                    this.clear();
                    clearProviderFields(provider);
                    Mist.backendAddController.set('provider', provider);
                    $('#new-backend-provider').collapsible('collapse');
<<<<<<< HEAD
                    this.autocompleteCredentials(provider);
=======
                    $('#opentack-advanced-wrapper').hide();
                    $('#openstack-bundle').hide();
                    $('#tokenonly-bundle').hide();
                    $('#baremetal-bundle').hide();
                    $('#docker-bundle').hide();
                    $('#hpcloud-bundle').hide();
                    $('#non-hp-cloud').hide();
                    $('#vcloud-bundle').hide();

                    if (provider.provider.indexOf('rackspace') > -1 || provider.provider.indexOf('softlayer') > -1) {
                        this.set('firstFieldLabel', 'Username');
                        this.set('secondFieldLabel', 'API Key');
                    } else if (provider.provider.indexOf('nephoscale') > -1) {
                        this.set('firstFieldLabel', 'Username');
                        this.set('secondFieldLabel', 'Password');
                    } else if (provider.provider.indexOf('digitalocean') > -1) {
                        this.set('secondFieldLabel', 'Token');
                        $('#common-bundle').hide();
                        $('#tokenonly-bundle').show();
                    } else if (provider.provider.indexOf('linode') > -1) {
                        this.set('secondFieldLabel', 'API Key');
                        $('#common-bundle').hide();
                        $('#tokenonly-bundle').show();
                    } else if (provider.provider.indexOf('gce') > -1) {
                        this.set('firstFieldLabel', 'Email address');
                        this.set('secondFieldLabel', '');
                        $('#gce-bundle').show();
                    } else if (provider.provider.indexOf('azure') > -1) {
                        this.set('firstFieldLabel', 'Subscription ID');
                        this.set('secondFieldLabel', '');
                        $('#azure-bundle').show();
                    } else if (provider.provider.indexOf('docker') > -1) {
                        this.set('firstFieldLabel', 'BasicAuth User (optional)');
                        this.set('secondFieldLabel', 'BasicAuth Password (optional)');
                        $('#common-bundle').hide();
                        $('#docker-bundle').show();
                        Mist.backendAddController.set('newBackendPort', 4243);
                    } else if (provider.provider.indexOf('hpcloud') > -1) {
                        this.set('firstFieldLabel', 'Username');
                        this.set('secondFieldLabel', 'Password');
                        $('#hpcloud-bundle').show();
                    } else if (provider.provider.indexOf('openstack') > -1) {
                        this.set('firstFieldLabel', 'Username');
                        this.set('secondFieldLabel', 'Password');
                        $('#opentack-advanced-wrapper').show();
                        $('#openstack-bundle').show();
                    } else if (provider.provider.indexOf('vcloud') > -1) {
                        this.set('firstFieldLabel', 'Username');
                        this.set('secondFieldLabel', 'Password');
                        $('#vcloud-bundle').show();
                        Mist.backendAddController.set('newBackendHost', '');
                    } else if (provider.provider.indexOf('bare_metal') > -1) {
                        this.set('firstFieldLabel', 'Hostname');
                        this.set('secondFieldLabel', 'User');
                        Mist.backendAddController.set('newBackendSecondField', 'root');
                        Mist.backendAddController.set('newBackendPort', 22);
                        Ember.run.next(function () {
                            $('#new-backend-key .ui-listview').listview('refresh');
                            $('#new-backend-second-field').attr('type', '');
                            $('#baremetal-bundle').show();
                        });

                    } else {
                        this.set('firstFieldLabel', 'API Key');
                        this.set('secondFieldLabel', 'API Secret');
                    }

                    Mist.backendAddController.set('newBackendProvider', provider);
                    $('#new-backend-provider').collapsible('option', 'collapsedIcon', 'check');

                    // Autocomplete credentials
                    Mist.backendsController.content.some(function(backend) {
                        if ((provider.provider.split('_')[0] == 'ec2' && backend.provider.split('_')[0] == 'ec2') ||
                            (provider.provider.substr(0,9) == 'rackspace' && backend.provider.substr(0,9) == 'rackspace')) {
                                Mist.backendAddController.set('newBackendFirstField', backend.apikey);
                                Mist.backendAddController.set('newBackendSecondField', 'getsecretfromdb');
                                return true;
                            }
                    });
>>>>>>> 53bb5599
                },


                selectRegion: function (region, field) {
                    field.set('value', region.id);
                    this.set('selectedRegion', region.location);
                    $('#region').collapsible('collapse');

                    // Append region to title
                    var fields = this.get('providerFields');
                    var title = fields.findBy('name', 'title');
                    title.set('value', title.defaultValue + ' ' + region.location);
                },


                uploadFile: function (field) {
                    Mist.fileUploadController.open('Upload ' + field.label, field.label,
                        function (uploadedFile) {
                            uploadedFile = uploadedFile.trim();
                            field.set('value', uploadedFile);
                            $('#' + field.name)
                                .removeClass('ui-icon-plus')
                                .removeClass('ui-icon-check')
                                .addClass(uploadedFile ? 'ui-icon-check' : 'ui-icon-plus');
                        },
                        field.value
                    );
                },


                selectKey: function (key, field) {
                    $('#' + field.name).collapsible('collapse');
                    field.set('value', key.id);
                },


                createKeyClicked: function (field) {
                    Mist.keyAddController.open( function (success, key) {
                        if (success) {
                            $('#' + field.name).collapsible('collapse');
                            $('#' + field.name + ' .ui-listview').listview('refresh');
                            field.set('value', key.id);
                        }
                    });
                },


                backClicked: function() {
                    Mist.backendAddController.close();
                },


                addClicked: function() {
                    Mist.backendAddController.add();
                },


                advancedToggled: function () {
                    App.switchElementVisibility('backend-add-advanced');
                }
            },
        });
    }
);
<|MERGE_RESOLUTION|>--- conflicted
+++ resolved
@@ -88,7 +88,6 @@
 
             autocompleteCredentials: function (provider) {
 
-<<<<<<< HEAD
                 var fields = this.get('providerFields');
 
                 // Autocomplete credentials only for providers
@@ -117,23 +116,6 @@
                             fields.findBy('name', 'tenant_name').set('value', backend.tenant_name);
                         }
                     }
-=======
-                $('#gce-bundle').hide();
-                $('#azure-bundle').hide();
-                $('#tokenonly-bundle').hide();
-                $('#non-hp-cloud').hide();
-                $('#docker-bundle').hide();
-                $('#baremetal-bundle').hide();
-                $('#openstack-bundle').hide();
-                $('#vcloud-bundle').hide();
-                $('#new-backend-provider').collapsible('collapse');
-                $('#new-backend-second-field').attr('type', 'password');
-                $('#gce-bundle a').removeClass('ui-icon-check')
-                    .addClass('ui-icon-carat-u');
-                $('#common-bundle').show();
-                Ember.run.next(function () {
-                    $('#add-backend-panel').trigger('create');
->>>>>>> 53bb5599
                 });
             },
 
@@ -152,89 +134,7 @@
                     clearProviderFields(provider);
                     Mist.backendAddController.set('provider', provider);
                     $('#new-backend-provider').collapsible('collapse');
-<<<<<<< HEAD
                     this.autocompleteCredentials(provider);
-=======
-                    $('#opentack-advanced-wrapper').hide();
-                    $('#openstack-bundle').hide();
-                    $('#tokenonly-bundle').hide();
-                    $('#baremetal-bundle').hide();
-                    $('#docker-bundle').hide();
-                    $('#hpcloud-bundle').hide();
-                    $('#non-hp-cloud').hide();
-                    $('#vcloud-bundle').hide();
-
-                    if (provider.provider.indexOf('rackspace') > -1 || provider.provider.indexOf('softlayer') > -1) {
-                        this.set('firstFieldLabel', 'Username');
-                        this.set('secondFieldLabel', 'API Key');
-                    } else if (provider.provider.indexOf('nephoscale') > -1) {
-                        this.set('firstFieldLabel', 'Username');
-                        this.set('secondFieldLabel', 'Password');
-                    } else if (provider.provider.indexOf('digitalocean') > -1) {
-                        this.set('secondFieldLabel', 'Token');
-                        $('#common-bundle').hide();
-                        $('#tokenonly-bundle').show();
-                    } else if (provider.provider.indexOf('linode') > -1) {
-                        this.set('secondFieldLabel', 'API Key');
-                        $('#common-bundle').hide();
-                        $('#tokenonly-bundle').show();
-                    } else if (provider.provider.indexOf('gce') > -1) {
-                        this.set('firstFieldLabel', 'Email address');
-                        this.set('secondFieldLabel', '');
-                        $('#gce-bundle').show();
-                    } else if (provider.provider.indexOf('azure') > -1) {
-                        this.set('firstFieldLabel', 'Subscription ID');
-                        this.set('secondFieldLabel', '');
-                        $('#azure-bundle').show();
-                    } else if (provider.provider.indexOf('docker') > -1) {
-                        this.set('firstFieldLabel', 'BasicAuth User (optional)');
-                        this.set('secondFieldLabel', 'BasicAuth Password (optional)');
-                        $('#common-bundle').hide();
-                        $('#docker-bundle').show();
-                        Mist.backendAddController.set('newBackendPort', 4243);
-                    } else if (provider.provider.indexOf('hpcloud') > -1) {
-                        this.set('firstFieldLabel', 'Username');
-                        this.set('secondFieldLabel', 'Password');
-                        $('#hpcloud-bundle').show();
-                    } else if (provider.provider.indexOf('openstack') > -1) {
-                        this.set('firstFieldLabel', 'Username');
-                        this.set('secondFieldLabel', 'Password');
-                        $('#opentack-advanced-wrapper').show();
-                        $('#openstack-bundle').show();
-                    } else if (provider.provider.indexOf('vcloud') > -1) {
-                        this.set('firstFieldLabel', 'Username');
-                        this.set('secondFieldLabel', 'Password');
-                        $('#vcloud-bundle').show();
-                        Mist.backendAddController.set('newBackendHost', '');
-                    } else if (provider.provider.indexOf('bare_metal') > -1) {
-                        this.set('firstFieldLabel', 'Hostname');
-                        this.set('secondFieldLabel', 'User');
-                        Mist.backendAddController.set('newBackendSecondField', 'root');
-                        Mist.backendAddController.set('newBackendPort', 22);
-                        Ember.run.next(function () {
-                            $('#new-backend-key .ui-listview').listview('refresh');
-                            $('#new-backend-second-field').attr('type', '');
-                            $('#baremetal-bundle').show();
-                        });
-
-                    } else {
-                        this.set('firstFieldLabel', 'API Key');
-                        this.set('secondFieldLabel', 'API Secret');
-                    }
-
-                    Mist.backendAddController.set('newBackendProvider', provider);
-                    $('#new-backend-provider').collapsible('option', 'collapsedIcon', 'check');
-
-                    // Autocomplete credentials
-                    Mist.backendsController.content.some(function(backend) {
-                        if ((provider.provider.split('_')[0] == 'ec2' && backend.provider.split('_')[0] == 'ec2') ||
-                            (provider.provider.substr(0,9) == 'rackspace' && backend.provider.substr(0,9) == 'rackspace')) {
-                                Mist.backendAddController.set('newBackendFirstField', backend.apikey);
-                                Mist.backendAddController.set('newBackendSecondField', 'getsecretfromdb');
-                                return true;
-                            }
-                    });
->>>>>>> 53bb5599
                 },
 
 
