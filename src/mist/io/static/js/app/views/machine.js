--- conflicted
+++ resolved
@@ -81,27 +81,12 @@
 
             updateFooter: function() {
 
-<<<<<<< HEAD
-                if (this.machine.state == 'running') {
-                    $('#single-machine-page #single-machine-shell-btn').removeClass('ui-state-disabled');
-                } else {
-                    $('#single-machine-page #single-machine-shell-btn').addClass('ui-state-disabled');
-                }
-
-                if (this.machine.id) {
-                    $('#single-machine-page #single-machine-power-btn').removeClass('ui-state-disabled');
-                } else {
-                    $('#single-machine-page #single-machine-power-btn').addClass('ui-state-disabled');
-                }
-            },
-=======
                 if (this.machine.can_tag)
                     $('#single-machine-tags-btn').removeClass('ui-state-disabled');
                 else
                     $('#single-machine-tags-btn').addClass('ui-state-disabled');
->>>>>>> 5fcc3eea
-
-                if (this.machine.probed && this.machine.state == 'running')
+
+                if (Mist.keysController.getMachineKeysCount(this.machine) && this.machine.state == 'running')
                     $('#single-machine-shell-btn').removeClass('ui-state-disabled');
                 else
                     $('#single-machine-shell-btn').addClass('ui-state-disabled');
@@ -325,12 +310,7 @@
                     this.machine.probe(null, function(success) {
                         if (!success)
                             Mist.notificationController.notify('Failed to probe machine');
-<<<<<<< HEAD
-                        }
                     });
-=======
-                    })
->>>>>>> 5fcc3eea
                 },
 
 
@@ -459,27 +439,11 @@
 
             }.property('machine', 'machine.extra'),
 
-
-<<<<<<< HEAD
-            rules: function(){
-                var ret = Ember.ArrayController.create();
-                var machine = this.machine;
-                Mist.rulesController.forEach(function(rule){
-                    if (rule.machine == machine) {
-                        ret.pushObject(rule);
-                    }
-                });
-                return ret;
-            }.property('Mist.rulesController.@each', 'Mist.rulesController.@each.machine'),
-
-=======
             //
             //
             //  Observers
             //
             //
->>>>>>> 5fcc3eea
-
 
             modelObserver: function() {
                 Ember.run.once(this, 'load');
@@ -505,7 +469,7 @@
 
             checkedMonitoringObserver: function() {
                 Ember.run.once(this, 'updateMonitoringCollapsible');
-            }.observes('Mist.backendsController.checkedMonitoring', 'machine'),
+            }.observes('Mist.backendsController.checkedMonitoring', 'machine')
         });
     }
 );