define('app/views/machine_add', ['app/views/controlled'],
    /**
     *  Machine Add View
     *
     *  @returns Class
     */
    function (ControlledComponent) {
        return App.MachineAddComponent = ControlledComponent.extend({

            layoutName: 'machine_add',
            controllerName: 'machineAddController',

            changeProviderFlag: false,
            dockerNeedScript: false,
            hasAdvancedScript: false,
            hasLibvirtDiskNew: true,


            hasLibvirt: function() {
                var provider = Mist.machineAddController.newMachineProvider;
                return provider ? (provider.provider && provider.provider == 'libvirt' ? true : false) : false;
            }.property('Mist.machineAddController.newMachineProvider'),

            hasLibvirtDiskSize: function() {
                var hasSize = true, name = Mist.machineAddController.newMachineImage.name;
                if (this.get('hasLibvirt') && name.substring(name.length - 4) == '.img') {
                    hasSize = false;
                }
                return hasSize;
            }.property('hasLibvirt', 'Mist.machineAddController.newMachineImage.name'),

            hasDocker: function() {
                var provider = Mist.machineAddController.newMachineProvider;
                return provider ? (provider.provider && provider.provider == 'docker' ? true : false) : false;
            }.property('Mist.machineAddController.newMachineProvider'),

            hasOpenstack: function() {
                var provider = Mist.machineAddController.newMachineProvider;
                return provider ? (provider.provider && provider.provider == 'openstack' ? true : false) : false;
            }.property('Mist.machineAddController.newMachineProvider'),

            hasAzure: function() {
                var provider = Mist.machineAddController.newMachineProvider;
                return provider ? (provider.provider && provider.provider == 'azure' ? true : false) : false;
            }.property('Mist.machineAddController.newMachineProvider'),

            hasPacket: function() {
                var provider = Mist.machineAddController.newMachineProvider;
                return provider ? (provider.provider && provider.provider == 'packet' ? true : false) : false;
            }.property('Mist.machineAddController.newMachineProvider'),

            hasKey: function() {
                var provider = Mist.machineAddController.newMachineProvider,
                invalids = ['docker', 'libvirt'];
                return provider ? (provider.provider ? (((invalids.indexOf(provider.provider) != -1 ? false : true) || (provider.provider == 'docker' && this.get('dockerNeedScript'))) ? true : false) : false) : false;
            }.property('hasDocker', 'dockerNeedScript', 'Mist.machineAddController.newMachineProvider'),

            hasCloudInit: Ember.computed('Mist.machineAddController.newMachineProvider', function() {
                var provider = Mist.machineAddController.newMachineProvider,
                valids = ['openstack', 'azure', 'digitalocean', 'packet', 'gce', 'rackspace', 'rackspace_first_gen', 'vultr'];
                return provider ? (provider.provider ? ((valids.indexOf(provider.provider) != -1 || provider.provider.indexOf('ec2') > -1) ? true : false) : false) : false;
            }),

            hasScript: Ember.computed('hasKey', 'dockerNeedScript', function() {
                return this.get('hasKey') || this.get('dockerNeedScript');
            }),

            hasLocation: function() {
                var provider = Mist.machineAddController.newMachineProvider,
<<<<<<< HEAD
                invalids = ['docker', 'indonesiancloud', 'vcloud', 'libvirt'];
=======
                invalids = ['docker', 'indonesiancloud', 'vcloud'];
>>>>>>> 2b1232e6
                return provider ? (provider.provider ? ((invalids.indexOf(provider.provider) != -1 || provider.locations.model.length == 1) ? false : true) : false) : false;
            }.property('Mist.machineAddController.newMachineProvider'),

            hasNetworks: function() {
                var provider = Mist.machineAddController.newMachineProvider,
                valids = ['openstack', 'hpcloud', 'vcloud', 'libvirt'];
                return provider ? (provider.provider ? ((valids.indexOf(provider.provider) != -1 && provider.networks.model.length) ? true : false) : false) : false;
            }.property('Mist.machineAddController.newMachineProvider'),

            hasMonitoring: Ember.computed('hasLibvirt', function() {
                return Mist.email && !this.get('hasLibvirt') ? true : false;
            }),


            /**
             *  Properties
             */

            price: function () {

                var image = Mist.machineAddController.newMachineImage;
                var size = Mist.machineAddController.newMachineSize;
                var provider = Mist.machineAddController.newMachineProvider;
                var location = Mist.machineAddController.newMachineLocation;

                if (!image || !image.id || !size || !size.id || !provider || !provider.id) return 0;

                try { //might fail with TypeError if no size for this image
                    if (provider.provider.indexOf('ec2') > -1) {
                        if (image.name.indexOf('SUSE Linux Enterprise') > -1)
                            return size.price.sles;
                        if (image.name.indexOf('Red Hat') > -1)
                            return size.price.rhel;
                        return size.price.linux;
                    }
                    if (provider.provider.indexOf('rackspace') > -1) {
                        if (image.name.indexOf('Red Hat') > -1)
                            return size.price.rhel;
                        if (image.name.indexOf('Vyatta') > -1)
                            return size.price.vyatta;
                        return size.price.linux;
                    }
                    if (provider.provider.indexOf('gce') > -1) {
                        if (location.name.indexOf('europe-') > -1)
                            return size.price.eu;
                        if (location.name.indexOf('us-') > -1)
                            return size.price.us;
                        if (location.name.indexOf('asia-') > -1)
                            return size.price.as;
                        return size.price.eu;
                    }
                    return size.price;

                } catch (error) {
                    return 0;
                }
            }.property('Mist.machineAddController.newMachineProvider',
                       'Mist.machineAddController.newMachineImage',
                       'Mist.machineAddController.newMachineSize',
                       'Mist.machineAddController.newMachineLocation'),


            /**
             *
             *  Initialization
             *
             */

             load: function () {
                Ember.run.next(function(){
                    $( "#create-machine" ).collapsible({
                        expand: function(event, ui) {
                            Mist.machineAddController.open(null);

                            var id = $(this).attr('id'),
                            overlay = id ? $('#' + id+'-overlay') : false;
                            if (overlay) {
                                overlay.removeClass('ui-screen-hidden').addClass('in');
                            }
                            $(this).children().next().hide();
                            $(this).children().next().slideDown(250);
                        }
                    });
                });

                // Add event listeners
                Mist.scriptsController.on('onChange', this, 'renderFields');
                Mist.keysController.on('onKeyListChange', this, 'renderFields');
                Mist.cloudsController.on('onImagesChange', this, 'renderFields');

             }.on('didInsertElement'),


             unload: function () {
                Ember.run.next(function(){
                    $( "#create-machine" ).collapsible({
                        collapse: function(event, ui) {
                            $(this).children().next().slideUp(250);
                            var id = $(this).attr('id'),
                            overlay = id ? $('#' + id+'-overlay') : false;
                            if (overlay) {
                                overlay.removeClass('in').addClass('ui-screen-hidden');
                            }
                        }
                    });
                });

                // Remove event listeners
                Mist.scriptsController.off('onChange', this, 'renderFields');
                Mist.keysController.off('onKeyListChange', this, 'renderFields');
                Mist.cloudsController.off('onImagesChange', this, 'renderFields');

             }.on('willDestroyElement'),


            /**
             *
             *  Methods
             *
             */


             clear: function () {
                 this.$('select').val('basic').slider('refresh');
                 this.$('.ui-collapsible').removeClass('selected');
                 this.setProperties({
                    changeProviderFlag: false,
                    dockerNeedScript: false,
                    hasAdvancedScript: false
                });
                $('#create-machine-floating-ip .ui-checkbox > .ui-btn')
                    .removeClass('ui-checkbox-off')
                    .addClass('ui-checkbox-on');
             },

             checkImageSelected: function(image) {
                if (image) {
                    this.triggerAction({
                        action:'selectProvider',
                        target: this,
                        actionContext: image.cloud
                    });

                    this.triggerAction({
                        action:'selectImage',
                        target: this,
                        actionContext: image
                    });
                }
             },

             fieldIsReady: function (field) {
                $('#create-machine')
                    .find('.ui-collapsible')
                    .collapsible()
                    .collapsible('collapse');
                $('#create-machine-' + field).addClass('selected');
             },


             renderFields: function () {
                Ember.run.schedule('afterRender', this, function() {

                    // Render collapsibles
                    if ($('.ui-collapsible').collapsible) {
                        $('.ui-collapsible').collapsible().enhanceWithin();
                    }

                    // Render listviews
                    if ($('.ui-listview').listview) {
                        $('.ui-listview').listview().listview('refresh');
                    }

                    // Render checkboxes
                    if ($('.ember-checkbox').checkboxradio) {
                        $('.ember-checkbox').checkboxradio().checkboxradio('refresh');
                    }
                });
             },


            /**
             *
             *  Actions
             *
             */

            actions: {

                clickOverlay: function() {
                    $('#create-machine').collapsible('collapse');
                },

                switchToggled: function () {
                    var value = this.$('#script select').val();
                    Mist.machineAddController.set('newMachineScript', '');
                    Mist.machineAddController.set('newMachineScriptParams', '');
                    Mist.machineAddController.set('hasScript', value == 'advanced');
                    this.set('hasAdvancedScript', value == 'advanced');
                    this.renderFields();
                },

                switchLibvirtDiskType: function () {
                    var value = this.$('#create-machine-libvirt-disk-type select').val();
                    Mist.machineAddController.set('newMachineLibvirtImagePath', '');
                    Mist.machineAddController.set('newMachineLibvirtExistingDiskPath', '');
                    this.set('hasLibvirtDiskNew', value != 1);
                    this.renderFields();
                },

                createLibvirtImage: function () {
                    var that = this;
                    Mist.machineImageCreateController.open(function(newImagePath) {
                        if (newImagePath) {
                            var imageFaker = Ember.Object.create({
                                id: newImagePath,
                                name: newImagePath
                            });

                            Mist.machineAddController.setProperties({
                                'newMachineImage': imageFaker,
                                'newMachineLibvirtImagePath': newImagePath
                            });

                            that.fieldIsReady('image');
                        }
                    });
                },


                selectProvider: function (cloud) {

                    if (this.fieldIsReady) {
                        this.fieldIsReady('provider');
                    }

                    cloud.networks.model.forEach(function (network, index) {
                        network.set('selected', false);
                    });
                    Mist.machineAddController.set('newMachineLocation', {'name' : 'Select Location'})
                                             .set('newMachineImage', {'name' : 'Select Image'})
                                             .set('newMachineSize', {'name' : 'Select Size'})
                                             .set('newMachineProvider', cloud);

                    // Check we are not on single image page
                    if(! Mist.machineAddController.get('selectedImage')) this.set('changeProviderFlag', true);
                },


                selectImage: function (image) {

                    if (this.fieldIsReady) {
                        this.fieldIsReady('image');
                    }

                    Mist.machineAddController.set('newMachineLocation', {'name' : 'Select Location'})
                                             .set('newMachineSize', {'name' : 'Select Size'})
                                             .set('newMachineImage', image);

                    this.set('dockerNeedScript', this.get('hasDocker') && image.get('isMist'));
                },


                selectSize: function (size) {
                    this.fieldIsReady('size');

                    Mist.machineAddController.set('newMachineLocation', {'name' : 'Select Location'})
                                             .set('newMachineSize', size);
                },


                selectLocation: function (location) {
                    this.fieldIsReady('location');

                    Mist.machineAddController.set('newMachineLocation', location);
                },


                selectKey: function (key) {
                    this._selectKey(key)
                },


                selectProject: function(project) {
                    this.fieldIsReady('project');

                    Mist.machineAddController.set('newMachineProject', project);
                },


                selectScript: function (script) {
                    Mist.machineAddController.set('newMachineScript', script);
                    $('#create-machine-script-select').collapsible().collapsible('collapse');
                },


                toggleNetworkSelection: function (network) {
                    network.set('selected', !network.selected);
                },


                createKeyClicked: function () {
                    var that = this;
                    Mist.keyAddController.open(function (success, key) {
                        that._selectKey(key);
                    });
                },


                backClicked: function () {
                    Mist.machineAddController.close();
                },


                launchClicked: function () {
                    Mist.machineAddController.add();
                }
            },


            _selectKey: function (key) {
                this.fieldIsReady('key');

                Mist.machineAddController.set('newMachineKey', key);
            },


            /**
             *
             *  Observers
             *
             */

             bindingsObserver: function () {
                Ember.run.once(this, 'renderFields');
             }.observes('Mist.machineAddController.newMachineSize',
                        'Mist.machineAddController.newMachineImage',
                        'Mist.machineAddController.newMachineProvider',
                        'Mist.machineAddController.newMachineLocation'),

             providerObserver: function() {
                 Ember.run.once(this, function(){
                    if (this.changeProviderFlag) Mist.machineAddController._resetProvider();
                 });
             }.observes('Mist.machineAddController.newMachineProvider'),

             networksObserver: function() {
                 Ember.run.once(this, function () {
                    if (this.get('hasOpenstack')) {
                        if (Mist.machineAddController.newMachineProvider.networks.model.filterBy('selected', true).length) {
                            $('#create-machine-floating-ip').slideDown();
                        } else {
                            $('#create-machine-floating-ip').slideUp();
                        }
                    }
                 });
             }.observes('hasOpenstack', 'Mist.machineAddController.newMachineProvider.networks.model.@each.selected')
        });
    }
);<|MERGE_RESOLUTION|>--- conflicted
+++ resolved
@@ -67,11 +67,7 @@
 
             hasLocation: function() {
                 var provider = Mist.machineAddController.newMachineProvider,
-<<<<<<< HEAD
                 invalids = ['docker', 'indonesiancloud', 'vcloud', 'libvirt'];
-=======
-                invalids = ['docker', 'indonesiancloud', 'vcloud'];
->>>>>>> 2b1232e6
                 return provider ? (provider.provider ? ((invalids.indexOf(provider.provider) != -1 || provider.locations.model.length == 1) ? false : true) : false) : false;
             }.property('Mist.machineAddController.newMachineProvider'),
 
