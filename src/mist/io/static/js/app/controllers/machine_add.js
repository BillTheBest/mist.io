--- conflicted
+++ resolved
@@ -113,10 +113,9 @@
                         return;
                     }
                 }
-                
+
                 var that = this;
                 this.newMachineProvider.machines.newMachine(
-<<<<<<< HEAD
                         this.newMachineProvider.provider,
                         this.newMachineName,
                         this.newMachineImage,
@@ -134,21 +133,7 @@
                         this.newMachineLibvirtDiskPath,
                         this.newMachineLibvirtImagePath,
                         this.newMachineLibvirtExistingDiskPath,
-=======
-                        this.get('newMachineName'),
-                        this.get('newMachineImage'),
-                        this.get('newMachineSize'),
-                        this.get('newMachineLocation'),
-                        this.get('newMachineKey'),
-                        this.get('newMachineScript'),
-                        this.get('newMachineMonitoring'),
-                        this.get('newMachineAssociateFloatingIp'),
-                        this.get('newMachineDockerEnvironment').trim(),
-                        this.get('newMachineDockerCommand'),
-                        this.get('newMachineScriptParams'),
-                        this.get('newMachineDockerPorts'),
-                        this.get('newMachineAzurePorts'),
->>>>>>> 68daaa56
+
                         function(success, machine) {
                             that._giveCallback(success, machine);
                         }
