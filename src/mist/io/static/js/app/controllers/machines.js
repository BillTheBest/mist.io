define('app/controllers/machines', ['app/models/machine'],
    /**
     *  Machines Controller
     *
     *  @returns Class
     */
    function(Machine) {
        return Ember.Controller.extend(Ember.Evented, {

            //
            //  Properties
            //

            model: [],
            loading: null,
            backend: null,
            failCounter: null,
            addingMachine: null,
            startingMachine: null,
            rebootingMachine: null,
            destroyingMachine: null,
            shutingdownMachine: null,

            //
            //  Initialization
            //

            init: function () {
                this._super();
                this.set('model', []);
                this.set('loading', true);
            },

            load: function (machines) {
                this._updateModel(machines);
                this.set('loading', false);
            },


            //
            //  Methods
            //

<<<<<<< HEAD
            newMachine: function(provider, name, image, size, location, key, script, monitoring,
                dockerEnv, dockerCommand, scriptParams, dockerPorts, azurePorts, libvirtDiskSize, libvirtDiskPath, libvirtImagePath, libvirtExistingDiskPath) {
=======
            newMachine: function(name, image, size, location, key, cloud_init, script, monitoring, associateFloatingIp,
                dockerEnv, dockerCommand, scriptParams, dockerPorts, azurePorts) {
>>>>>>> 68daaa56
                // Create a fake machine model for the user
                // to see until we get the real machine from
                // the server
                var dummyMachine = Machine.create({
                    'state': 'pending',
                    'backend': this.backend,
                    'name': name,
                    'image': image,
                    'id': -1,
                    'pendingCreation': true
                });

                this.model.addObject(dummyMachine);

                // Don't send dummy key text
                key = Mist.keysController.keyExists(key.id) ? key : null;
                var that = this;

                // Construct array of network ids for openstack
                var networks = [];
                this.backend.networks.model.forEach(function (network) {
                    if (network.selected)
                        networks.push(network.id);
                });

                // Construct docerEnv dict
                var environment = null;
                if (dockerEnv.length) {
                    environment = {};
                    dockerEnv.split('\n').forEach(function (definition) {
                        definition = definition.split('=');
                        environment[definition[0]] = definition[1];
                    });
                }

                // Construct docker port bindings
                if (dockerPorts.length) {
                    var portBindings = {};
                    var exposedPorts = {};
                    dockerPorts.split('\n').forEach(function (line) {
                        var vars = line.split(':');
                        var key = vars[1] + '/tcp';
                        portBindings[key] = [{'HostPort': vars[0]}];
                        exposedPorts[key] = {};
                    });
                }

                this.set('addingMachine', true);
                Mist.ajax.POST('backends/' + this.backend.id + '/machines', {
                        'provider': provider,
                        'name': name,
                        'key': key ? key.id : null,
                        'size': size.id,
                        'cloud_init': cloud_init,
                        'script': script.id ? undefined : script,
                        'script_id': script.id || undefined,
                        'script_params': scriptParams,
                        'image': image.id,
                        'location': location.id,
                        // Linode specific
                        'disk': size.disk,
                        'image_extra': image.extra,
                        // Gce specific
                        'size_name': size.name,
                        'image_name': image.name,
                        'location_name': location.name,
                        'monitoring' : monitoring,
                        // Openstack
                        'networks': networks,
                        'associate_floating_ip': associateFloatingIp,
                        // Docker
                        'docker_env': environment,
                        'docker_command': dockerCommand,
                        'docker_exposed_ports': exposedPorts,
                        'docker_port_bindings': portBindings,
                        'azure_port_bindings': azurePorts,
                        //Libvirt
                        'libvirt_disk_size': libvirtDiskSize,
                        'libvirt_disk_path': libvirtDiskPath,
                        'libvirt_image_path': libvirtImagePath,
                        'libvirt_existing_disk_path': libvirtExistingDiskPath
                }).success(function (machine) {
                    machine.backend = that.backend;
                    // Nephoscale returns machine id on request success,
                    // but the machine is not listed on the next list_machines.
                    // This makes the machine dissappear from the UI.
                    if (that.backend.provider != 'nephoscale')
                        that._createMachine(machine, key, dummyMachine);
                    else
                        dummyMachine.set('pendingCreation', false);
                }).error(function (message) {
                    that.model.removeObject(that.model.findBy('name', name));
                    Mist.notificationController.timeNotify('Failed to create machine: ' + message, 5000);
                }).complete(function (success, machine) {
                    that.set('addingMachine', false);
                    that.set('onMachineAdd');
                });
            },

            shutdownMachine: function(machineId, callback) {
                var that = this;
                var machine = this.getMachine(machineId);
                machine.waitFor('stopped');
                machine.lockOn('pending');
                this.set('shutingdownMachine', true);
                Mist.ajax.POST('/backends/' + this.backend.id + '/machines/' + machineId, {
                    'action' : 'stop'
                }).success(function() {
                    //that._shutdownMachine(machineId);
                }).error(function() {
                    machine.restoreState();
                    Mist.notificationController.notify('Failed to shutdown machine');
                }).complete(function(success) {
                    that.set('shutingdownMachine', false);
                    that.trigger('onMachineShutdown');
                    if (callback) callback(success);
                });
            },

            destroyMachine: function(machineId, callback) {
                var that = this;
                var machine = this.getMachine(machineId);
                machine.waitFor('terminated');
                machine.lockOn('pending');
                this.set('destroyingMachine', true);
                machine.set('beingDestroyed', true);
                Mist.ajax.POST('/backends/' + this.backend.id + '/machines/' + machineId, {
                    'action' : 'destroy'
                }).success(function() {
                    //that._destroyMachine(machineId);
                }).error(function() {
                    machine.restoreState();
                    Mist.notificationController.notify('Failed to destroy machine');
                }).complete(function(success) {
                    that.set('destroyingMachine', false);
                    machine.set("beingDestroyed",false);
                    that.trigger('onMachineDestroy');
                    if (callback) callback(success);
                });
            },

            rebootMachine: function(machineId, callback) {
                var that = this;
                var machine = this.getMachine(machineId);
                machine.waitFor('running');
                machine.lockOn('rebooting');
                this.set('rebootingMachine', true);
                Mist.ajax.POST('/backends/' + this.backend.id + '/machines/' + machineId, {
                    'action' : 'reboot'
                }).success(function() {
                    //that.rebootMachine(machineId);
                }).error(function() {
                    machine.restoreState();
                    Mist.notificationController.notify('Failed to reboot machine');
                }).complete(function(success) {
                    that.set('rebootingMachine', false);
                    that.trigger('onMachineReboot');
                    if (callback) callback(success);
                });
            },

            startMachine: function(machineId, callback) {
                var that = this;
                var machine = this.getMachine(machineId);
                machine.waitFor('running');
                machine.lockOn('pending');
                this.set('startingMachine', true);
                Mist.ajax.POST('/backends/' + this.backend.id + '/machines/' + machineId, {
                    'action' : 'start'
                }).success(function() {
                    //that.startMachine(machineId);
                }).error(function() {
                    machine.restoreState();
                    Mist.notificationController.notify('Failed to start machine');
                }).complete(function(success) {
                    that.set('startingMachine', false);
                    that.trigger('onMachineStart');
                    if (callback) callback(success);
                });
            },

            getMachine: function(machineId) {
                return this.model.findBy('id', machineId);
            },

            machineExists: function(machineId) {
                return !!this.getMachine(machineId);
            },


            //
            //  Pseudo-Private Methods
            //

            _updateModel: function(machines) {
                var that = this;
                Ember.run(function() {
                    // Replace dummy machines (newly created)
                    var dummyMachines = that.model.filterBy('id', -1);

                    dummyMachines.forEach(function(machine) {
                        var realMachine = machines.findBy('name', machine.name);
                        if (realMachine)
                            for (var attr in realMachine)
                                machine.set(attr, realMachine[attr]);
                    });

                    // Remove deleted machines
                    that.model.forEach(function(machine) {
                        if (!machines.findBy('id', machine.id))
                            if (machine.id != -1)
                                that.model.removeObject(machine);
                    });

                    // Update model
                    machines.forEach(function(machine) {
                        if (that.machineExists(machine.id)) {

                            // Update existing machines
                            var old_machine = that.getMachine(machine.id);
                            // We save previous state here because it will
                            // be overwritten by the following for loop
                            var prevState = old_machine.state;

                            for (var attr in machine) {

                                // Do not overwrite ips
                                if (attr == 'private_ips') continue;
                                if (attr == 'pubic_ips') continue;
                                old_machine.set(attr, machine[attr]);
                            }

                        } else {

                            // Add new machine
                            machine.backend = that.backend;
                            that.model.pushObject(Machine.create(machine));
                        }
                    });

                    that._updateMonitoredMachines();
                    Mist.backendsController._updateMachines();
                    that.trigger('onMachineListChange');
                });
            },

            _createMachine: function(machine, key, dummyMachine) {
                Ember.run(this, function() {
                    machine = Machine.create(machine);
                    if (machine.state == 'stopped')
                        machine.set('state', 'pending');
                    this.model.addObject(machine);
                    this.model.removeObject(dummyMachine);
                    if (key && key.id)
                        Mist.keysController._associateKey(key.id, machine);
                    this.trigger('onMachineListChange');
                });
            },

            _updateSelectedMachines: function() {
                Ember.run(this, function() {
                    var newSelectedMachines = [];
                    this.model.forEach(function(machine) {
                        if (machine.selected) newSelectedMachines.push(machine);
                    });
                    this.set('selectedMachines', newSelectedMachines);
                    this.trigger('onSelectedMachinesChange');
                });
            },

            _updateMonitoredMachines: function() {
                forIn(this, Mist.monitored_machines_, function (machineDict, uuid) {

                    var machine = this.getMachine(machineDict.machine_id);
                    if (!machine) return;

                    machine.set('hasMonitoring', true);

                    // Inject installation status on machine
                    forIn(machineDict.installation_status, function (value, property) {
                        machine.installationStatus.set(property, value);
                    });

                    // Pass machine reference to rules
                    Mist.rulesController.model.forEach(function (rule) {
                        if (rule.machine && rule.machine.id) return;
                        if (machine.equals([rule.backend, rule.machine]))
                            rule.set('machine', machine);
                    });

                    // Pass machine reference to metrics
                    Mist.metricsController.customMetrics.forEach(function (metric) {
                        metric.machines.forEach(function (metricMachine, index) {
                            if (machine.equals(metricMachine)) {
                                metric.machines[index] = machine;
                                Mist.metricsController.trigger('onMetricListChange');
                            }
                        });
                    });
                });
            },


            //
            //  Observers
            //

            selectedMachinesObserver: function() {
                Ember.run.once(this, '_updateSelectedMachines');
            }.observes('model.@each.selected')
        });
    }
);<|MERGE_RESOLUTION|>--- conflicted
+++ resolved
@@ -41,13 +41,8 @@
             //  Methods
             //
 
-<<<<<<< HEAD
-            newMachine: function(provider, name, image, size, location, key, script, monitoring,
+            newMachine: function(provider, name, image, size, location, key, cloud_init, script, monitoring, associateFloatingIp,
                 dockerEnv, dockerCommand, scriptParams, dockerPorts, azurePorts, libvirtDiskSize, libvirtDiskPath, libvirtImagePath, libvirtExistingDiskPath) {
-=======
-            newMachine: function(name, image, size, location, key, cloud_init, script, monitoring, associateFloatingIp,
-                dockerEnv, dockerCommand, scriptParams, dockerPorts, azurePorts) {
->>>>>>> 68daaa56
                 // Create a fake machine model for the user
                 // to see until we get the real machine from
                 // the server
