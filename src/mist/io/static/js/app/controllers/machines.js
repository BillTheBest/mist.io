define('app/controllers/machines', ['app/models/machine'],
    /**
     *  Machines Controller
     *
     *  @returns Class
     */
    function(Machine) {
        return Ember.Controller.extend(Ember.Evented, {

            //
            //  Properties
            //

            model: [],
            loading: null,
            cloud: null,
            failCounter: null,
            addingMachine: null,
            startingMachine: null,
            rebootingMachine: null,
            undefiningMachine: null,
            resumingMachine: null,
            suspendingMachine: null,
            destroyingMachine: null,
            shutingdownMachine: null,

            //
            //  Initialization
            //

            init: function () {
                this._super();
                this.set('model', []);
                this.set('loading', true);
            },

            load: function (machines) {
                this._updateModel(machines);
                this.set('loading', false);
            },


            //
            //  Methods
            //


<<<<<<< HEAD
            newMachine: function(provider, name, image, size, location, key, cloud_init, script, project, monitoring, associateFloatingIp,
                dockerEnv, dockerCommand, scriptParams, dockerPorts, azurePorts, libvirtDiskSize, libvirtDiskPath, libvirtImagePath, vlanID) {
=======
            newMachine: function(provider, providerType, name, image, size, location, key, cloud_init, script, project, monitoring, associateFloatingIp, dockerEnv, dockerCommand, scriptParams, dockerPorts, azurePorts, libvirtDiskSize, libvirtDiskPath, libvirtImagePath, billing) {
>>>>>>> c29a2d6e
                // Create a fake machine model for the user
                // to see until we get the real machine from
                // the server
                var dummyMachine = Machine.create({
                    'state': 'pending',
                    'cloud': this.cloud,
                    'name': name,
                    'image': image,
                    'id': -1,
                    'pendingCreation': true
                });

                this.model.addObject(dummyMachine);

                // Don't send dummy key text
                key = Mist.keysController.keyExists(key.id) ? key : null;
                var that = this;

                // Construct array of network ids for openstack
                var networks = [];
                this.cloud.networks.model.forEach(function (network) {
                    if (network.selected)
                        networks.push(network.id);
                });

                // Construct docerEnv dict
                var environment = null;
                if (dockerEnv.length) {
                    environment = {};
                    dockerEnv.split('\n').forEach(function (definition) {
                        definition = definition.split('=');
                        environment[definition[0]] = definition[1];
                    });
                }

                // Construct docker port bindings
                if (dockerPorts.length) {
                    var portBindings = {};
                    var exposedPorts = {};
                    dockerPorts.split('\n').forEach(function (line) {
                        var vars = line.split(':');
                        var key = vars[1] + '/tcp';
                        portBindings[key] = [{'HostPort': vars[0]}];
                        exposedPorts[key] = {};
                    });
                }

                this.set('addingMachine', true);

                Mist.ajax.POST('clouds/' + this.cloud.id + '/machines', {
                        'provider': provider,
                        'name': name,
                        'key': key ? key.id : null,
                        'size': size.id,
                        'cloud_init': cloud_init,
                        'script': script.id ? undefined : script,
                        'script_id': script.id || undefined,
                        'script_params': scriptParams,
                        'image': image.id,
                        'location': location.id,
                        // Softlayer specific
<<<<<<< HEAD
                        'softlayer_backend_vlan_id': vlanID,
                        //Packet.net
=======
                        'bare_metal': providerType,
                        'billing': billing,
                        //Packet.net specific
>>>>>>> c29a2d6e
                        'project': project.id || undefined,
                        // Linode specific
                        'disk': size.disk,
                        'image_extra': image.extra,
                        // Gce specific
                        'size_name': size.name,
                        'image_name': image.name,
                        'location_name': location.name,
                        'monitoring' : monitoring,
                        // Openstack
                        'networks': networks,
                        'associate_floating_ip': associateFloatingIp,
                        // Docker
                        'docker_env': environment,
                        'docker_command': dockerCommand,
                        'docker_exposed_ports': exposedPorts,
                        'docker_port_bindings': portBindings,
                        'azure_port_bindings': azurePorts,
                        //Libvirt
                        'libvirt_disk_size': libvirtDiskSize,
                        'libvirt_disk_path': libvirtDiskPath,
                        'libvirt_image_path': libvirtImagePath
                }).success(function (machine) {
                    machine.cloud = that.cloud;
                    // Nephoscale returns machine id on request success,
                    // but the machine is not listed on the next list_machines.
                    // This makes the machine dissappear from the UI.
                    if (that.cloud.provider != 'nephoscale')
                        that._createMachine(machine, key, dummyMachine);
                    else
                        dummyMachine.set('pendingCreation', false);
                }).error(function (message) {
                    that.model.removeObject(that.model.findBy('name', name));
                    Mist.notificationController.timeNotify('Failed to create machine: ' + message, 5000);
                }).complete(function (success, machine) {
                    that.set('addingMachine', false);
                    that.set('onMachineAdd');
                });
            },

            shutdownMachine: function(machineId, callback) {
                var that = this;
                var machine = this.getMachine(machineId);

                // Be careful libvirt machines go to 'terminated'
                // while others to 'stopped' state
                machine.waitFor(machine.cloud.provider == 'libvirt' ? 'terminated' : 'stopped');
                machine.lockOn('pending');
                this.set('shutingdownMachine', true);
                Mist.ajax.POST('/clouds/' + this.cloud.id + '/machines/' + machineId, {
                    'action' : 'stop'
                }).success(function() {
                    //that._shutdownMachine(machineId);
                }).error(function() {
                    machine.restoreState();
                    Mist.notificationController.notify('Failed to shutdown machine');
                }).complete(function(success) {
                    that.set('shutingdownMachine', false);
                    that.trigger('onMachineShutdown');
                    if (callback) callback(success);
                });
            },

            destroyMachine: function(machineId, callback) {
                var that = this;
                var machine = this.getMachine(machineId);
                machine.waitFor('terminated');
                machine.lockOn('pending');
                this.set('destroyingMachine', true);
                machine.set('beingDestroyed', true);
                Mist.ajax.POST('/clouds/' + this.cloud.id + '/machines/' + machineId, {
                    'action' : 'destroy'
                }).success(function() {
                    //that._destroyMachine(machineId);
                }).error(function() {
                    machine.restoreState();
                    Mist.notificationController.notify('Failed to destroy machine');
                }).complete(function(success) {
                    that.set('destroyingMachine', false);
                    machine.set("beingDestroyed",false);
                    that.trigger('onMachineDestroy');
                    if (callback) callback(success);
                });
            },

            rebootMachine: function(machineId, callback) {
                var that = this;
                var machine = this.getMachine(machineId);
                machine.waitFor('running');
                machine.lockOn('rebooting');
                this.set('rebootingMachine', true);
                Mist.ajax.POST('/clouds/' + this.cloud.id + '/machines/' + machineId, {
                    'action' : 'reboot'
                }).success(function() {
                    //that.rebootMachine(machineId);
                }).error(function() {
                    machine.restoreState();
                    Mist.notificationController.notify('Failed to reboot machine');
                }).complete(function(success) {
                    that.set('rebootingMachine', false);
                    that.trigger('onMachineReboot');
                    if (callback) callback(success);
                });
            },

            undefineMachine: function(machineId, callback) {
                var that = this;
                var machine = this.getMachine(machineId);
                machine.waitFor('undefined');
                machine.lockOn('pending');
                this.set('undefiningMachine', true);
                Mist.ajax.POST('/clouds/' + this.cloud.id + '/machines/' + machineId, {
                    'action' : 'undefine'
                }).success(function() {
                    //that._destroyMachine(machineId);
                }).error(function() {
                    machine.restoreState();
                    Mist.notificationController.notify('Failed to undefine machine');
                }).complete(function(success) {
                    that.set('undefiningMachine', false);
                    that.trigger('onMachineUndefine');
                    if (callback) callback(success);
                });
            },

            suspendMachine: function(machineId, callback) {
                var that = this;
                var machine = this.getMachine(machineId);
                machine.waitFor('suspended');
                machine.lockOn('pending');
                this.set('suspendingMachine', true);
                Mist.ajax.POST('/clouds/' + this.cloud.id + '/machines/' + machineId, {
                    'action' : 'suspend'
                }).success(function() {
                    //that._destroyMachine(machineId);
                }).error(function() {
                    machine.restoreState();
                    Mist.notificationController.notify('Failed to suspend machine');
                }).complete(function(success) {
                    that.set('suspendingMachine', false);
                    if (callback) callback(success);
                });
            },

            resumeMachine: function(machineId, callback) {
                var that = this;
                var machine = this.getMachine(machineId);
                machine.waitFor('running');
                machine.lockOn('pending');
                this.set('resumingMachine', true);
                Mist.ajax.POST('/clouds/' + this.cloud.id + '/machines/' + machineId, {
                    'action' : 'resume'
                }).success(function() {
                    //that.startMachine(machineId);
                }).error(function() {
                    machine.restoreState();
                    Mist.notificationController.notify('Failed to resume machine');
                }).complete(function(success) {
                    that.set('resumingMachine', false);
                    if (callback) callback(success);
                });
            },

            startMachine: function(machineId, callback) {
                var that = this;
                var machine = this.getMachine(machineId);
                machine.waitFor('running');
                machine.lockOn('pending');
                this.set('startingMachine', true);
                Mist.ajax.POST('/clouds/' + this.cloud.id + '/machines/' + machineId, {
                    'action' : 'start'
                }).success(function() {
                    //that.startMachine(machineId);
                }).error(function() {
                    machine.restoreState();
                    Mist.notificationController.notify('Failed to start machine');
                }).complete(function(success) {
                    that.set('startingMachine', false);
                    that.trigger('onMachineStart');
                    if (callback) callback(success);
                });
            },

            getMachine: function(machineId) {
                return this.model.findBy('id', machineId);
            },

            machineExists: function(machineId) {
                return !!this.getMachine(machineId);
            },


            //
            //  Pseudo-Private Methods
            //

            _updateModel: function(machines) {
                var that = this;
                Ember.run(function() {
                    // Replace dummy machines (newly created)
                    var dummyMachines = that.model.filterBy('id', -1);

                    dummyMachines.forEach(function(machine) {
                        var realMachine = machines.findBy('name', machine.name);
                        if (realMachine)
                            for (var attr in realMachine)
                                machine.set(attr, realMachine[attr]);
                    });

                    // Remove deleted machines
                    that.model.forEach(function(machine) {
                        if (!machines.findBy('id', machine.id))
                            if (machine.id != -1)
                                that.model.removeObject(machine);
                    });

                    // Update model
                    machines.forEach(function(machine) {
                        if (that.machineExists(machine.id)) {

                            // Update existing machines
                            var old_machine = that.getMachine(machine.id);
                            // We save previous state here because it will
                            // be overwritten by the following for loop
                            var prevState = old_machine.state;

                            for (var attr in machine) {

                                // Do not overwrite ips
                                if (attr == 'private_ips') continue;
                                if (attr == 'pubic_ips') continue;
                                old_machine.set(attr, machine[attr]);
                            }

                        } else {

                            // Add new machine
                            machine.cloud = that.cloud;
                            that.model.pushObject(Machine.create(machine));
                        }
                    });

                    that._updateMonitoredMachines();
                    Mist.cloudsController._updateMachines();
                    that.trigger('onMachineListChange');
                });
            },

            _createMachine: function(machine, key, dummyMachine) {
                Ember.run(this, function() {
                    machine = Machine.create(machine);
                    if (machine.state == 'stopped')
                        machine.set('state', 'pending');
                    this.model.addObject(machine);
                    this.model.removeObject(dummyMachine);
                    if (key && key.id)
                        Mist.keysController._associateKey(key.id, machine);
                    this.trigger('onMachineListChange');
                });
            },

            _updateSelectedMachines: function() {
                Ember.run(this, function() {
                    var newSelectedMachines = [];
                    this.model.forEach(function(machine) {
                        if (machine.selected) newSelectedMachines.push(machine);
                    });
                    this.set('selectedMachines', newSelectedMachines);
                    this.trigger('onSelectedMachinesChange');
                });
            },

            _updateMonitoredMachines: function() {
                forIn(this, Mist.monitored_machines_, function (machineDict, uuid) {

                    var machine = this.getMachine(machineDict.machine_id);
                    if (!machine) return;

                    machine.set('hasMonitoring', true);

                    // Inject installation status on machine
                    forIn(machineDict.installation_status, function (value, property) {
                        machine.installationStatus.set(property, value);
                    });

                    // Pass machine reference to rules
                    Mist.rulesController.model.forEach(function (rule) {
                        if (rule.machine && rule.machine.id) return;
                        if (machine.equals([rule.cloud, rule.machine]))
                            rule.set('machine', machine);
                    });

                    // Pass machine reference to metrics
                    Mist.metricsController.customMetrics.forEach(function (metric) {
                        metric.machines.forEach(function (metricMachine, index) {
                            if (machine.equals(metricMachine)) {
                                metric.machines[index] = machine;
                                Mist.metricsController.trigger('onMetricListChange');
                            }
                        });
                    });
                });
            },


            //
            //  Observers
            //

            selectedMachinesObserver: function() {
                Ember.run.once(this, '_updateSelectedMachines');
            }.observes('model.@each.selected')
        });
    }
);<|MERGE_RESOLUTION|>--- conflicted
+++ resolved
@@ -45,12 +45,8 @@
             //
 
 
-<<<<<<< HEAD
-            newMachine: function(provider, name, image, size, location, key, cloud_init, script, project, monitoring, associateFloatingIp,
-                dockerEnv, dockerCommand, scriptParams, dockerPorts, azurePorts, libvirtDiskSize, libvirtDiskPath, libvirtImagePath, vlanID) {
-=======
-            newMachine: function(provider, providerType, name, image, size, location, key, cloud_init, script, project, monitoring, associateFloatingIp, dockerEnv, dockerCommand, scriptParams, dockerPorts, azurePorts, libvirtDiskSize, libvirtDiskPath, libvirtImagePath, billing) {
->>>>>>> c29a2d6e
+            newMachine: function(provider, providerType, name, image, size, location, key, cloud_init, script, project, monitoring, associateFloatingIp,
+                dockerEnv, dockerCommand, scriptParams, dockerPorts, azurePorts, libvirtDiskSize, libvirtDiskPath, libvirtImagePath, billing. vlanID) {
                 // Create a fake machine model for the user
                 // to see until we get the real machine from
                 // the server
@@ -112,14 +108,11 @@
                         'image': image.id,
                         'location': location.id,
                         // Softlayer specific
-<<<<<<< HEAD
                         'softlayer_backend_vlan_id': vlanID,
                         //Packet.net
-=======
                         'bare_metal': providerType,
                         'billing': billing,
                         //Packet.net specific
->>>>>>> c29a2d6e
                         'project': project.id || undefined,
                         // Linode specific
                         'disk': size.disk,
