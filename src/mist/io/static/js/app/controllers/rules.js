--- conflicted
+++ resolved
@@ -60,7 +60,6 @@
             },
 
 
-<<<<<<< HEAD
             //
             //
             //  Methods
@@ -85,18 +84,6 @@
                 }).complete(function (success, data) {
                     that.set('creationPending', false);
                     if (callback) callback(success, data);
-=======
-            _addRule: function (rule) {
-                Ember.run(this, function () {
-                    if (this.ruleExists(rule.id)) return;
-                    rule.actionToTake = rule.action;
-                    rule.operator = this.getOperatorByTitle(rule.operator);
-                    rule.metric = Mist.metricsController.getMetric(rule.metric);
-                    rule.machine = Mist.backendsController.getMachine(
-                        rule.machine, rule.backend) || rule.machine;
-                    this.content.addObject(Rule.create(rule));
-                    this.trigger('onRuleAdd');
->>>>>>> f752ff11
                 });
             },
 
@@ -139,6 +126,11 @@
             },
 
 
+            ruleExists: function (ruleId) {
+                return !!this.getRuleById(ruleId);
+            },
+
+
             getRuleById: function(ruleId) {
                 return this.content.findBy('id', ruleId);
             },
@@ -188,25 +180,35 @@
             },
 
 
-<<<<<<< HEAD
             _addRule: function (rule) {
                 Ember.run(this, function () {
                     this.content.pushObject(Rule.create(rule));
                     this.trigger('onRuleAdd');
-=======
-            ruleExists: function (ruleId) {
-                return !!this.getRuleById(ruleId);
-            },
-
-
-            getRuleById: function(ruleId) {
-                return this.content.findBy('id', ruleId);
-            },
-
-
-            getOperatorByTitle: function(ruleTitle) {
-                return this.operatorList.findBy('title', ruleTitle);
-            },
+                });
+            },
+
+
+            _updateRule: function (rule, data) {
+                Ember.run(this, function () {
+                    rule.updateFromRawData(data);
+                    this.trigger('onRuleUpdate');
+                });
+            },
+
+
+            _deleteRule: function (rule) {
+                Ember.run(this, function () {
+                    this.content.removeObject(rule);
+                    this.trigger('onRuleDelete');
+                });
+            },
+
+
+            //
+            //
+            //  Observers
+            //
+            //
 
 
             creationPendingObserver: function() {
@@ -216,67 +218,6 @@
                     $('#add-rule-button').removeClass('ui-state-disabled');
             }.observes('creationPending'),
 
-
-            newRule: function(machine, metric, operator, value, actionToTake) {
-                this.set('creationPending', true);
-                var that = this;
-                Mist.ajax.POST('/rules', {
-                    'backendId': machine.backend.id,
-                    'machineId': machine.id,
-                    'metric': metric.id,
-                    'operator': operator.title,
-                    'value': value,
-                    'action': actionToTake
-                }).success(function(data) {
-                    info('Successfully created rule ', data.id);
-                    that.set('creationPending', false);
-                    var rule = Rule.create({
-                        'id': data.id,
-                        'value': value,
-                        'metric': metric,
-                        'machine': machine,
-                        'operator': operator,
-                        'maxValue': data.max_value,
-                        'actionToTake': actionToTake,
-                    });
-                    that.pushObject(rule);
-                }).error(function(message) {
-                    Mist.notificationController.notify('Error while creating rule: ' + message);
-                    that.set('creationPending', false);
->>>>>>> f752ff11
-                });
-            },
-
-
-            _updateRule: function (rule, data) {
-                Ember.run(this, function () {
-                    rule.updateFromRawData(data);
-                    this.trigger('onRuleUpdate');
-                });
-            },
-
-            _deleteRule: function (rule) {
-                Ember.run(this, function () {
-                    this.content.removeObject(rule);
-                    this.trigger('onRuleDelete');
-                });
-            },
-
-
-            //
-            //
-            //  Observers
-            //
-            //
-
-
-            creationPendingObserver: function() {
-                if (this.creationPending)
-                    $('#add-rule-button').addClass('ui-state-disabled');
-                else
-                    $('#add-rule-button').removeClass('ui-state-disabled');
-            }.observes('creationPending'),
-
         });
     }
 );