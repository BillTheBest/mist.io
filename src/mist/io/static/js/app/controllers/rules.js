--- conflicted
+++ resolved
@@ -41,21 +41,6 @@
 
             setContent: function(rules) {
                 if (!rules) return;
-<<<<<<< HEAD
-                var that = this;
-                Ember.run(function() {
-                    var newRules = [];
-                    for (var ruleId in rules) {
-                        var rule = rules[ruleId];
-                        rule.id = ruleId;
-                        rule.actionToTake = rules[ruleId].action;
-                        rule.operator = that.getOperatorByTitle(rules[ruleId].operator);
-                        rule.metric = Mist.metricsController.getMetric(rules[ruleId].metric);
-                        rule.machine = Mist.backendsController.getMachine(rule.machine, rule.backend) || rule.machine;
-                        newRules.push(Rule.create(rule));
-                    }
-                    that.set('content', newRules);
-=======
                 Ember.run(this, function() {
                     var newRules = [];
                     forIn(this, rules, function (rule, ruleId) {
@@ -68,7 +53,6 @@
                         newRules.push(Rule.create(rule));
                     });
                     this.set('content', newRules);
->>>>>>> eb92ba4f
                 });
             },
 
