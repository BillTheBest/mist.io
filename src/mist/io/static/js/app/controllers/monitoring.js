--- conflicted
+++ resolved
@@ -54,16 +54,10 @@
                 // Update Request Every SECONDS_INTERVAL miliseconds
                 window.monitoringInterval = window.setInterval(function() {
 
-<<<<<<< HEAD
                     var start = Math.floor( self.lastMeasurmentTime.getTime() /1000 ) ;
                     var stop =  Math.floor( ((new Date()).getTime() - timeGap * 1000 ) / 1000 );
                     var stopRemainder = (stop - start) % (step/1000);
                     stop = stop - stopRemainder;
-=======
-                    var start = (new Date()).getTime() - (timeGap+10) * 1000;
-                    var stop =  (new Date()).getTime() - timeGap * 1000;
-                    var step = 10000; // 10 Second Step
->>>>>>> f72052f4
 
                     // DEBUG TODO Remove It
                     if(stopRemainder>0)
@@ -108,19 +102,12 @@
                          '/machines/' + this.machine.id + '/stats',
                     type: 'GET',
                     async: true,
-<<<<<<< HEAD
-                    dataType: 'jsonp',
-                    data: {'start': start, 
+                    dataType: 'json',
+                    data: { 'start': start, 
                             'stop': stop,
-                            'step': step,
-                            'auth_key': Mist.auth_key},
+                            'step': step
+                          },
                     timeout: 8000,
-=======
-                    data: {'start': Math.floor(start / 1000),
-                            'stop': Math.floor(stop / 1000),
-                            'step': step},
-                    timeout: 4000,
->>>>>>> f72052f4
                     success: function (data, status, xhr){
 
                         var controller = Mist.monitoringController;
