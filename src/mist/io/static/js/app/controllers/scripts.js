--- conflicted
+++ resolved
@@ -81,13 +81,10 @@
                 });
             },
 
-<<<<<<< HEAD
             getScript: function(scriptId) {
                 return this.content.findBy('id', scriptId);
             },
 
-=======
->>>>>>> d7e8f089
             getRequestedScript: function() {
                 if (this.scriptRequest) {
                     return this.getObject(this.scriptRequest);
