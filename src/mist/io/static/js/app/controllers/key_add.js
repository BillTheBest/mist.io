--- conflicted
+++ resolved
@@ -42,11 +42,7 @@
                 $.ajax({
                     url: '/keys',
                     type: 'POST',
-<<<<<<< HEAD
-                    success: function(result) {
-=======
                     success: function(data) {
->>>>>>> 3c13560f
                         info('Successfully generated key');
                         $('#create-key-dialog .ajax-loader').fadeOut(200);
                         Mist.keyAddController.set('newKeyPrivate', data.priv);
