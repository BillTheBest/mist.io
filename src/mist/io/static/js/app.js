--- conflicted
+++ resolved
@@ -851,7 +851,6 @@
 
 function initSocket(sock) {
 
-<<<<<<< HEAD
     Mist.socket.on('list_keys', function (keys) {
         Mist.keysController.load(keys);
     });
@@ -879,11 +878,6 @@
             backend.locations.load(data.locations);
     });
 
-=======
-    sock.emit('ready');
-    Mist.keysController.load();
-    Mist.backendsController.load();
->>>>>>> 23077229
     Mist.socket.on('probe', onProbe);
     Mist.socket.on('ping', onProbe);
     Mist.socket.on('monitoring',function(data){
