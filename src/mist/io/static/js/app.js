--- conflicted
+++ resolved
@@ -293,8 +293,6 @@
         'app/controllers/script_edit',
         'app/controllers/script_run',
         'app/controllers/scripts',
-<<<<<<< HEAD
-=======
 
         'app/routes/images',
         'app/routes/index',
@@ -308,7 +306,6 @@
         'app/routes/script',
         'app/routes/scripts',
 
->>>>>>> 40176146
         'app/views/backend_add',
         'app/views/backend_button',
         'app/views/backend_edit',
@@ -450,177 +447,6 @@
         this.route('missing', { path: "/*path" });
     });
 
-<<<<<<< HEAD
-    App.IndexRoute = Ember.Route.extend({
-        activate: function () {
-            Ember.run.next(function () {
-                document.title = 'mist.io - home';
-            });
-        }
-    });
-
-    App.ImagesRoute = Ember.Route.extend({
-        activate: function() {
-            Ember.run.next(function() {
-                document.title = 'mist.io - images';
-            });
-        }
-    });
-
-    App.NetworksRoute = Ember.Route.extend({
-        activate: function () {
-            Ember.run.next(function () {
-                document.title = 'mist.io - networks';
-            });
-        },
-        exit: function() {
-            Mist.backendsController.forEach(function (backend) {
-                backend.networks.forEach(function (network) {
-                    network.set('selected', false);
-                });
-            });
-        }
-    });
-
-    App.NetworkRoute = Ember.Route.extend({
-        activate: function () {
-            Ember.run.next(this, function () {
-                var model = this.modelFor('network');
-                var id = model._id || model.id;
-                var network = Mist.backendsController.getNetwork(id);
-                document.title = 'mist.io - ' + (network ? network.name : id);
-            });
-        },
-        redirect: function (network) {
-            Mist.backendsController.set('networkRequest', network._id);
-        },
-        model: function (args) {
-            var id = args.network_id;
-            if (Mist.backendsController.loading ||
-                Mist.backendsController.loadingNetworks)
-                    return {_id: id, backend: {}};
-            return Mist.backendsController.getNetwork(id);
-        }
-    });
-
-    App.MachinesRoute = Ember.Route.extend({
-        activate: function() {
-            Ember.run.next(function() {
-                document.title = 'mist.io - machines';
-            });
-        },
-        exit: function() {
-            Mist.backendsController.forEach(function(backend) {
-                backend.machines.forEach(function(machine) {
-                    machine.set('selected', false);
-                });
-            });
-        }
-    });
-
-    App.MachineRoute = Ember.Route.extend({
-        activate: function () {
-            Ember.run.next(this, function () {
-                var model = this.modelFor('machine');
-                var id = model._id || model.id;
-                var machine = Mist.backendsController.getMachine(id);
-                document.title = 'mist.io - ' + (machine ? machine.name : id);
-            });
-        },
-        redirect: function (machine) {
-            Mist.backendsController.set('machineRequest', machine._id);
-        },
-        model: function (args) {
-            var id = args.machine_id;
-            if (Mist.backendsController.loading ||
-                Mist.backendsController.loadingMachines)
-                    return {_id: id, backend: {}};
-            return Mist.backendsController.getMachine(id);
-        }
-    });
-
-    App.KeysRoute = Ember.Route.extend({
-        activate: function () {
-            Ember.run.next(function () {
-                document.title = 'mist.io - keys';
-            });
-        },
-        exit: function () {
-            Mist.keysController.content.setEach('selected', false);
-        }
-    });
-
-    App.KeyRoute = Ember.Route.extend({
-        activate: function () {
-            Ember.run.next(this, function () {
-                var model = this.modelFor('key');
-                var id = model._id || model.id;
-                var key = Mist.keysController.getKey(id);
-                document.title = 'mist.io - ' + (key ? key.id : id);
-            });
-        },
-        redirect: function (key) {
-            Mist.keysController.set('keyRequest', key._id);
-        },
-        model: function (args) {
-            var id = args.key_id;
-            if (Mist.keysController.loading)
-                return {_id: id, machines: []};
-            return Mist.keysController.getKey(id);
-        }
-    });
-
-    App.LogsRoute = Ember.Route.extend({
-        activate: function () {
-            Ember.run.next(function () {
-                document.title = 'mist.io - logs';
-            });
-        },
-    });
-
-    if (Mist.betaFeatures) {
-    App.ScriptsRoute = Ember.Route.extend({
-        activate: function () {
-            Ember.run.next(function () {
-                document.title = 'mist.io - scripts';
-            });
-        },
-        exit: function () {
-            Mist.scriptsController.setEach('selected', false);
-        }
-    });
-
-    App.ScriptRoute = Ember.Route.extend({
-        activate: function () {
-            Ember.run.next(this, function () {
-                var model = this.modelFor('script');
-                var id = model._id || model.id;
-                var script = Mist.scriptsController.getObject(id);
-                document.title = 'mist.io - ' + (script ? script.id : id);
-            });
-        },
-        redirect: function (script) {
-            Mist.scriptsController.set('scriptRequest', script._id);
-        },
-        model: function (args) {
-            var id = args.script_id;
-            if (Mist.scriptsController.loading)
-                return {_id: id};
-            return Mist.scriptsController.getObject(id);
-        }
-    });
-    }
-
-    App.MissingRoute = Ember.Route.extend({
-        activate: function () {
-            Ember.run.next(function () {
-                document.title = 'mist.io - 404';
-            });
-        },
-    });
-
-=======
->>>>>>> 40176146
     // Ember controllers
 
     App.set('keysController', KeysController.create());
@@ -777,8 +603,6 @@
         else
             element.slideUp();
     };
-<<<<<<< HEAD
-=======
 
     App.clock = Ember.Object.extend({
         init: function () {
@@ -796,7 +620,6 @@
             });
         }
     }).create();
->>>>>>> 40176146
 };
 
 
@@ -872,11 +695,7 @@
 
 var setupSocketEvents = function (socket, callback) {
 
-<<<<<<< HEAD
-    if (Mist.betaFeatures) {
-=======
     if (Mist.isCore) {
->>>>>>> 40176146
     //  This is a temporary ajax-request to get the scripts.
     //  It should be converted into a "list_scripts" socket handler
     //  as soon as the backend supports it
@@ -1559,11 +1378,6 @@
 
 String.prototype.decapitalize = function () {
     return this.charAt(0).toLowerCase() + this.slice(1);
-<<<<<<< HEAD
-}
-
-Date.prototype.getPrettyTime = function () {
-=======
 };
 
 Date.prototype.isFuture = function () {
@@ -1571,7 +1385,6 @@
 };
 
 Date.prototype.getPrettyTime = function (noSeconds) {
->>>>>>> 40176146
 
     var hour = this.getHours();
     var min = this.getMinutes();
@@ -2170,74 +1983,4 @@
     [
         ['windows'], 'windows'
     ]
-<<<<<<< HEAD
-};
-
-/*
-var SCRIPT_ADD_FIELDS = [
-    {
-        name: 'name',
-        type: 'text'
-    },
-    {
-        name: 'type',
-        type: 'select',
-        options: [
-            {
-                value: 'executable',
-                selected: true
-            },
-            {
-                value: 'ansible'
-            }
-        ]
-    },
-    {
-        name: 'source',
-        type: 'select',
-        options: [
-            {
-                value: 'github',
-                selected: true
-            },
-            {
-                value: 'url',
-            },
-            {
-                value: 'inline'
-            }
-        ]
-    },
-    {
-        conditional: {
-            source: 'url',
-            source: 'github'
-        },
-        fields: [
-            {
-                name: 'url',
-                type: 'text'
-            },
-            {
-                name: 'entry_point',
-                type: 'text',
-                optional: true
-            }
-        ]
-    },
-    {
-        conditional: {
-            source: 'inline'
-        },
-        fields: [
-            {
-                name: 'script',
-                type: 'text'
-            }
-        ]
-    }
-];
-*/
-=======
-];
->>>>>>> 40176146
+];