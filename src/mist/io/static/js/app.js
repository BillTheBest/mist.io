--- conflicted
+++ resolved
@@ -24,13 +24,9 @@
         handlebars: 'lib/handlebars-1.3.0.min',
         md5: 'lib/md5',
         d3: 'lib/d3.min',
-<<<<<<< HEAD
         socket: 'lib/sockjs.min',
         multiplex: 'lib/multiplex',
-=======
         c3: 'lib/c3.min',
-        socket: 'lib/socket.io',
->>>>>>> 0aeb3f3c
         term: 'lib/term'
     },
     deps: ['jquery', 'common'],
@@ -708,365 +704,6 @@
 };
 
 
-<<<<<<< HEAD
-=======
-var changeLoadProgress = function (progress) {
-    $('.mist-progress').animate({
-        'width': progress + '%'
-    }, 300, function () {
-        if (progress >= 100) {
-            $('body').css('overflow','auto');
-            $('#splash').fadeOut(300);
-            appLoader.finish();
-        }
-    });
-};
-
-
-//
-//
-//  Ajax wrapper
-//
-//
-
-
-function Ajax (csrfToken) {
-
-    return new function () {
-
-        this.GET = function(url, data) {
-            return this.ajax('GET', url, data);
-        };
-        this.PUT = function(url, data) {
-            return this.ajax('PUT', url, data);
-        };
-        this.POST = function(url, data) {
-            return this.ajax('POST', url, data);
-        };
-        this.DELETE = function(url, data) {
-            return this.ajax('DELETE', url, data);
-        };
-        this.ajax = function(type, url, data) {
-
-            var ret = {};
-            var call = {};
-
-            call.success = function(callback) {
-                ret.success = callback;
-                return call;
-            };
-            call.error = function(callback) {
-                ret.error = callback;
-                return call;
-            };
-            call.complete = function(callback) {
-                ret.complete = callback;
-                return call;
-            };
-            call.ajax = function() {
-
-                var ajaxObject = {
-                    url: url,
-                    type: type,
-                    headers: {
-                        'Csrf-Token': csrfToken,
-                        'Api-Version': 2,
-                    },
-                    complete: function(jqXHR) {
-                        var success = (jqXHR.status == 200);
-                        if (success && ret.success)
-                            ret.success(jqXHR.responseJSON);
-                        if (!success && ret.error)
-                            ret.error(jqXHR.responseText, jqXHR.status);
-                        if (ret.complete)
-                            ret.complete(success, jqXHR.responseJSON, jqXHR);
-                    }
-                };
-
-                if (data && Object.keys(data).length != 0)
-                    ajaxObject.data = JSON.stringify(data);
-
-                $.ajax(ajaxObject);
-
-                return call;
-            };
-            return call.ajax();
-        };
-    }
-};
-
-
-//
-//
-//  Socket wrapper
-//
-//
-
-
-function Socket (args) {
-
-    var socket = undefined;
-    var initialized = false;
-    var namespace = args.namespace;
-
-    function init () {
-        if (!initialized) {
-            info(namespace, 'initializing');
-            handleDisconnection();
-            addDebuggingWrapper();
-            if (args.onInit instanceof Function)
-                args.onInit(socket);
-        }
-        if (args.onConnect instanceof Function)
-            args.onConnect(socket);
-        initialized = true;
-    };
-
-    function connect () {
-
-        if (socket === undefined) {
-            socket = io.connect(namespace);
-            reconnect();
-        } else if (socket.socket.connected) {
-            info(namespace, 'connected');
-            init();
-        } else if (socket.socket.connecting) {
-            info(namespace, 'connecting');
-            reconnect();
-        } else {
-            socket.socket.connect();
-            reconnect();
-        }
-    }
-
-    function reconnect () {
-        setTimeout(connect, 500);
-    }
-
-    function handleDisconnection () {
-
-        // keep socket connections alive by default
-        if (args.keepAlive !== undefined ? args.keepAlive : true) {
-            // Reconnect if connection fails
-            socket.on('disconnect', function () {
-                warn(namespace, 'disconnected');
-                reconnect();
-            });
-        }
-    }
-
-    function addDebuggingWrapper () {
-
-        // This process basically overrides the .on()
-        // function to enable debugging info on every
-        // response received by the client
-
-        // 1. keep a copy of the original socket.on() function
-        var sockon = socket.on;
-
-        // 2. overide the socket's .on() function
-        socket.on = function (event, callback)  {
-
-            // i. keep a copy of the original callback
-            // This is the function written by us to handle
-            // the response data
-            var cb = callback;
-
-            // ii. overide callback to first print the debugging
-            // information and then call the original callback function
-            // (which is saved in cb variable)
-            callback = function (data) {
-                if (DEBUG_SOCKET)
-                    info(new Date().getPrettyTime() +
-                        ' | ' + namespace + '/' + event + ' ', data);
-                cb(data);
-            };
-
-            // iii. Call the original .on() function using the modified
-            // callback function
-            return sockon.apply(socket, arguments);
-        };
-    }
-
-    connect();
-
-    return socket;
-}
-
-
-//
-//  TODO (gtsop): Get rid of the previous wrapper
-//  Socket Wrapper v2
-//
-//
-
-
-function Socket_ (args) {
-
-    if (!window.EventHandler)
-        window.EventHandler = Ember.Object.extend(Ember.Evented, {});
-
-    return Ember.Object.extend({
-
-
-        //
-        //
-        //  Properties
-        //
-        //
-
-
-        events: null,
-        socket: null,
-        namespace: null,
-
-
-        //
-        //
-        //  Public Methods
-        //
-        //
-
-
-        load: function (args) {
-
-            this._log('initializing');
-            this._parseArguments(args);
-            this.set('socket', io.connect(this.get('namespace')));
-            this.set('events', EventHandler.create());
-
-            var that = this;
-            this._connect(function () {
-                that._handleDisconnection();
-                if (that.onInit instanceof Function)
-                    that.onInit(that);
-            });
-        }.on('init'),
-
-
-        on: function (event) {
-            var that = this;
-            var events = this.get('events');
-            var socket = this.get('socket');
-
-            events.on.apply(events, arguments);
-            if (!socket.$events || !socket.$events[event])
-                socket.on(event, function (response) {
-                    that._log('/'+ event, 'RECEIVE', response);
-                    events.trigger.call(events, event, response);
-                });
-            return this;
-        },
-
-
-        send: function () {
-            var args = slice(arguments);
-            if (!args.length) {
-                error('No arguments passed to send');
-                return;
-            }
-            var msg = args[0];
-            args = args.slice(1);
-            this._log('/' + msg, 'EMIT', args);
-            if (args.length) msg += ',' + JSON.stringify(args);
-            var channel = this.get('channel');
-            return channel.send(msg);
-        },
-
-
-        off: function () {
-            var events = this.get('events');
-            events.off.apply(events, arguments);
-            return this;
-        },
-
-
-        emit: function () {
-            var args = slice(arguments)
-            this._log('/'+args[0], 'EMIT', args);
-            var socket = this.get('socket');
-            socket.emit.apply(socket, arguments);
-            return this;
-        },
-
-
-        kill: function () {
-            this.set('keepAlive', false);
-            var socket = this.get('socket');
-            socket.socket.disconnect();
-            if (socket.$events)
-                for (event in socket.$events)
-                    delete socket.$events[event];
-            return this;
-        },
-
-
-        //
-        //
-        //  Private Methods
-        //
-        //
-
-
-        _connect: function (callback) {
-
-            var socket = this.get('socket');
-
-            if (socket.socket.connected) {
-                this._log('connected');
-                if (callback instanceof Function)
-                    callback();
-                if (this.onConnect instanceof Function)
-                    this.onConnect(this);
-            } else if (socket.socket.connecting) {
-                this._log('connecting');
-                this._reconnect(callback);
-            } else {
-                socket.socket.connect();
-                this._reconnect(callback);
-            }
-        },
-
-
-        _reconnect: function (callback) {
-            Ember.run.later(this, function () {
-                this._connect(callback);
-            }, 500);
-        },
-
-
-        _parseArguments: function (args) {
-            forIn(this, args, function (value, property) {
-                this.set(property, value);
-            });
-        },
-
-
-        _handleDisconnection: function () {
-            var that = this;
-            this.get('socket').on('disconnect', function () {
-                that._log('disconnected');
-                // keep socket connections alive by default
-                if (that.get('keepAlive') !== undefined ? that.get('keepAlive') : true)
-                    that._reconnect();
-            });
-        },
-
-
-        _log: function () {
-            if (!DEBUG_SOCKET)
-                return;
-            var args = slice(arguments);
-            var preText = new Date().getPrettyTime() +
-                ' | ' + this.get('namespace');
-            args.unshift(preText);
-            console.log.apply(console, args);
-        },
-
-    }).create(args);
-}
-
->>>>>>> 0aeb3f3c
 function virtualKeyboardHeight () {
     var keyboardHeight = 0;
 
@@ -1223,736 +860,4 @@
             }
         });
     });
-<<<<<<< HEAD
-}
-=======
-}
-
-
-//
-//
-//  PROTOTYPE EXTENTIONS
-//
-//
-
-
-var extendEmberView = function () {
-
-    Ember.View.prototype.getName = function () {
-        return this.constructor.toString().split('.')[1].split('View')[0];
-    };
-    Ember.View.prototype.getWidgetID = function () {
-        return '#' + this.getName().dasherize();
-    }
-    Ember.View.prototype.getControllerName = function () {
-        return this.getName().decapitalize() + 'Controller';
-    }
-};
-
-
-String.prototype.decapitalize = function () {
-    return this.charAt(0).toLowerCase() + this.slice(1);
-};
-
-Date.prototype.isFuture = function () {
-    return this > new Date();
-};
-
-Date.prototype.getPrettyTime = function (noSeconds) {
-
-    var hour = this.getHours();
-    var min = this.getMinutes();
-    var sec = this.getSeconds();
-
-    var ret = (hour < 10 ? '0' : '') + hour + ':' +
-        (min < 10 ? '0' : '') + min +
-        (noSeconds ? '' : (':' + (sec < 10 ? '0' : '') + sec));
-
-    return ret;
-}
-
-Date.prototype._toString = function () {
-    var d = (this.getMonth() + 1) + "/" + this.getDate() + "/" + this.getFullYear();
-    return d + ', ' + this.getPrettyTime();
-}
-Date.prototype.getPrettyDate = function (shortMonth) {
-    return this.getMonthName(shortMonth) + ' ' + this.getDate() + ', ' + this.getFullYear();
-}
-
-Date.prototype.getPrettyDateTime = function (shortMonth, noSeconds) {
-    return this.getPrettyDate(shortMonth) + ', ' + this.getPrettyTime(noSeconds);
-}
-
-Date.prototype.getMonthName = function (short) {
-    if (short)
-        return ['Jan','Feb','Mar','Apr','May','Jun','Jul',
-            'Aug','Sep','Oct','Nov','Dec'][this.getMonth()];
-    return ['January','February','March','April','May','June','July',
-        'August','September','October','November','December'][this.getMonth()];
-}
-
-Date.prototype.diffToString = function (date) {
-
-    var diff = this - date;
-    var ret = '';
-
-    if (diff < TIME_MAP.MINUTE)
-        ret = parseInt(diff / TIME_MAP.SECOND) + ' sec';
-    else if (diff < TIME_MAP.HOUR)
-        ret = parseInt(diff / TIME_MAP.MINUTE) + ' min';
-    else if (diff < TIME_MAP.DAY)
-        ret = parseInt(diff / TIME_MAP.HOUR) + ' hour';
-    else if (diff < TIME_MAP.MONTH)
-        ret = parseInt(diff / TIME_MAP.DAY) + ' day';
-    else if (diff < TIME_MAP.YEAR)
-        ret = parseInt(diff / TIME_MAP.MONTH) + ' month';
-    else
-        ret = 'TOO LONG!';
-
-    // Add 's' for plural
-    if (ret.split(' ')[0] != '1')
-        ret = ret + 's';
-
-    return ret;
-};
-
-Date.prototype.getTimeFromNow = function () {
-
-    var now = new Date();
-    var diff = now - this;
-    var ret = '';
-
-    if (diff < 10 * TIME_MAP.SECOND)
-        ret = 'Now';
-
-    else if (diff < TIME_MAP.MINUTE)
-        ret = parseInt(diff / TIME_MAP.SECOND) + ' sec';
-
-    else if (diff < TIME_MAP.HOUR)
-        ret = parseInt(diff / TIME_MAP.MINUTE) + ' min';
-
-    else if (diff < TIME_MAP.DAY)
-        ret = parseInt(diff / TIME_MAP.HOUR) + ' hour';
-
-    else if (diff < 2 * TIME_MAP.DAY)
-        ret = 'Yesterday';
-
-    else if (diff < TIME_MAP.YEAR)
-        ret = this.getMonthName(true) +  ' ' + this.getDate();
-
-    if (ret.indexOf('sec') > -1 ||
-        ret.indexOf('min') > -1 ||
-        ret.indexOf('hour') > -1) {
-
-        // Add 's' for plural
-        if (ret.split(' ')[0] != '1')
-            ret = ret + 's';
-
-        ret = ret + ' ago';
-    }
-
-    return ret;
-}
-
-
-Array.prototype.toStringByProperty = function (property) {
-    return this.map(function (object) {
-        return object[property];
-    }).join(', ');
-}
-
-
-//  GLOBAL DEFINITIONS
-
-var DISPLAYED_DATAPOINTS = 60;
-
-var TIME_MAP = {
-    SECOND: 1000,
-    MINUTE: 60 * 1000,
-    HOUR: 60 * 60 * 1000,
-    DAY: 24 * 60 * 60 * 1000,
-    WEEK: 7 * 24 * 60 * 60 * 1000,
-    MONTH: 30 * 24 * 60 * 60 * 1000,
-    YEAR: 12 * 30 * 24 * 60 * 60 * 1000,
-};
-
-var DIALOG_TYPES = {
-    OK: 0,
-    OK_CANCEL: 1,
-    YES_NO: 2,
-    DONE_BACK: 3,
-    BACK: 4,
-};
-
-var EMAIL_REGEX = /(([^<>()[\]\\.,;:\s@\"]+(\.[^<>()[\]\\.,;:\s@\"]+)*)|(\".+\"))@((\[[0-9]{1,3}\.[0-9]{1,3}\.[0-9]{1,3}\.[0-9]{1,3}\])|(([a-zA-Z\-0-9]+\.)+[a-zA-Z]{2,}))/;
-
-var PROVIDER_MAP = {
-
-    azure: [
-        {
-            name: 'title',
-            type: 'text',
-            defaultValue: 'Azure',
-        },
-        {
-            name: 'subscription_id',
-            type: 'text',
-            helpText: 'You can find your subscriptionID on the Azure portal',
-            helpHref: 'https://mistio.zendesk.com/hc/en-us/articles/202083549-Adding-credentials-for-Azure'
-        },
-        {
-            name: 'certificate',
-            type: 'file',
-            label: 'Certificate file',
-            buttonText: 'Add Certificate',
-            helpText: 'Your Azure certificate PEM file',
-            helpHref: 'https://mistio.zendesk.com/hc/en-us/articles/202083549-Adding-credentials-for-Azure'
-        }
-    ],
-
-    bare_metal: [
-        {
-            name: 'title',
-            type: 'text',
-        },
-        {
-            name: 'machine_ip',
-            type: 'text',
-            label: 'Hostname',
-            optional: true,
-            placeholder: 'DNS or IP ',
-            helpText: 'The URL or IP adress that your server listens to'
-        },
-        {
-            name: 'windows',
-            type: 'slider',
-            label: 'Operating System',
-            onLabel: 'Windows',
-            offLabel: 'Unix',
-            onValue: true,
-            offValue: false,
-            optional: true,
-            on: [
-                {
-                    name: 'remote_desktop_port',
-                    type: 'text',
-                    label: 'Remote Desktop Port',
-                    defaultValue: '3389',
-                    optional: true,
-                }
-            ],
-            off: [
-                {
-                    name: 'machine_key',
-                    type: 'ssh_key',
-                    label: 'SSH Key',
-                    optional: true,
-                },
-                {
-                    showIf: 'machine_key',
-                    name: 'machine_user',
-                    type: 'text',
-                    label: 'User',
-                    optional: true,
-                    defaultValue: 'root',
-                },
-                {
-                    showIf: 'machine_key',
-                    name: 'machine_port',
-                    type: 'text',
-                    label: 'Port',
-                    defaultValue: '22',
-                    optional: true,
-                },
-            ]
-        },
-        {
-            name: 'monitoring',
-            type: 'checkbox',
-            label: 'Enable monitoring',
-            defaultValue: true,
-        }
-    ],
-
-    coreos: [
-        {
-            name: 'title',
-            type: 'text',
-            defaultValue: 'CoreOS',
-        },
-        {
-            name: 'machine_ip',
-            type: 'text',
-            label: 'Hostname',
-            placeholder: 'DNS or IP '
-        },
-        {
-            name: 'machine_key',
-            type: 'ssh_key',
-            label: 'SSH Key',
-            optional: true,
-        },
-        {
-            showIf: 'machine_key',
-            name: 'machine_user',
-            type: 'text',
-            label: 'User',
-            optional: true,
-            defaultValue: 'root',
-        },
-        {
-            showIf: 'machine_key',
-            name: 'machine_port',
-            type: 'text',
-            label: 'Port',
-            defaultValue: '22',
-            optional: true,
-        },
-        {
-            name: 'monitoring',
-            type: 'checkbox',
-            label: 'Enable monitoring',
-            defaultValue: true,
-        }
-    ],
-
-    digitalocean: [
-        {
-            name: 'title',
-            type: 'text',
-            defaultValue: 'DigitalOcean',
-        },
-        {
-            name: 'token',
-            type: 'password',
-            helpText: 'You can find your API Token on the Digital Ocean portal',
-            helpHref: 'https://mistio.zendesk.com/hc/en-us/articles/201501739--Add-credentials-for-Digital-Ocean',
-        },
-    ],
-
-    hostvirtual: [
-        {
-            name: 'title',
-            type: 'text',
-            defaultValue: 'HostVirtual',
-        },
-        {
-            name: 'api_key',
-            type: 'password',
-        },
-    ],
-
-	vultr: [
-        {
-            name: 'title',
-            type: 'text',
-            defaultValue: 'Vultr',
-        },
-        {
-            name: 'api_key',
-            type: 'password',
-            helpText: 'You can find your API Token on the Vultr portal',
-            helpHref: 'https://mistio.zendesk.com/hc/en-us/articles/204576609-Add-credentials-for-Vultr'
-        },
-    ],
-
-    docker: [
-        {
-            name: 'title',
-            type: 'text',
-            defaultValue: 'Docker',
-        },
-        {
-            name: 'docker_host',
-            type: 'text',
-            label: 'Host',
-            helpText: 'The URL or IP your Docker engine listens to',
-            helpHref: 'https://mistio.zendesk.com/hc/en-us/articles/201544379-Adding-a-Docker-engine',
-        },
-        {
-            name: 'docker_port',
-            type: 'text',
-            label: 'Port',
-            optional: true,
-            defaultValue: '4243',
-            helpText: 'The port your Docker engine listens to',
-            helpHref: 'https://mistio.zendesk.com/hc/en-us/articles/201544379-Adding-a-Docker-engine',
-        },
-        {
-            type: 'slider',
-            label: 'Authentication',
-            onLabel: 'TLS',
-            offLabel: 'Basic',
-            on: [
-                {
-                    name: 'key_file',
-                    type: 'file',
-                    label: 'PEM Key',
-                    buttonText: 'Add key',
-                    optional: true
-                },
-                {
-                    name: 'cert_file',
-                    type: 'file',
-                    label: 'PEM Certificate',
-                    buttonText: 'Add certificate',
-                    optional: true
-                },
-            ],
-            off: [
-                {
-                    name: 'auth_user',
-                    type: 'text',
-                    label: 'User',
-                    optional: true,
-                },
-                {
-                    name: 'auth_password',
-                    type: 'password',
-                    label: 'Password',
-                    optional: true,
-                }
-            ],
-            helpText: 'The type of authentication your Docker engine uses',
-            helpHref: 'https://mistio.zendesk.com/hc/en-us/articles/201544379-Adding-a-Docker-engine',
-        },
-    ],
-
-    ec2: [
-        {
-            name: 'region',
-            type: 'region',
-        },
-        {
-            name: 'title',
-            type: 'text',
-            defaultValue: 'EC2',
-        },
-        {
-            name: 'api_key',
-            type: 'text',
-            helpText: 'You can find your API key on your Amazon console',
-            helpHref: 'https://mistio.zendesk.com/hc/en-us/articles/200235718-Adding-credentials-for-Amazon-EC2',
-        },
-        {
-            name: 'api_secret',
-            type: 'password',
-            helpText: 'You can find your API secret on your Amazon console',
-            helpHref: 'https://mistio.zendesk.com/hc/en-us/articles/200235718-Adding-credentials-for-Amazon-EC2',
-        }
-    ],
-
-    gce: [
-        {
-            name: 'title',
-            type: 'text',
-            defaultValue: 'GCE',
-        },
-        {
-            name: 'private_key',
-            label: 'JSON key',
-            type: 'file',
-            buttonText: 'Add JSON key',
-            helpText: 'You can create a new key on your GCE portal',
-            helpHref: 'https://mistio.zendesk.com/hc/en-us/articles/203433315-Adding-Google-Compute-Engine-to-Mist-io',
-        },
-        {
-            name: 'project_id',
-            type: 'text',
-            helpText: 'You can find your project ID on your GCE portal',
-            helpHref: 'https://mistio.zendesk.com/hc/en-us/articles/203433315-Adding-Google-Compute-Engine-to-Mist-io',
-        }
-    ],
-
-    hpcloud: [
-        {
-            name: 'region',
-            type: 'region',
-        },
-        {
-            name: 'title',
-            type: 'text',
-            defaultValue: 'HP',
-        },
-        {
-            name: 'username',
-            type: 'text',
-        },
-        {
-            name: 'password',
-            type: 'password',
-        },
-        {
-            name: 'tenant_name',
-            type: 'text',
-        }
-    ],
-
-    linode: [
-        {
-            name: 'title',
-            type: 'text',
-            defaultValue: 'Linode',
-        },
-        {
-            name: 'api_key',
-            type: 'text',
-            helpText: 'You can create an API key on your Linode portal',
-            helpHref: 'https://mistio.zendesk.com/hc/en-us/articles/200278166-Adding-credentials-for-Linode',
-        }
-    ],
-
-    nephoscale: [
-        {
-            name: 'title',
-            type: 'text',
-            defaultValue: 'Nephoscale',
-        },
-        {
-            name: 'username',
-            type: 'text',
-            helpText: 'The username you use to connect to the Nephoscale portal',
-        },
-        {
-            name: 'password',
-            type: 'password',
-            helpText: 'The password you use to connect to the Nephoscale portal',
-        }
-    ],
-
-    openstack: [
-        {
-            name: 'title',
-            type: 'text',
-            defaultValue: 'OpenStack',
-        },
-        {
-            name: 'username',
-            type: 'text',
-        },
-        {
-            name: 'password',
-            type: 'password',
-        },
-        {
-            name: 'auth_url',
-            type: 'text',
-            helpText: 'Your OpenStack Auth URL',
-            helpHref: 'https://mistio.zendesk.com/hc/en-us/articles/200638018-Adding-credentials-for-OpenStack',
-        },
-        {
-            name: 'tenant_name',
-            type: 'text',
-        },
-        {
-            name: 'region',
-            type: 'text',
-            optional: true,
-        },
-    ],
-
-    rackspace: [
-        {
-            name: 'region',
-            type: 'region',
-        },
-        {
-            name: 'title',
-            type: 'text',
-            defaultValue: 'Rackspace',
-        },
-        {
-            name: 'username',
-            type: 'text',
-            helpText: 'The username you use to connect to the RackSpace portal',
-        },
-        {
-            name: 'api_key',
-            type: 'password',
-            helpText: 'You can find your API key on your RackSpace portal',
-            helpHref: 'https://mistio.zendesk.com/hc/en-us/articles/200235728-Adding-credentials-for-Rackspace',
-        }
-    ],
-
-    softlayer: [
-        {
-            name: 'title',
-            type: 'text',
-            defaultValue: 'SoftLayer',
-        },
-        {
-            name: 'username',
-            type: 'text',
-            helpText: 'The username you use to connect to the SoftLayer portal',
-        },
-        {
-            name: 'api_key',
-            type: 'password',
-            helpText: 'You can find your API key on your SoftLayer portal',
-            helpHref: 'https://mistio.zendesk.com/hc/en-us/articles/200794519-Adding-credentials-for-SoftLayer',
-        }
-    ],
-
-    libvirt: [
-        {
-            name: 'title',
-            type: 'text',
-            defaultValue: 'KVM (libvirt)',
-        },
-        {
-            name: 'machine_hostname',
-            label: 'KVM hostname',
-            type: 'text',
-            helpText: 'The URL or IP that your KVM hypervisor listens to',
-        },
-        {
-            name: 'machine_user',
-            type: 'text',
-            label: 'ssh user',
-            optional: true,
-            defaultValue: 'root',
-            helpText: 'The SSH user that Mist.io should try to connect as',
-        },
-        {
-            name: 'ssh_port',
-            type: 'text',
-            label: 'ssh port',
-            optional: true,
-            defaultValue: '22',
-        },
-        {
-            name: 'machine_key',
-            type: 'ssh_key',
-            label: 'ssh key',
-            optional: true,
-            helpText: 'If you don\'t specify an ssh key, mist.io will assume that you are connecting via tcp (qemu+tcp)',
-            helpHref: 'https://mistio.zendesk.com/hc/en-us/articles/203342499--Adding-credentials-for-KVM-hypervisors',
-        },
-
-    ],
-    vcloud: [
-        {
-            name: 'title',
-            type: 'text',
-            defaultValue: 'VMware vCloud'
-        },
-        {
-            name: 'username',
-            type: 'text',
-            helpText: 'The username you use to login to vCloud Director',
-        },
-        {
-            name: 'password',
-            type: 'password',
-            helpText: 'The password you use to login to vCloud Director',
-        },
-        {
-            name: 'organization',
-            type: 'text'
-        },
-        {
-            name: 'host',
-            type: 'text',
-            label: 'Hostname',
-            helpText: 'The URL or IP vCloud listens to',
-            helpHref: 'https://mistio.zendesk.com/hc/en-us/articles/203326759--Adding-credentials-for-VMware-vCloud'
-        }
-    ],
-
-    indonesian_vcloud: [
-        {
-            name: 'title',
-            type: 'text',
-            defaultValue: 'Indonesian Cloud'
-        },
-        {
-            name: 'username',
-            type: 'text',
-            helpText: 'The username you use to login Indonesian Cloud\'s portal',
-
-        },
-        {
-            name: 'password',
-            type: 'password',
-            helpText: 'The password you use to login Indonesian Cloud\'s portal',
-        },
-        {
-            name: 'organization',
-            type: 'text',
-            helpText: 'Name of your oganization',
-            helpHref: 'https://mistio.zendesk.com/hc/en-us/articles/203321959-Adding-credentials-for-Indonesian-Cloud'
-        }
-    ],
-    vsphere: [
-        {
-            name: 'title',
-            type: 'text',
-            defaultValue: 'VMware vSphere'
-        },
-        {
-            name: 'username',
-            type: 'text'
-        },
-        {
-            name: 'password',
-            type: 'password'
-        },
-        {
-            name: 'host',
-            type: 'text',
-            label: 'Hostname',
-        }
-    ]
-};
-
-var OS_MAP = [
-    [
-        ['rhel', 'redhat', 'red hat'], 'redhat'
-    ],
-    [
-        ['ubuntu'], 'ubuntu'
-    ],
-    [
-        ['ibm'], 'ibm'
-    ],
-    [
-        ['canonical'], 'canonical'
-    ],
-    [
-        ['sles', 'suse'], 'suse'
-    ],
-    [
-        ['oracle'], 'oracle'
-    ],
-    [
-        ['karmic'], 'karmic'
-    ],
-    [
-        ['opensolaris'], 'opensolaris'
-    ],
-    [
-        ['gentoo'], 'gentoo'
-    ],
-    [
-        ['opensuse'], 'opensuse'
-    ],
-    [
-        ['fedora'], 'fedora'
-    ],
-    [
-        ['centos'], 'centos'
-    ],
-    [
-        ['fedora'], 'fedora'
-    ],
-    [
-        ['debian'], 'debian'
-    ],
-    [
-        ['amazon'], 'amazon'
-    ],
-    [
-        ['windows'], 'windows'
-    ]
-];
->>>>>>> 0aeb3f3c
+}